// SPDX-License-Identifier: GPL-2.0
/*
 * Infrastructure for profiling code inserted by 'gcc -pg'.
 *
 * Copyright (C) 2007-2008 Steven Rostedt <srostedt@redhat.com>
 * Copyright (C) 2004-2008 Ingo Molnar <mingo@redhat.com>
 *
 * Originally ported from the -rt patch by:
 *   Copyright (C) 2007 Arnaldo Carvalho de Melo <acme@redhat.com>
 *
 * Based on code in the latency_tracer, that is:
 *
 *  Copyright (C) 2004-2006 Ingo Molnar
 *  Copyright (C) 2004 Nadia Yvette Chambers
 */

#include <linux/stop_machine.h>
#include <linux/clocksource.h>
#include <linux/sched/task.h>
#include <linux/kallsyms.h>
#include <linux/security.h>
#include <linux/seq_file.h>
#include <linux/tracefs.h>
#include <linux/hardirq.h>
#include <linux/kthread.h>
#include <linux/uaccess.h>
#include <linux/bsearch.h>
#include <linux/module.h>
#include <linux/ftrace.h>
#include <linux/sysctl.h>
#include <linux/slab.h>
#include <linux/ctype.h>
#include <linux/sort.h>
#include <linux/list.h>
#include <linux/hash.h>
#include <linux/rcupdate.h>
#include <linux/kprobes.h>

#include <trace/events/sched.h>

#include <asm/sections.h>
#include <asm/setup.h>

#include "ftrace_internal.h"
#include "trace_output.h"
#include "trace_stat.h"

#define FTRACE_WARN_ON(cond)			\
	({					\
		int ___r = cond;		\
		if (WARN_ON(___r))		\
			ftrace_kill();		\
		___r;				\
	})

#define FTRACE_WARN_ON_ONCE(cond)		\
	({					\
		int ___r = cond;		\
		if (WARN_ON_ONCE(___r))		\
			ftrace_kill();		\
		___r;				\
	})

/* hash bits for specific function selection */
#define FTRACE_HASH_DEFAULT_BITS 10
#define FTRACE_HASH_MAX_BITS 12

#ifdef CONFIG_DYNAMIC_FTRACE
#define INIT_OPS_HASH(opsname)	\
	.func_hash		= &opsname.local_hash,			\
	.local_hash.regex_lock	= __MUTEX_INITIALIZER(opsname.local_hash.regex_lock),
#else
#define INIT_OPS_HASH(opsname)
#endif

enum {
	FTRACE_MODIFY_ENABLE_FL		= (1 << 0),
	FTRACE_MODIFY_MAY_SLEEP_FL	= (1 << 1),
};

struct ftrace_ops ftrace_list_end __read_mostly = {
	.func		= ftrace_stub,
	.flags		= FTRACE_OPS_FL_STUB,
	INIT_OPS_HASH(ftrace_list_end)
};

/* ftrace_enabled is a method to turn ftrace on or off */
int ftrace_enabled __read_mostly;
static int last_ftrace_enabled;

/* Current function tracing op */
struct ftrace_ops *function_trace_op __read_mostly = &ftrace_list_end;
/* What to set function_trace_op to */
static struct ftrace_ops *set_function_trace_op;

static bool ftrace_pids_enabled(struct ftrace_ops *ops)
{
	struct trace_array *tr;

	if (!(ops->flags & FTRACE_OPS_FL_PID) || !ops->private)
		return false;

	tr = ops->private;

	return tr->function_pids != NULL || tr->function_no_pids != NULL;
}

static void ftrace_update_trampoline(struct ftrace_ops *ops);

/*
 * ftrace_disabled is set when an anomaly is discovered.
 * ftrace_disabled is much stronger than ftrace_enabled.
 */
static int ftrace_disabled __read_mostly;

DEFINE_MUTEX(ftrace_lock);

struct ftrace_ops __rcu *ftrace_ops_list __read_mostly = &ftrace_list_end;
ftrace_func_t ftrace_trace_function __read_mostly = ftrace_stub;
struct ftrace_ops global_ops;

/* Defined by vmlinux.lds.h see the commment above arch_ftrace_ops_list_func for details */
void ftrace_ops_list_func(unsigned long ip, unsigned long parent_ip,
			  struct ftrace_ops *op, struct ftrace_regs *fregs);

static inline void ftrace_ops_init(struct ftrace_ops *ops)
{
#ifdef CONFIG_DYNAMIC_FTRACE
	if (!(ops->flags & FTRACE_OPS_FL_INITIALIZED)) {
		mutex_init(&ops->local_hash.regex_lock);
		ops->func_hash = &ops->local_hash;
		ops->flags |= FTRACE_OPS_FL_INITIALIZED;
	}
#endif
}

static void ftrace_pid_func(unsigned long ip, unsigned long parent_ip,
			    struct ftrace_ops *op, struct ftrace_regs *fregs)
{
	struct trace_array *tr = op->private;
	int pid;

	if (tr) {
		pid = this_cpu_read(tr->array_buffer.data->ftrace_ignore_pid);
		if (pid == FTRACE_PID_IGNORE)
			return;
		if (pid != FTRACE_PID_TRACE &&
		    pid != current->pid)
			return;
	}

	op->saved_func(ip, parent_ip, op, fregs);
}

static void ftrace_sync_ipi(void *data)
{
	/* Probably not needed, but do it anyway */
	smp_rmb();
}

static ftrace_func_t ftrace_ops_get_list_func(struct ftrace_ops *ops)
{
	/*
	 * If this is a dynamic, RCU, or per CPU ops, or we force list func,
	 * then it needs to call the list anyway.
	 */
	if (ops->flags & (FTRACE_OPS_FL_DYNAMIC | FTRACE_OPS_FL_RCU) ||
	    FTRACE_FORCE_LIST_FUNC)
		return ftrace_ops_list_func;

	return ftrace_ops_get_func(ops);
}

static void update_ftrace_function(void)
{
	ftrace_func_t func;

	/*
	 * Prepare the ftrace_ops that the arch callback will use.
	 * If there's only one ftrace_ops registered, the ftrace_ops_list
	 * will point to the ops we want.
	 */
	set_function_trace_op = rcu_dereference_protected(ftrace_ops_list,
						lockdep_is_held(&ftrace_lock));

	/* If there's no ftrace_ops registered, just call the stub function */
	if (set_function_trace_op == &ftrace_list_end) {
		func = ftrace_stub;

	/*
	 * If we are at the end of the list and this ops is
	 * recursion safe and not dynamic and the arch supports passing ops,
	 * then have the mcount trampoline call the function directly.
	 */
	} else if (rcu_dereference_protected(ftrace_ops_list->next,
			lockdep_is_held(&ftrace_lock)) == &ftrace_list_end) {
		func = ftrace_ops_get_list_func(ftrace_ops_list);

	} else {
		/* Just use the default ftrace_ops */
		set_function_trace_op = &ftrace_list_end;
		func = ftrace_ops_list_func;
	}

	update_function_graph_func();

	/* If there's no change, then do nothing more here */
	if (ftrace_trace_function == func)
		return;

	/*
	 * If we are using the list function, it doesn't care
	 * about the function_trace_ops.
	 */
	if (func == ftrace_ops_list_func) {
		ftrace_trace_function = func;
		/*
		 * Don't even bother setting function_trace_ops,
		 * it would be racy to do so anyway.
		 */
		return;
	}

#ifndef CONFIG_DYNAMIC_FTRACE
	/*
	 * For static tracing, we need to be a bit more careful.
	 * The function change takes affect immediately. Thus,
	 * we need to coordinate the setting of the function_trace_ops
	 * with the setting of the ftrace_trace_function.
	 *
	 * Set the function to the list ops, which will call the
	 * function we want, albeit indirectly, but it handles the
	 * ftrace_ops and doesn't depend on function_trace_op.
	 */
	ftrace_trace_function = ftrace_ops_list_func;
	/*
	 * Make sure all CPUs see this. Yes this is slow, but static
	 * tracing is slow and nasty to have enabled.
	 */
	synchronize_rcu_tasks_rude();
	/* Now all cpus are using the list ops. */
	function_trace_op = set_function_trace_op;
	/* Make sure the function_trace_op is visible on all CPUs */
	smp_wmb();
	/* Nasty way to force a rmb on all cpus */
	smp_call_function(ftrace_sync_ipi, NULL, 1);
	/* OK, we are all set to update the ftrace_trace_function now! */
#endif /* !CONFIG_DYNAMIC_FTRACE */

	ftrace_trace_function = func;
}

static void add_ftrace_ops(struct ftrace_ops __rcu **list,
			   struct ftrace_ops *ops)
{
	rcu_assign_pointer(ops->next, *list);

	/*
	 * We are entering ops into the list but another
	 * CPU might be walking that list. We need to make sure
	 * the ops->next pointer is valid before another CPU sees
	 * the ops pointer included into the list.
	 */
	rcu_assign_pointer(*list, ops);
}

static int remove_ftrace_ops(struct ftrace_ops __rcu **list,
			     struct ftrace_ops *ops)
{
	struct ftrace_ops **p;

	/*
	 * If we are removing the last function, then simply point
	 * to the ftrace_stub.
	 */
	if (rcu_dereference_protected(*list,
			lockdep_is_held(&ftrace_lock)) == ops &&
	    rcu_dereference_protected(ops->next,
			lockdep_is_held(&ftrace_lock)) == &ftrace_list_end) {
		*list = &ftrace_list_end;
		return 0;
	}

	for (p = list; *p != &ftrace_list_end; p = &(*p)->next)
		if (*p == ops)
			break;

	if (*p != ops)
		return -1;

	*p = (*p)->next;
	return 0;
}

static void ftrace_update_trampoline(struct ftrace_ops *ops);

int __register_ftrace_function(struct ftrace_ops *ops)
{
	if (ops->flags & FTRACE_OPS_FL_DELETED)
		return -EINVAL;

	if (WARN_ON(ops->flags & FTRACE_OPS_FL_ENABLED))
		return -EBUSY;

#ifndef CONFIG_DYNAMIC_FTRACE_WITH_REGS
	/*
	 * If the ftrace_ops specifies SAVE_REGS, then it only can be used
	 * if the arch supports it, or SAVE_REGS_IF_SUPPORTED is also set.
	 * Setting SAVE_REGS_IF_SUPPORTED makes SAVE_REGS irrelevant.
	 */
	if (ops->flags & FTRACE_OPS_FL_SAVE_REGS &&
	    !(ops->flags & FTRACE_OPS_FL_SAVE_REGS_IF_SUPPORTED))
		return -EINVAL;

	if (ops->flags & FTRACE_OPS_FL_SAVE_REGS_IF_SUPPORTED)
		ops->flags |= FTRACE_OPS_FL_SAVE_REGS;
#endif
	if (!ftrace_enabled && (ops->flags & FTRACE_OPS_FL_PERMANENT))
		return -EBUSY;

	if (!core_kernel_data((unsigned long)ops))
		ops->flags |= FTRACE_OPS_FL_DYNAMIC;

	add_ftrace_ops(&ftrace_ops_list, ops);

	/* Always save the function, and reset at unregistering */
	ops->saved_func = ops->func;

	if (ftrace_pids_enabled(ops))
		ops->func = ftrace_pid_func;

	ftrace_update_trampoline(ops);

	if (ftrace_enabled)
		update_ftrace_function();

	return 0;
}

int __unregister_ftrace_function(struct ftrace_ops *ops)
{
	int ret;

	if (WARN_ON(!(ops->flags & FTRACE_OPS_FL_ENABLED)))
		return -EBUSY;

	ret = remove_ftrace_ops(&ftrace_ops_list, ops);

	if (ret < 0)
		return ret;

	if (ftrace_enabled)
		update_ftrace_function();

	ops->func = ops->saved_func;

	return 0;
}

static void ftrace_update_pid_func(void)
{
	struct ftrace_ops *op;

	/* Only do something if we are tracing something */
	if (ftrace_trace_function == ftrace_stub)
		return;

	do_for_each_ftrace_op(op, ftrace_ops_list) {
		if (op->flags & FTRACE_OPS_FL_PID) {
			op->func = ftrace_pids_enabled(op) ?
				ftrace_pid_func : op->saved_func;
			ftrace_update_trampoline(op);
		}
	} while_for_each_ftrace_op(op);

	update_ftrace_function();
}

#ifdef CONFIG_FUNCTION_PROFILER
struct ftrace_profile {
	struct hlist_node		node;
	unsigned long			ip;
	unsigned long			counter;
#ifdef CONFIG_FUNCTION_GRAPH_TRACER
	unsigned long long		time;
	unsigned long long		time_squared;
#endif
};

struct ftrace_profile_page {
	struct ftrace_profile_page	*next;
	unsigned long			index;
	struct ftrace_profile		records[];
};

struct ftrace_profile_stat {
	atomic_t			disabled;
	struct hlist_head		*hash;
	struct ftrace_profile_page	*pages;
	struct ftrace_profile_page	*start;
	struct tracer_stat		stat;
};

#define PROFILE_RECORDS_SIZE						\
	(PAGE_SIZE - offsetof(struct ftrace_profile_page, records))

#define PROFILES_PER_PAGE					\
	(PROFILE_RECORDS_SIZE / sizeof(struct ftrace_profile))

static int ftrace_profile_enabled __read_mostly;

/* ftrace_profile_lock - synchronize the enable and disable of the profiler */
static DEFINE_MUTEX(ftrace_profile_lock);

static DEFINE_PER_CPU(struct ftrace_profile_stat, ftrace_profile_stats);

#define FTRACE_PROFILE_HASH_BITS 10
#define FTRACE_PROFILE_HASH_SIZE (1 << FTRACE_PROFILE_HASH_BITS)

static void *
function_stat_next(void *v, int idx)
{
	struct ftrace_profile *rec = v;
	struct ftrace_profile_page *pg;

	pg = (struct ftrace_profile_page *)((unsigned long)rec & PAGE_MASK);

 again:
	if (idx != 0)
		rec++;

	if ((void *)rec >= (void *)&pg->records[pg->index]) {
		pg = pg->next;
		if (!pg)
			return NULL;
		rec = &pg->records[0];
		if (!rec->counter)
			goto again;
	}

	return rec;
}

static void *function_stat_start(struct tracer_stat *trace)
{
	struct ftrace_profile_stat *stat =
		container_of(trace, struct ftrace_profile_stat, stat);

	if (!stat || !stat->start)
		return NULL;

	return function_stat_next(&stat->start->records[0], 0);
}

#ifdef CONFIG_FUNCTION_GRAPH_TRACER
/* function graph compares on total time */
static int function_stat_cmp(const void *p1, const void *p2)
{
	const struct ftrace_profile *a = p1;
	const struct ftrace_profile *b = p2;

	if (a->time < b->time)
		return -1;
	if (a->time > b->time)
		return 1;
	else
		return 0;
}
#else
/* not function graph compares against hits */
static int function_stat_cmp(const void *p1, const void *p2)
{
	const struct ftrace_profile *a = p1;
	const struct ftrace_profile *b = p2;

	if (a->counter < b->counter)
		return -1;
	if (a->counter > b->counter)
		return 1;
	else
		return 0;
}
#endif

static int function_stat_headers(struct seq_file *m)
{
#ifdef CONFIG_FUNCTION_GRAPH_TRACER
	seq_puts(m, "  Function                               "
		 "Hit    Time            Avg             s^2\n"
		    "  --------                               "
		 "---    ----            ---             ---\n");
#else
	seq_puts(m, "  Function                               Hit\n"
		    "  --------                               ---\n");
#endif
	return 0;
}

static int function_stat_show(struct seq_file *m, void *v)
{
	struct ftrace_profile *rec = v;
	char str[KSYM_SYMBOL_LEN];
	int ret = 0;
#ifdef CONFIG_FUNCTION_GRAPH_TRACER
	static struct trace_seq s;
	unsigned long long avg;
	unsigned long long stddev;
#endif
	mutex_lock(&ftrace_profile_lock);

	/* we raced with function_profile_reset() */
	if (unlikely(rec->counter == 0)) {
		ret = -EBUSY;
		goto out;
	}

#ifdef CONFIG_FUNCTION_GRAPH_TRACER
	avg = div64_ul(rec->time, rec->counter);
	if (tracing_thresh && (avg < tracing_thresh))
		goto out;
#endif

	kallsyms_lookup(rec->ip, NULL, NULL, NULL, str);
	seq_printf(m, "  %-30.30s  %10lu", str, rec->counter);

#ifdef CONFIG_FUNCTION_GRAPH_TRACER
	seq_puts(m, "    ");

	/* Sample standard deviation (s^2) */
	if (rec->counter <= 1)
		stddev = 0;
	else {
		/*
		 * Apply Welford's method:
		 * s^2 = 1 / (n * (n-1)) * (n * \Sum (x_i)^2 - (\Sum x_i)^2)
		 */
		stddev = rec->counter * rec->time_squared -
			 rec->time * rec->time;

		/*
		 * Divide only 1000 for ns^2 -> us^2 conversion.
		 * trace_print_graph_duration will divide 1000 again.
		 */
		stddev = div64_ul(stddev,
				  rec->counter * (rec->counter - 1) * 1000);
	}

	trace_seq_init(&s);
	trace_print_graph_duration(rec->time, &s);
	trace_seq_puts(&s, "    ");
	trace_print_graph_duration(avg, &s);
	trace_seq_puts(&s, "    ");
	trace_print_graph_duration(stddev, &s);
	trace_print_seq(m, &s);
#endif
	seq_putc(m, '\n');
out:
	mutex_unlock(&ftrace_profile_lock);

	return ret;
}

static void ftrace_profile_reset(struct ftrace_profile_stat *stat)
{
	struct ftrace_profile_page *pg;

	pg = stat->pages = stat->start;

	while (pg) {
		memset(pg->records, 0, PROFILE_RECORDS_SIZE);
		pg->index = 0;
		pg = pg->next;
	}

	memset(stat->hash, 0,
	       FTRACE_PROFILE_HASH_SIZE * sizeof(struct hlist_head));
}

static int ftrace_profile_pages_init(struct ftrace_profile_stat *stat)
{
	struct ftrace_profile_page *pg;
	int functions;
	int pages;
	int i;

	/* If we already allocated, do nothing */
	if (stat->pages)
		return 0;

	stat->pages = (void *)get_zeroed_page(GFP_KERNEL);
	if (!stat->pages)
		return -ENOMEM;

#ifdef CONFIG_DYNAMIC_FTRACE
	functions = ftrace_update_tot_cnt;
#else
	/*
	 * We do not know the number of functions that exist because
	 * dynamic tracing is what counts them. With past experience
	 * we have around 20K functions. That should be more than enough.
	 * It is highly unlikely we will execute every function in
	 * the kernel.
	 */
	functions = 20000;
#endif

	pg = stat->start = stat->pages;

	pages = DIV_ROUND_UP(functions, PROFILES_PER_PAGE);

	for (i = 1; i < pages; i++) {
		pg->next = (void *)get_zeroed_page(GFP_KERNEL);
		if (!pg->next)
			goto out_free;
		pg = pg->next;
	}

	return 0;

 out_free:
	pg = stat->start;
	while (pg) {
		unsigned long tmp = (unsigned long)pg;

		pg = pg->next;
		free_page(tmp);
	}

	stat->pages = NULL;
	stat->start = NULL;

	return -ENOMEM;
}

static int ftrace_profile_init_cpu(int cpu)
{
	struct ftrace_profile_stat *stat;
	int size;

	stat = &per_cpu(ftrace_profile_stats, cpu);

	if (stat->hash) {
		/* If the profile is already created, simply reset it */
		ftrace_profile_reset(stat);
		return 0;
	}

	/*
	 * We are profiling all functions, but usually only a few thousand
	 * functions are hit. We'll make a hash of 1024 items.
	 */
	size = FTRACE_PROFILE_HASH_SIZE;

	stat->hash = kcalloc(size, sizeof(struct hlist_head), GFP_KERNEL);

	if (!stat->hash)
		return -ENOMEM;

	/* Preallocate the function profiling pages */
	if (ftrace_profile_pages_init(stat) < 0) {
		kfree(stat->hash);
		stat->hash = NULL;
		return -ENOMEM;
	}

	return 0;
}

static int ftrace_profile_init(void)
{
	int cpu;
	int ret = 0;

	for_each_possible_cpu(cpu) {
		ret = ftrace_profile_init_cpu(cpu);
		if (ret)
			break;
	}

	return ret;
}

/* interrupts must be disabled */
static struct ftrace_profile *
ftrace_find_profiled_func(struct ftrace_profile_stat *stat, unsigned long ip)
{
	struct ftrace_profile *rec;
	struct hlist_head *hhd;
	unsigned long key;

	key = hash_long(ip, FTRACE_PROFILE_HASH_BITS);
	hhd = &stat->hash[key];

	if (hlist_empty(hhd))
		return NULL;

	hlist_for_each_entry_rcu_notrace(rec, hhd, node) {
		if (rec->ip == ip)
			return rec;
	}

	return NULL;
}

static void ftrace_add_profile(struct ftrace_profile_stat *stat,
			       struct ftrace_profile *rec)
{
	unsigned long key;

	key = hash_long(rec->ip, FTRACE_PROFILE_HASH_BITS);
	hlist_add_head_rcu(&rec->node, &stat->hash[key]);
}

/*
 * The memory is already allocated, this simply finds a new record to use.
 */
static struct ftrace_profile *
ftrace_profile_alloc(struct ftrace_profile_stat *stat, unsigned long ip)
{
	struct ftrace_profile *rec = NULL;

	/* prevent recursion (from NMIs) */
	if (atomic_inc_return(&stat->disabled) != 1)
		goto out;

	/*
	 * Try to find the function again since an NMI
	 * could have added it
	 */
	rec = ftrace_find_profiled_func(stat, ip);
	if (rec)
		goto out;

	if (stat->pages->index == PROFILES_PER_PAGE) {
		if (!stat->pages->next)
			goto out;
		stat->pages = stat->pages->next;
	}

	rec = &stat->pages->records[stat->pages->index++];
	rec->ip = ip;
	ftrace_add_profile(stat, rec);

 out:
	atomic_dec(&stat->disabled);

	return rec;
}

static void
function_profile_call(unsigned long ip, unsigned long parent_ip,
		      struct ftrace_ops *ops, struct ftrace_regs *fregs)
{
	struct ftrace_profile_stat *stat;
	struct ftrace_profile *rec;
	unsigned long flags;

	if (!ftrace_profile_enabled)
		return;

	local_irq_save(flags);

	stat = this_cpu_ptr(&ftrace_profile_stats);
	if (!stat->hash || !ftrace_profile_enabled)
		goto out;

	rec = ftrace_find_profiled_func(stat, ip);
	if (!rec) {
		rec = ftrace_profile_alloc(stat, ip);
		if (!rec)
			goto out;
	}

	rec->counter++;
 out:
	local_irq_restore(flags);
}

#ifdef CONFIG_FUNCTION_GRAPH_TRACER
static bool fgraph_graph_time = true;

void ftrace_graph_graph_time_control(bool enable)
{
	fgraph_graph_time = enable;
}

static int profile_graph_entry(struct ftrace_graph_ent *trace)
{
	struct ftrace_ret_stack *ret_stack;

	function_profile_call(trace->func, 0, NULL, NULL);

	/* If function graph is shutting down, ret_stack can be NULL */
	if (!current->ret_stack)
		return 0;

	ret_stack = ftrace_graph_get_ret_stack(current, 0);
	if (ret_stack)
		ret_stack->subtime = 0;

	return 1;
}

static void profile_graph_return(struct ftrace_graph_ret *trace)
{
	struct ftrace_ret_stack *ret_stack;
	struct ftrace_profile_stat *stat;
	unsigned long long calltime;
	struct ftrace_profile *rec;
	unsigned long flags;

	local_irq_save(flags);
	stat = this_cpu_ptr(&ftrace_profile_stats);
	if (!stat->hash || !ftrace_profile_enabled)
		goto out;

	/* If the calltime was zero'd ignore it */
	if (!trace->calltime)
		goto out;

	calltime = trace->rettime - trace->calltime;

	if (!fgraph_graph_time) {

		/* Append this call time to the parent time to subtract */
		ret_stack = ftrace_graph_get_ret_stack(current, 1);
		if (ret_stack)
			ret_stack->subtime += calltime;

		ret_stack = ftrace_graph_get_ret_stack(current, 0);
		if (ret_stack && ret_stack->subtime < calltime)
			calltime -= ret_stack->subtime;
		else
			calltime = 0;
	}

	rec = ftrace_find_profiled_func(stat, trace->func);
	if (rec) {
		rec->time += calltime;
		rec->time_squared += calltime * calltime;
	}

 out:
	local_irq_restore(flags);
}

static struct fgraph_ops fprofiler_ops = {
	.entryfunc = &profile_graph_entry,
	.retfunc = &profile_graph_return,
};

static int register_ftrace_profiler(void)
{
	return register_ftrace_graph(&fprofiler_ops);
}

static void unregister_ftrace_profiler(void)
{
	unregister_ftrace_graph(&fprofiler_ops);
}
#else
static struct ftrace_ops ftrace_profile_ops __read_mostly = {
	.func		= function_profile_call,
	.flags		= FTRACE_OPS_FL_INITIALIZED,
	INIT_OPS_HASH(ftrace_profile_ops)
};

static int register_ftrace_profiler(void)
{
	return register_ftrace_function(&ftrace_profile_ops);
}

static void unregister_ftrace_profiler(void)
{
	unregister_ftrace_function(&ftrace_profile_ops);
}
#endif /* CONFIG_FUNCTION_GRAPH_TRACER */

static ssize_t
ftrace_profile_write(struct file *filp, const char __user *ubuf,
		     size_t cnt, loff_t *ppos)
{
	unsigned long val;
	int ret;

	ret = kstrtoul_from_user(ubuf, cnt, 10, &val);
	if (ret)
		return ret;

	val = !!val;

	mutex_lock(&ftrace_profile_lock);
	if (ftrace_profile_enabled ^ val) {
		if (val) {
			ret = ftrace_profile_init();
			if (ret < 0) {
				cnt = ret;
				goto out;
			}

			ret = register_ftrace_profiler();
			if (ret < 0) {
				cnt = ret;
				goto out;
			}
			ftrace_profile_enabled = 1;
		} else {
			ftrace_profile_enabled = 0;
			/*
			 * unregister_ftrace_profiler calls stop_machine
			 * so this acts like an synchronize_rcu.
			 */
			unregister_ftrace_profiler();
		}
	}
 out:
	mutex_unlock(&ftrace_profile_lock);

	*ppos += cnt;

	return cnt;
}

static ssize_t
ftrace_profile_read(struct file *filp, char __user *ubuf,
		     size_t cnt, loff_t *ppos)
{
	char buf[64];		/* big enough to hold a number */
	int r;

	r = sprintf(buf, "%u\n", ftrace_profile_enabled);
	return simple_read_from_buffer(ubuf, cnt, ppos, buf, r);
}

static const struct file_operations ftrace_profile_fops = {
	.open		= tracing_open_generic,
	.read		= ftrace_profile_read,
	.write		= ftrace_profile_write,
	.llseek		= default_llseek,
};

/* used to initialize the real stat files */
static struct tracer_stat function_stats __initdata = {
	.name		= "functions",
	.stat_start	= function_stat_start,
	.stat_next	= function_stat_next,
	.stat_cmp	= function_stat_cmp,
	.stat_headers	= function_stat_headers,
	.stat_show	= function_stat_show
};

static __init void ftrace_profile_tracefs(struct dentry *d_tracer)
{
	struct ftrace_profile_stat *stat;
	struct dentry *entry;
	char *name;
	int ret;
	int cpu;

	for_each_possible_cpu(cpu) {
		stat = &per_cpu(ftrace_profile_stats, cpu);

		name = kasprintf(GFP_KERNEL, "function%d", cpu);
		if (!name) {
			/*
			 * The files created are permanent, if something happens
			 * we still do not free memory.
			 */
			WARN(1,
			     "Could not allocate stat file for cpu %d\n",
			     cpu);
			return;
		}
		stat->stat = function_stats;
		stat->stat.name = name;
		ret = register_stat_tracer(&stat->stat);
		if (ret) {
			WARN(1,
			     "Could not register function stat for cpu %d\n",
			     cpu);
			kfree(name);
			return;
		}
	}

	entry = tracefs_create_file("function_profile_enabled",
				    TRACE_MODE_WRITE, d_tracer, NULL,
				    &ftrace_profile_fops);
	if (!entry)
		pr_warn("Could not create tracefs 'function_profile_enabled' entry\n");
}

#else /* CONFIG_FUNCTION_PROFILER */
static __init void ftrace_profile_tracefs(struct dentry *d_tracer)
{
}
#endif /* CONFIG_FUNCTION_PROFILER */

#ifdef CONFIG_DYNAMIC_FTRACE

static struct ftrace_ops *removed_ops;

/*
 * Set when doing a global update, like enabling all recs or disabling them.
 * It is not set when just updating a single ftrace_ops.
 */
static bool update_all_ops;

#ifndef CONFIG_FTRACE_MCOUNT_RECORD
# error Dynamic ftrace depends on MCOUNT_RECORD
#endif

struct ftrace_func_probe {
	struct ftrace_probe_ops	*probe_ops;
	struct ftrace_ops	ops;
	struct trace_array	*tr;
	struct list_head	list;
	void			*data;
	int			ref;
};

/*
 * We make these constant because no one should touch them,
 * but they are used as the default "empty hash", to avoid allocating
 * it all the time. These are in a read only section such that if
 * anyone does try to modify it, it will cause an exception.
 */
static const struct hlist_head empty_buckets[1];
static const struct ftrace_hash empty_hash = {
	.buckets = (struct hlist_head *)empty_buckets,
};
#define EMPTY_HASH	((struct ftrace_hash *)&empty_hash)

struct ftrace_ops global_ops = {
	.func				= ftrace_stub,
	.local_hash.notrace_hash	= EMPTY_HASH,
	.local_hash.filter_hash		= EMPTY_HASH,
	INIT_OPS_HASH(global_ops)
	.flags				= FTRACE_OPS_FL_INITIALIZED |
					  FTRACE_OPS_FL_PID,
};

/*
 * Used by the stack unwinder to know about dynamic ftrace trampolines.
 */
struct ftrace_ops *ftrace_ops_trampoline(unsigned long addr)
{
	struct ftrace_ops *op = NULL;

	/*
	 * Some of the ops may be dynamically allocated,
	 * they are freed after a synchronize_rcu().
	 */
	preempt_disable_notrace();

	do_for_each_ftrace_op(op, ftrace_ops_list) {
		/*
		 * This is to check for dynamically allocated trampolines.
		 * Trampolines that are in kernel text will have
		 * core_kernel_text() return true.
		 */
		if (op->trampoline && op->trampoline_size)
			if (addr >= op->trampoline &&
			    addr < op->trampoline + op->trampoline_size) {
				preempt_enable_notrace();
				return op;
			}
	} while_for_each_ftrace_op(op);
	preempt_enable_notrace();

	return NULL;
}

/*
 * This is used by __kernel_text_address() to return true if the
 * address is on a dynamically allocated trampoline that would
 * not return true for either core_kernel_text() or
 * is_module_text_address().
 */
bool is_ftrace_trampoline(unsigned long addr)
{
	return ftrace_ops_trampoline(addr) != NULL;
}

struct ftrace_page {
	struct ftrace_page	*next;
	struct dyn_ftrace	*records;
	int			index;
	int			order;
};

#define ENTRY_SIZE sizeof(struct dyn_ftrace)
#define ENTRIES_PER_PAGE (PAGE_SIZE / ENTRY_SIZE)

static struct ftrace_page	*ftrace_pages_start;
static struct ftrace_page	*ftrace_pages;

static __always_inline unsigned long
ftrace_hash_key(struct ftrace_hash *hash, unsigned long ip)
{
	if (hash->size_bits > 0)
		return hash_long(ip, hash->size_bits);

	return 0;
}

/* Only use this function if ftrace_hash_empty() has already been tested */
static __always_inline struct ftrace_func_entry *
__ftrace_lookup_ip(struct ftrace_hash *hash, unsigned long ip)
{
	unsigned long key;
	struct ftrace_func_entry *entry;
	struct hlist_head *hhd;

	key = ftrace_hash_key(hash, ip);
	hhd = &hash->buckets[key];

	hlist_for_each_entry_rcu_notrace(entry, hhd, hlist) {
		if (entry->ip == ip)
			return entry;
	}
	return NULL;
}

/**
 * ftrace_lookup_ip - Test to see if an ip exists in an ftrace_hash
 * @hash: The hash to look at
 * @ip: The instruction pointer to test
 *
 * Search a given @hash to see if a given instruction pointer (@ip)
 * exists in it.
 *
 * Returns the entry that holds the @ip if found. NULL otherwise.
 */
struct ftrace_func_entry *
ftrace_lookup_ip(struct ftrace_hash *hash, unsigned long ip)
{
	if (ftrace_hash_empty(hash))
		return NULL;

	return __ftrace_lookup_ip(hash, ip);
}

static void __add_hash_entry(struct ftrace_hash *hash,
			     struct ftrace_func_entry *entry)
{
	struct hlist_head *hhd;
	unsigned long key;

	key = ftrace_hash_key(hash, entry->ip);
	hhd = &hash->buckets[key];
	hlist_add_head(&entry->hlist, hhd);
	hash->count++;
}

static int add_hash_entry(struct ftrace_hash *hash, unsigned long ip)
{
	struct ftrace_func_entry *entry;

	entry = kmalloc(sizeof(*entry), GFP_KERNEL);
	if (!entry)
		return -ENOMEM;

	entry->ip = ip;
	__add_hash_entry(hash, entry);

	return 0;
}

static void
free_hash_entry(struct ftrace_hash *hash,
		  struct ftrace_func_entry *entry)
{
	hlist_del(&entry->hlist);
	kfree(entry);
	hash->count--;
}

static void
remove_hash_entry(struct ftrace_hash *hash,
		  struct ftrace_func_entry *entry)
{
	hlist_del_rcu(&entry->hlist);
	hash->count--;
}

static void ftrace_hash_clear(struct ftrace_hash *hash)
{
	struct hlist_head *hhd;
	struct hlist_node *tn;
	struct ftrace_func_entry *entry;
	int size = 1 << hash->size_bits;
	int i;

	if (!hash->count)
		return;

	for (i = 0; i < size; i++) {
		hhd = &hash->buckets[i];
		hlist_for_each_entry_safe(entry, tn, hhd, hlist)
			free_hash_entry(hash, entry);
	}
	FTRACE_WARN_ON(hash->count);
}

static void free_ftrace_mod(struct ftrace_mod_load *ftrace_mod)
{
	list_del(&ftrace_mod->list);
	kfree(ftrace_mod->module);
	kfree(ftrace_mod->func);
	kfree(ftrace_mod);
}

static void clear_ftrace_mod_list(struct list_head *head)
{
	struct ftrace_mod_load *p, *n;

	/* stack tracer isn't supported yet */
	if (!head)
		return;

	mutex_lock(&ftrace_lock);
	list_for_each_entry_safe(p, n, head, list)
		free_ftrace_mod(p);
	mutex_unlock(&ftrace_lock);
}

static void free_ftrace_hash(struct ftrace_hash *hash)
{
	if (!hash || hash == EMPTY_HASH)
		return;
	ftrace_hash_clear(hash);
	kfree(hash->buckets);
	kfree(hash);
}

static void __free_ftrace_hash_rcu(struct rcu_head *rcu)
{
	struct ftrace_hash *hash;

	hash = container_of(rcu, struct ftrace_hash, rcu);
	free_ftrace_hash(hash);
}

static void free_ftrace_hash_rcu(struct ftrace_hash *hash)
{
	if (!hash || hash == EMPTY_HASH)
		return;
	call_rcu(&hash->rcu, __free_ftrace_hash_rcu);
}

void ftrace_free_filter(struct ftrace_ops *ops)
{
	ftrace_ops_init(ops);
	free_ftrace_hash(ops->func_hash->filter_hash);
	free_ftrace_hash(ops->func_hash->notrace_hash);
}

static struct ftrace_hash *alloc_ftrace_hash(int size_bits)
{
	struct ftrace_hash *hash;
	int size;

	hash = kzalloc(sizeof(*hash), GFP_KERNEL);
	if (!hash)
		return NULL;

	size = 1 << size_bits;
	hash->buckets = kcalloc(size, sizeof(*hash->buckets), GFP_KERNEL);

	if (!hash->buckets) {
		kfree(hash);
		return NULL;
	}

	hash->size_bits = size_bits;

	return hash;
}


static int ftrace_add_mod(struct trace_array *tr,
			  const char *func, const char *module,
			  int enable)
{
	struct ftrace_mod_load *ftrace_mod;
	struct list_head *mod_head = enable ? &tr->mod_trace : &tr->mod_notrace;

	ftrace_mod = kzalloc(sizeof(*ftrace_mod), GFP_KERNEL);
	if (!ftrace_mod)
		return -ENOMEM;

	ftrace_mod->func = kstrdup(func, GFP_KERNEL);
	ftrace_mod->module = kstrdup(module, GFP_KERNEL);
	ftrace_mod->enable = enable;

	if (!ftrace_mod->func || !ftrace_mod->module)
		goto out_free;

	list_add(&ftrace_mod->list, mod_head);

	return 0;

 out_free:
	free_ftrace_mod(ftrace_mod);

	return -ENOMEM;
}

static struct ftrace_hash *
alloc_and_copy_ftrace_hash(int size_bits, struct ftrace_hash *hash)
{
	struct ftrace_func_entry *entry;
	struct ftrace_hash *new_hash;
	int size;
	int ret;
	int i;

	new_hash = alloc_ftrace_hash(size_bits);
	if (!new_hash)
		return NULL;

	if (hash)
		new_hash->flags = hash->flags;

	/* Empty hash? */
	if (ftrace_hash_empty(hash))
		return new_hash;

	size = 1 << hash->size_bits;
	for (i = 0; i < size; i++) {
		hlist_for_each_entry(entry, &hash->buckets[i], hlist) {
			ret = add_hash_entry(new_hash, entry->ip);
			if (ret < 0)
				goto free_hash;
		}
	}

	FTRACE_WARN_ON(new_hash->count != hash->count);

	return new_hash;

 free_hash:
	free_ftrace_hash(new_hash);
	return NULL;
}

static void
ftrace_hash_rec_disable_modify(struct ftrace_ops *ops, int filter_hash);
static void
ftrace_hash_rec_enable_modify(struct ftrace_ops *ops, int filter_hash);

static int ftrace_hash_ipmodify_update(struct ftrace_ops *ops,
				       struct ftrace_hash *new_hash);

static struct ftrace_hash *dup_hash(struct ftrace_hash *src, int size)
{
	struct ftrace_func_entry *entry;
	struct ftrace_hash *new_hash;
	struct hlist_head *hhd;
	struct hlist_node *tn;
	int bits = 0;
	int i;

	/*
	 * Use around half the size (max bit of it), but
	 * a minimum of 2 is fine (as size of 0 or 1 both give 1 for bits).
	 */
	bits = fls(size / 2);

	/* Don't allocate too much */
	if (bits > FTRACE_HASH_MAX_BITS)
		bits = FTRACE_HASH_MAX_BITS;

	new_hash = alloc_ftrace_hash(bits);
	if (!new_hash)
		return NULL;

	new_hash->flags = src->flags;

	size = 1 << src->size_bits;
	for (i = 0; i < size; i++) {
		hhd = &src->buckets[i];
		hlist_for_each_entry_safe(entry, tn, hhd, hlist) {
			remove_hash_entry(src, entry);
			__add_hash_entry(new_hash, entry);
		}
	}
	return new_hash;
}

static struct ftrace_hash *
__ftrace_hash_move(struct ftrace_hash *src)
{
	int size = src->count;

	/*
	 * If the new source is empty, just return the empty_hash.
	 */
	if (ftrace_hash_empty(src))
		return EMPTY_HASH;

	return dup_hash(src, size);
}

static int
ftrace_hash_move(struct ftrace_ops *ops, int enable,
		 struct ftrace_hash **dst, struct ftrace_hash *src)
{
	struct ftrace_hash *new_hash;
	int ret;

	/* Reject setting notrace hash on IPMODIFY ftrace_ops */
	if (ops->flags & FTRACE_OPS_FL_IPMODIFY && !enable)
		return -EINVAL;

	new_hash = __ftrace_hash_move(src);
	if (!new_hash)
		return -ENOMEM;

	/* Make sure this can be applied if it is IPMODIFY ftrace_ops */
	if (enable) {
		/* IPMODIFY should be updated only when filter_hash updating */
		ret = ftrace_hash_ipmodify_update(ops, new_hash);
		if (ret < 0) {
			free_ftrace_hash(new_hash);
			return ret;
		}
	}

	/*
	 * Remove the current set, update the hash and add
	 * them back.
	 */
	ftrace_hash_rec_disable_modify(ops, enable);

	rcu_assign_pointer(*dst, new_hash);

	ftrace_hash_rec_enable_modify(ops, enable);

	return 0;
}

static bool hash_contains_ip(unsigned long ip,
			     struct ftrace_ops_hash *hash)
{
	/*
	 * The function record is a match if it exists in the filter
	 * hash and not in the notrace hash. Note, an empty hash is
	 * considered a match for the filter hash, but an empty
	 * notrace hash is considered not in the notrace hash.
	 */
	return (ftrace_hash_empty(hash->filter_hash) ||
		__ftrace_lookup_ip(hash->filter_hash, ip)) &&
		(ftrace_hash_empty(hash->notrace_hash) ||
		 !__ftrace_lookup_ip(hash->notrace_hash, ip));
}

/*
 * Test the hashes for this ops to see if we want to call
 * the ops->func or not.
 *
 * It's a match if the ip is in the ops->filter_hash or
 * the filter_hash does not exist or is empty,
 *  AND
 * the ip is not in the ops->notrace_hash.
 *
 * This needs to be called with preemption disabled as
 * the hashes are freed with call_rcu().
 */
int
ftrace_ops_test(struct ftrace_ops *ops, unsigned long ip, void *regs)
{
	struct ftrace_ops_hash hash;
	int ret;

#ifdef CONFIG_DYNAMIC_FTRACE_WITH_REGS
	/*
	 * There's a small race when adding ops that the ftrace handler
	 * that wants regs, may be called without them. We can not
	 * allow that handler to be called if regs is NULL.
	 */
	if (regs == NULL && (ops->flags & FTRACE_OPS_FL_SAVE_REGS))
		return 0;
#endif

	rcu_assign_pointer(hash.filter_hash, ops->func_hash->filter_hash);
	rcu_assign_pointer(hash.notrace_hash, ops->func_hash->notrace_hash);

	if (hash_contains_ip(ip, &hash))
		ret = 1;
	else
		ret = 0;

	return ret;
}

/*
 * This is a double for. Do not use 'break' to break out of the loop,
 * you must use a goto.
 */
#define do_for_each_ftrace_rec(pg, rec)					\
	for (pg = ftrace_pages_start; pg; pg = pg->next) {		\
		int _____i;						\
		for (_____i = 0; _____i < pg->index; _____i++) {	\
			rec = &pg->records[_____i];

#define while_for_each_ftrace_rec()		\
		}				\
	}


static int ftrace_cmp_recs(const void *a, const void *b)
{
	const struct dyn_ftrace *key = a;
	const struct dyn_ftrace *rec = b;

	if (key->flags < rec->ip)
		return -1;
	if (key->ip >= rec->ip + MCOUNT_INSN_SIZE)
		return 1;
	return 0;
}

static struct dyn_ftrace *lookup_rec(unsigned long start, unsigned long end)
{
	struct ftrace_page *pg;
	struct dyn_ftrace *rec = NULL;
	struct dyn_ftrace key;

	key.ip = start;
	key.flags = end;	/* overload flags, as it is unsigned long */

	for (pg = ftrace_pages_start; pg; pg = pg->next) {
		if (end < pg->records[0].ip ||
		    start >= (pg->records[pg->index - 1].ip + MCOUNT_INSN_SIZE))
			continue;
		rec = bsearch(&key, pg->records, pg->index,
			      sizeof(struct dyn_ftrace),
			      ftrace_cmp_recs);
		if (rec)
			break;
	}
	return rec;
}

/**
 * ftrace_location_range - return the first address of a traced location
 *	if it touches the given ip range
 * @start: start of range to search.
 * @end: end of range to search (inclusive). @end points to the last byte
 *	to check.
 *
 * Returns rec->ip if the related ftrace location is a least partly within
 * the given address range. That is, the first address of the instruction
 * that is either a NOP or call to the function tracer. It checks the ftrace
 * internal tables to determine if the address belongs or not.
 */
unsigned long ftrace_location_range(unsigned long start, unsigned long end)
{
	struct dyn_ftrace *rec;

	rec = lookup_rec(start, end);
	if (rec)
		return rec->ip;

	return 0;
}

/**
 * ftrace_location - return true if the ip giving is a traced location
 * @ip: the instruction pointer to check
 *
 * Returns rec->ip if @ip given is a pointer to a ftrace location.
 * That is, the instruction that is either a NOP or call to
 * the function tracer. It checks the ftrace internal tables to
 * determine if the address belongs or not.
 */
unsigned long ftrace_location(unsigned long ip)
{
	return ftrace_location_range(ip, ip);
}

/**
 * ftrace_text_reserved - return true if range contains an ftrace location
 * @start: start of range to search
 * @end: end of range to search (inclusive). @end points to the last byte to check.
 *
 * Returns 1 if @start and @end contains a ftrace location.
 * That is, the instruction that is either a NOP or call to
 * the function tracer. It checks the ftrace internal tables to
 * determine if the address belongs or not.
 */
int ftrace_text_reserved(const void *start, const void *end)
{
	unsigned long ret;

	ret = ftrace_location_range((unsigned long)start,
				    (unsigned long)end);

	return (int)!!ret;
}

/* Test if ops registered to this rec needs regs */
static bool test_rec_ops_needs_regs(struct dyn_ftrace *rec)
{
	struct ftrace_ops *ops;
	bool keep_regs = false;

	for (ops = ftrace_ops_list;
	     ops != &ftrace_list_end; ops = ops->next) {
		/* pass rec in as regs to have non-NULL val */
		if (ftrace_ops_test(ops, rec->ip, rec)) {
			if (ops->flags & FTRACE_OPS_FL_SAVE_REGS) {
				keep_regs = true;
				break;
			}
		}
	}

	return  keep_regs;
}

static struct ftrace_ops *
ftrace_find_tramp_ops_any(struct dyn_ftrace *rec);
static struct ftrace_ops *
ftrace_find_tramp_ops_any_other(struct dyn_ftrace *rec, struct ftrace_ops *op_exclude);
static struct ftrace_ops *
ftrace_find_tramp_ops_next(struct dyn_ftrace *rec, struct ftrace_ops *ops);

static bool __ftrace_hash_rec_update(struct ftrace_ops *ops,
				     int filter_hash,
				     bool inc)
{
	struct ftrace_hash *hash;
	struct ftrace_hash *other_hash;
	struct ftrace_page *pg;
	struct dyn_ftrace *rec;
	bool update = false;
	int count = 0;
	int all = false;

	/* Only update if the ops has been registered */
	if (!(ops->flags & FTRACE_OPS_FL_ENABLED))
		return false;

	/*
	 * In the filter_hash case:
	 *   If the count is zero, we update all records.
	 *   Otherwise we just update the items in the hash.
	 *
	 * In the notrace_hash case:
	 *   We enable the update in the hash.
	 *   As disabling notrace means enabling the tracing,
	 *   and enabling notrace means disabling, the inc variable
	 *   gets inversed.
	 */
	if (filter_hash) {
		hash = ops->func_hash->filter_hash;
		other_hash = ops->func_hash->notrace_hash;
		if (ftrace_hash_empty(hash))
			all = true;
	} else {
		inc = !inc;
		hash = ops->func_hash->notrace_hash;
		other_hash = ops->func_hash->filter_hash;
		/*
		 * If the notrace hash has no items,
		 * then there's nothing to do.
		 */
		if (ftrace_hash_empty(hash))
			return false;
	}

	do_for_each_ftrace_rec(pg, rec) {
		int in_other_hash = 0;
		int in_hash = 0;
		int match = 0;

		if (rec->flags & FTRACE_FL_DISABLED)
			continue;

		if (all) {
			/*
			 * Only the filter_hash affects all records.
			 * Update if the record is not in the notrace hash.
			 */
			if (!other_hash || !ftrace_lookup_ip(other_hash, rec->ip))
				match = 1;
		} else {
			in_hash = !!ftrace_lookup_ip(hash, rec->ip);
			in_other_hash = !!ftrace_lookup_ip(other_hash, rec->ip);

			/*
			 * If filter_hash is set, we want to match all functions
			 * that are in the hash but not in the other hash.
			 *
			 * If filter_hash is not set, then we are decrementing.
			 * That means we match anything that is in the hash
			 * and also in the other_hash. That is, we need to turn
			 * off functions in the other hash because they are disabled
			 * by this hash.
			 */
			if (filter_hash && in_hash && !in_other_hash)
				match = 1;
			else if (!filter_hash && in_hash &&
				 (in_other_hash || ftrace_hash_empty(other_hash)))
				match = 1;
		}
		if (!match)
			continue;

		if (inc) {
			rec->flags++;
			if (FTRACE_WARN_ON(ftrace_rec_count(rec) == FTRACE_REF_MAX))
				return false;

			if (ops->flags & FTRACE_OPS_FL_DIRECT)
				rec->flags |= FTRACE_FL_DIRECT;

			/*
			 * If there's only a single callback registered to a
			 * function, and the ops has a trampoline registered
			 * for it, then we can call it directly.
			 */
			if (ftrace_rec_count(rec) == 1 && ops->trampoline)
				rec->flags |= FTRACE_FL_TRAMP;
			else
				/*
				 * If we are adding another function callback
				 * to this function, and the previous had a
				 * custom trampoline in use, then we need to go
				 * back to the default trampoline.
				 */
				rec->flags &= ~FTRACE_FL_TRAMP;

			/*
			 * If any ops wants regs saved for this function
			 * then all ops will get saved regs.
			 */
			if (ops->flags & FTRACE_OPS_FL_SAVE_REGS)
				rec->flags |= FTRACE_FL_REGS;
		} else {
			if (FTRACE_WARN_ON(ftrace_rec_count(rec) == 0))
				return false;
			rec->flags--;

			/*
			 * Only the internal direct_ops should have the
			 * DIRECT flag set. Thus, if it is removing a
			 * function, then that function should no longer
			 * be direct.
			 */
			if (ops->flags & FTRACE_OPS_FL_DIRECT)
				rec->flags &= ~FTRACE_FL_DIRECT;

			/*
			 * If the rec had REGS enabled and the ops that is
			 * being removed had REGS set, then see if there is
			 * still any ops for this record that wants regs.
			 * If not, we can stop recording them.
			 */
			if (ftrace_rec_count(rec) > 0 &&
			    rec->flags & FTRACE_FL_REGS &&
			    ops->flags & FTRACE_OPS_FL_SAVE_REGS) {
				if (!test_rec_ops_needs_regs(rec))
					rec->flags &= ~FTRACE_FL_REGS;
			}

			/*
			 * The TRAMP needs to be set only if rec count
			 * is decremented to one, and the ops that is
			 * left has a trampoline. As TRAMP can only be
			 * enabled if there is only a single ops attached
			 * to it.
			 */
			if (ftrace_rec_count(rec) == 1 &&
			    ftrace_find_tramp_ops_any_other(rec, ops))
				rec->flags |= FTRACE_FL_TRAMP;
			else
				rec->flags &= ~FTRACE_FL_TRAMP;

			/*
			 * flags will be cleared in ftrace_check_record()
			 * if rec count is zero.
			 */
		}
		count++;

		/* Must match FTRACE_UPDATE_CALLS in ftrace_modify_all_code() */
		update |= ftrace_test_record(rec, true) != FTRACE_UPDATE_IGNORE;

		/* Shortcut, if we handled all records, we are done. */
		if (!all && count == hash->count)
			return update;
	} while_for_each_ftrace_rec();

	return update;
}

static bool ftrace_hash_rec_disable(struct ftrace_ops *ops,
				    int filter_hash)
{
	return __ftrace_hash_rec_update(ops, filter_hash, 0);
}

static bool ftrace_hash_rec_enable(struct ftrace_ops *ops,
				   int filter_hash)
{
	return __ftrace_hash_rec_update(ops, filter_hash, 1);
}

static void ftrace_hash_rec_update_modify(struct ftrace_ops *ops,
					  int filter_hash, int inc)
{
	struct ftrace_ops *op;

	__ftrace_hash_rec_update(ops, filter_hash, inc);

	if (ops->func_hash != &global_ops.local_hash)
		return;

	/*
	 * If the ops shares the global_ops hash, then we need to update
	 * all ops that are enabled and use this hash.
	 */
	do_for_each_ftrace_op(op, ftrace_ops_list) {
		/* Already done */
		if (op == ops)
			continue;
		if (op->func_hash == &global_ops.local_hash)
			__ftrace_hash_rec_update(op, filter_hash, inc);
	} while_for_each_ftrace_op(op);
}

static void ftrace_hash_rec_disable_modify(struct ftrace_ops *ops,
					   int filter_hash)
{
	ftrace_hash_rec_update_modify(ops, filter_hash, 0);
}

static void ftrace_hash_rec_enable_modify(struct ftrace_ops *ops,
					  int filter_hash)
{
	ftrace_hash_rec_update_modify(ops, filter_hash, 1);
}

/*
 * Try to update IPMODIFY flag on each ftrace_rec. Return 0 if it is OK
 * or no-needed to update, -EBUSY if it detects a conflict of the flag
 * on a ftrace_rec, and -EINVAL if the new_hash tries to trace all recs.
 * Note that old_hash and new_hash has below meanings
 *  - If the hash is NULL, it hits all recs (if IPMODIFY is set, this is rejected)
 *  - If the hash is EMPTY_HASH, it hits nothing
 *  - Anything else hits the recs which match the hash entries.
 */
static int __ftrace_hash_update_ipmodify(struct ftrace_ops *ops,
					 struct ftrace_hash *old_hash,
					 struct ftrace_hash *new_hash)
{
	struct ftrace_page *pg;
	struct dyn_ftrace *rec, *end = NULL;
	int in_old, in_new;

	/* Only update if the ops has been registered */
	if (!(ops->flags & FTRACE_OPS_FL_ENABLED))
		return 0;

	if (!(ops->flags & FTRACE_OPS_FL_IPMODIFY))
		return 0;

	/*
	 * Since the IPMODIFY is a very address sensitive action, we do not
	 * allow ftrace_ops to set all functions to new hash.
	 */
	if (!new_hash || !old_hash)
		return -EINVAL;

	/* Update rec->flags */
	do_for_each_ftrace_rec(pg, rec) {

		if (rec->flags & FTRACE_FL_DISABLED)
			continue;

		/* We need to update only differences of filter_hash */
		in_old = !!ftrace_lookup_ip(old_hash, rec->ip);
		in_new = !!ftrace_lookup_ip(new_hash, rec->ip);
		if (in_old == in_new)
			continue;

		if (in_new) {
			/* New entries must ensure no others are using it */
			if (rec->flags & FTRACE_FL_IPMODIFY)
				goto rollback;
			rec->flags |= FTRACE_FL_IPMODIFY;
		} else /* Removed entry */
			rec->flags &= ~FTRACE_FL_IPMODIFY;
	} while_for_each_ftrace_rec();

	return 0;

rollback:
	end = rec;

	/* Roll back what we did above */
	do_for_each_ftrace_rec(pg, rec) {

		if (rec->flags & FTRACE_FL_DISABLED)
			continue;

		if (rec == end)
			goto err_out;

		in_old = !!ftrace_lookup_ip(old_hash, rec->ip);
		in_new = !!ftrace_lookup_ip(new_hash, rec->ip);
		if (in_old == in_new)
			continue;

		if (in_new)
			rec->flags &= ~FTRACE_FL_IPMODIFY;
		else
			rec->flags |= FTRACE_FL_IPMODIFY;
	} while_for_each_ftrace_rec();

err_out:
	return -EBUSY;
}

static int ftrace_hash_ipmodify_enable(struct ftrace_ops *ops)
{
	struct ftrace_hash *hash = ops->func_hash->filter_hash;

	if (ftrace_hash_empty(hash))
		hash = NULL;

	return __ftrace_hash_update_ipmodify(ops, EMPTY_HASH, hash);
}

/* Disabling always succeeds */
static void ftrace_hash_ipmodify_disable(struct ftrace_ops *ops)
{
	struct ftrace_hash *hash = ops->func_hash->filter_hash;

	if (ftrace_hash_empty(hash))
		hash = NULL;

	__ftrace_hash_update_ipmodify(ops, hash, EMPTY_HASH);
}

static int ftrace_hash_ipmodify_update(struct ftrace_ops *ops,
				       struct ftrace_hash *new_hash)
{
	struct ftrace_hash *old_hash = ops->func_hash->filter_hash;

	if (ftrace_hash_empty(old_hash))
		old_hash = NULL;

	if (ftrace_hash_empty(new_hash))
		new_hash = NULL;

	return __ftrace_hash_update_ipmodify(ops, old_hash, new_hash);
}

static void print_ip_ins(const char *fmt, const unsigned char *p)
{
	char ins[MCOUNT_INSN_SIZE];
	int i;

	if (copy_from_kernel_nofault(ins, p, MCOUNT_INSN_SIZE)) {
		printk(KERN_CONT "%s[FAULT] %px\n", fmt, p);
		return;
	}

	printk(KERN_CONT "%s", fmt);

	for (i = 0; i < MCOUNT_INSN_SIZE; i++)
		printk(KERN_CONT "%s%02x", i ? ":" : "", ins[i]);
}

enum ftrace_bug_type ftrace_bug_type;
const void *ftrace_expected;

static void print_bug_type(void)
{
	switch (ftrace_bug_type) {
	case FTRACE_BUG_UNKNOWN:
		break;
	case FTRACE_BUG_INIT:
		pr_info("Initializing ftrace call sites\n");
		break;
	case FTRACE_BUG_NOP:
		pr_info("Setting ftrace call site to NOP\n");
		break;
	case FTRACE_BUG_CALL:
		pr_info("Setting ftrace call site to call ftrace function\n");
		break;
	case FTRACE_BUG_UPDATE:
		pr_info("Updating ftrace call site to call a different ftrace function\n");
		break;
	}
}

/**
 * ftrace_bug - report and shutdown function tracer
 * @failed: The failed type (EFAULT, EINVAL, EPERM)
 * @rec: The record that failed
 *
 * The arch code that enables or disables the function tracing
 * can call ftrace_bug() when it has detected a problem in
 * modifying the code. @failed should be one of either:
 * EFAULT - if the problem happens on reading the @ip address
 * EINVAL - if what is read at @ip is not what was expected
 * EPERM - if the problem happens on writing to the @ip address
 */
void ftrace_bug(int failed, struct dyn_ftrace *rec)
{
	unsigned long ip = rec ? rec->ip : 0;

	pr_info("------------[ ftrace bug ]------------\n");

	switch (failed) {
	case -EFAULT:
		pr_info("ftrace faulted on modifying ");
		print_ip_sym(KERN_INFO, ip);
		break;
	case -EINVAL:
		pr_info("ftrace failed to modify ");
		print_ip_sym(KERN_INFO, ip);
		print_ip_ins(" actual:   ", (unsigned char *)ip);
		pr_cont("\n");
		if (ftrace_expected) {
			print_ip_ins(" expected: ", ftrace_expected);
			pr_cont("\n");
		}
		break;
	case -EPERM:
		pr_info("ftrace faulted on writing ");
		print_ip_sym(KERN_INFO, ip);
		break;
	default:
		pr_info("ftrace faulted on unknown error ");
		print_ip_sym(KERN_INFO, ip);
	}
	print_bug_type();
	if (rec) {
		struct ftrace_ops *ops = NULL;

		pr_info("ftrace record flags: %lx\n", rec->flags);
		pr_cont(" (%ld)%s", ftrace_rec_count(rec),
			rec->flags & FTRACE_FL_REGS ? " R" : "  ");
		if (rec->flags & FTRACE_FL_TRAMP_EN) {
			ops = ftrace_find_tramp_ops_any(rec);
			if (ops) {
				do {
					pr_cont("\ttramp: %pS (%pS)",
						(void *)ops->trampoline,
						(void *)ops->func);
					ops = ftrace_find_tramp_ops_next(rec, ops);
				} while (ops);
			} else
				pr_cont("\ttramp: ERROR!");

		}
		ip = ftrace_get_addr_curr(rec);
		pr_cont("\n expected tramp: %lx\n", ip);
	}

	FTRACE_WARN_ON_ONCE(1);
}

static int ftrace_check_record(struct dyn_ftrace *rec, bool enable, bool update)
{
	unsigned long flag = 0UL;

	ftrace_bug_type = FTRACE_BUG_UNKNOWN;

	if (rec->flags & FTRACE_FL_DISABLED)
		return FTRACE_UPDATE_IGNORE;

	/*
	 * If we are updating calls:
	 *
	 *   If the record has a ref count, then we need to enable it
	 *   because someone is using it.
	 *
	 *   Otherwise we make sure its disabled.
	 *
	 * If we are disabling calls, then disable all records that
	 * are enabled.
	 */
	if (enable && ftrace_rec_count(rec))
		flag = FTRACE_FL_ENABLED;

	/*
	 * If enabling and the REGS flag does not match the REGS_EN, or
	 * the TRAMP flag doesn't match the TRAMP_EN, then do not ignore
	 * this record. Set flags to fail the compare against ENABLED.
	 * Same for direct calls.
	 */
	if (flag) {
		if (!(rec->flags & FTRACE_FL_REGS) !=
		    !(rec->flags & FTRACE_FL_REGS_EN))
			flag |= FTRACE_FL_REGS;

		if (!(rec->flags & FTRACE_FL_TRAMP) !=
		    !(rec->flags & FTRACE_FL_TRAMP_EN))
			flag |= FTRACE_FL_TRAMP;

		/*
		 * Direct calls are special, as count matters.
		 * We must test the record for direct, if the
		 * DIRECT and DIRECT_EN do not match, but only
		 * if the count is 1. That's because, if the
		 * count is something other than one, we do not
		 * want the direct enabled (it will be done via the
		 * direct helper). But if DIRECT_EN is set, and
		 * the count is not one, we need to clear it.
		 */
		if (ftrace_rec_count(rec) == 1) {
			if (!(rec->flags & FTRACE_FL_DIRECT) !=
			    !(rec->flags & FTRACE_FL_DIRECT_EN))
				flag |= FTRACE_FL_DIRECT;
		} else if (rec->flags & FTRACE_FL_DIRECT_EN) {
			flag |= FTRACE_FL_DIRECT;
		}
	}

	/* If the state of this record hasn't changed, then do nothing */
	if ((rec->flags & FTRACE_FL_ENABLED) == flag)
		return FTRACE_UPDATE_IGNORE;

	if (flag) {
		/* Save off if rec is being enabled (for return value) */
		flag ^= rec->flags & FTRACE_FL_ENABLED;

		if (update) {
			rec->flags |= FTRACE_FL_ENABLED;
			if (flag & FTRACE_FL_REGS) {
				if (rec->flags & FTRACE_FL_REGS)
					rec->flags |= FTRACE_FL_REGS_EN;
				else
					rec->flags &= ~FTRACE_FL_REGS_EN;
			}
			if (flag & FTRACE_FL_TRAMP) {
				if (rec->flags & FTRACE_FL_TRAMP)
					rec->flags |= FTRACE_FL_TRAMP_EN;
				else
					rec->flags &= ~FTRACE_FL_TRAMP_EN;
			}

			if (flag & FTRACE_FL_DIRECT) {
				/*
				 * If there's only one user (direct_ops helper)
				 * then we can call the direct function
				 * directly (no ftrace trampoline).
				 */
				if (ftrace_rec_count(rec) == 1) {
					if (rec->flags & FTRACE_FL_DIRECT)
						rec->flags |= FTRACE_FL_DIRECT_EN;
					else
						rec->flags &= ~FTRACE_FL_DIRECT_EN;
				} else {
					/*
					 * Can only call directly if there's
					 * only one callback to the function.
					 */
					rec->flags &= ~FTRACE_FL_DIRECT_EN;
				}
			}
		}

		/*
		 * If this record is being updated from a nop, then
		 *   return UPDATE_MAKE_CALL.
		 * Otherwise,
		 *   return UPDATE_MODIFY_CALL to tell the caller to convert
		 *   from the save regs, to a non-save regs function or
		 *   vice versa, or from a trampoline call.
		 */
		if (flag & FTRACE_FL_ENABLED) {
			ftrace_bug_type = FTRACE_BUG_CALL;
			return FTRACE_UPDATE_MAKE_CALL;
		}

		ftrace_bug_type = FTRACE_BUG_UPDATE;
		return FTRACE_UPDATE_MODIFY_CALL;
	}

	if (update) {
		/* If there's no more users, clear all flags */
		if (!ftrace_rec_count(rec))
			rec->flags = 0;
		else
			/*
			 * Just disable the record, but keep the ops TRAMP
			 * and REGS states. The _EN flags must be disabled though.
			 */
			rec->flags &= ~(FTRACE_FL_ENABLED | FTRACE_FL_TRAMP_EN |
					FTRACE_FL_REGS_EN | FTRACE_FL_DIRECT_EN);
	}

	ftrace_bug_type = FTRACE_BUG_NOP;
	return FTRACE_UPDATE_MAKE_NOP;
}

/**
 * ftrace_update_record - set a record that now is tracing or not
 * @rec: the record to update
 * @enable: set to true if the record is tracing, false to force disable
 *
 * The records that represent all functions that can be traced need
 * to be updated when tracing has been enabled.
 */
int ftrace_update_record(struct dyn_ftrace *rec, bool enable)
{
	return ftrace_check_record(rec, enable, true);
}

/**
 * ftrace_test_record - check if the record has been enabled or not
 * @rec: the record to test
 * @enable: set to true to check if enabled, false if it is disabled
 *
 * The arch code may need to test if a record is already set to
 * tracing to determine how to modify the function code that it
 * represents.
 */
int ftrace_test_record(struct dyn_ftrace *rec, bool enable)
{
	return ftrace_check_record(rec, enable, false);
}

static struct ftrace_ops *
ftrace_find_tramp_ops_any(struct dyn_ftrace *rec)
{
	struct ftrace_ops *op;
	unsigned long ip = rec->ip;

	do_for_each_ftrace_op(op, ftrace_ops_list) {

		if (!op->trampoline)
			continue;

		if (hash_contains_ip(ip, op->func_hash))
			return op;
	} while_for_each_ftrace_op(op);

	return NULL;
}

static struct ftrace_ops *
ftrace_find_tramp_ops_any_other(struct dyn_ftrace *rec, struct ftrace_ops *op_exclude)
{
	struct ftrace_ops *op;
	unsigned long ip = rec->ip;

	do_for_each_ftrace_op(op, ftrace_ops_list) {

		if (op == op_exclude || !op->trampoline)
			continue;

		if (hash_contains_ip(ip, op->func_hash))
			return op;
	} while_for_each_ftrace_op(op);

	return NULL;
}

static struct ftrace_ops *
ftrace_find_tramp_ops_next(struct dyn_ftrace *rec,
			   struct ftrace_ops *op)
{
	unsigned long ip = rec->ip;

	while_for_each_ftrace_op(op) {

		if (!op->trampoline)
			continue;

		if (hash_contains_ip(ip, op->func_hash))
			return op;
	}

	return NULL;
}

static struct ftrace_ops *
ftrace_find_tramp_ops_curr(struct dyn_ftrace *rec)
{
	struct ftrace_ops *op;
	unsigned long ip = rec->ip;

	/*
	 * Need to check removed ops first.
	 * If they are being removed, and this rec has a tramp,
	 * and this rec is in the ops list, then it would be the
	 * one with the tramp.
	 */
	if (removed_ops) {
		if (hash_contains_ip(ip, &removed_ops->old_hash))
			return removed_ops;
	}

	/*
	 * Need to find the current trampoline for a rec.
	 * Now, a trampoline is only attached to a rec if there
	 * was a single 'ops' attached to it. But this can be called
	 * when we are adding another op to the rec or removing the
	 * current one. Thus, if the op is being added, we can
	 * ignore it because it hasn't attached itself to the rec
	 * yet.
	 *
	 * If an ops is being modified (hooking to different functions)
	 * then we don't care about the new functions that are being
	 * added, just the old ones (that are probably being removed).
	 *
	 * If we are adding an ops to a function that already is using
	 * a trampoline, it needs to be removed (trampolines are only
	 * for single ops connected), then an ops that is not being
	 * modified also needs to be checked.
	 */
	do_for_each_ftrace_op(op, ftrace_ops_list) {

		if (!op->trampoline)
			continue;

		/*
		 * If the ops is being added, it hasn't gotten to
		 * the point to be removed from this tree yet.
		 */
		if (op->flags & FTRACE_OPS_FL_ADDING)
			continue;


		/*
		 * If the ops is being modified and is in the old
		 * hash, then it is probably being removed from this
		 * function.
		 */
		if ((op->flags & FTRACE_OPS_FL_MODIFYING) &&
		    hash_contains_ip(ip, &op->old_hash))
			return op;
		/*
		 * If the ops is not being added or modified, and it's
		 * in its normal filter hash, then this must be the one
		 * we want!
		 */
		if (!(op->flags & FTRACE_OPS_FL_MODIFYING) &&
		    hash_contains_ip(ip, op->func_hash))
			return op;

	} while_for_each_ftrace_op(op);

	return NULL;
}

static struct ftrace_ops *
ftrace_find_tramp_ops_new(struct dyn_ftrace *rec)
{
	struct ftrace_ops *op;
	unsigned long ip = rec->ip;

	do_for_each_ftrace_op(op, ftrace_ops_list) {
		/* pass rec in as regs to have non-NULL val */
		if (hash_contains_ip(ip, op->func_hash))
			return op;
	} while_for_each_ftrace_op(op);

	return NULL;
}

#ifdef CONFIG_DYNAMIC_FTRACE_WITH_DIRECT_CALLS
/* Protected by rcu_tasks for reading, and direct_mutex for writing */
static struct ftrace_hash *direct_functions = EMPTY_HASH;
static DEFINE_MUTEX(direct_mutex);
int ftrace_direct_func_count;

/*
 * Search the direct_functions hash to see if the given instruction pointer
 * has a direct caller attached to it.
 */
unsigned long ftrace_find_rec_direct(unsigned long ip)
{
	struct ftrace_func_entry *entry;

	entry = __ftrace_lookup_ip(direct_functions, ip);
	if (!entry)
		return 0;

	return entry->direct;
}

static struct ftrace_func_entry*
ftrace_add_rec_direct(unsigned long ip, unsigned long addr,
		      struct ftrace_hash **free_hash)
{
	struct ftrace_func_entry *entry;

	if (ftrace_hash_empty(direct_functions) ||
	    direct_functions->count > 2 * (1 << direct_functions->size_bits)) {
		struct ftrace_hash *new_hash;
		int size = ftrace_hash_empty(direct_functions) ? 0 :
			direct_functions->count + 1;

		if (size < 32)
			size = 32;

		new_hash = dup_hash(direct_functions, size);
		if (!new_hash)
			return NULL;

		*free_hash = direct_functions;
		direct_functions = new_hash;
	}

	entry = kmalloc(sizeof(*entry), GFP_KERNEL);
	if (!entry)
		return NULL;

	entry->ip = ip;
	entry->direct = addr;
	__add_hash_entry(direct_functions, entry);
	return entry;
}

static void call_direct_funcs(unsigned long ip, unsigned long pip,
			      struct ftrace_ops *ops, struct ftrace_regs *fregs)
{
	struct pt_regs *regs = ftrace_get_regs(fregs);
	unsigned long addr;

	addr = ftrace_find_rec_direct(ip);
	if (!addr)
		return;

	arch_ftrace_set_direct_caller(regs, addr);
}

struct ftrace_ops direct_ops = {
	.func		= call_direct_funcs,
	.flags		= FTRACE_OPS_FL_IPMODIFY
			  | FTRACE_OPS_FL_DIRECT | FTRACE_OPS_FL_SAVE_REGS
			  | FTRACE_OPS_FL_PERMANENT,
	/*
	 * By declaring the main trampoline as this trampoline
	 * it will never have one allocated for it. Allocated
	 * trampolines should not call direct functions.
	 * The direct_ops should only be called by the builtin
	 * ftrace_regs_caller trampoline.
	 */
	.trampoline	= FTRACE_REGS_ADDR,
};
#endif /* CONFIG_DYNAMIC_FTRACE_WITH_DIRECT_CALLS */

/**
 * ftrace_get_addr_new - Get the call address to set to
 * @rec:  The ftrace record descriptor
 *
 * If the record has the FTRACE_FL_REGS set, that means that it
 * wants to convert to a callback that saves all regs. If FTRACE_FL_REGS
 * is not set, then it wants to convert to the normal callback.
 *
 * Returns the address of the trampoline to set to
 */
unsigned long ftrace_get_addr_new(struct dyn_ftrace *rec)
{
	struct ftrace_ops *ops;
	unsigned long addr;

	if ((rec->flags & FTRACE_FL_DIRECT) &&
	    (ftrace_rec_count(rec) == 1)) {
		addr = ftrace_find_rec_direct(rec->ip);
		if (addr)
			return addr;
		WARN_ON_ONCE(1);
	}

	/* Trampolines take precedence over regs */
	if (rec->flags & FTRACE_FL_TRAMP) {
		ops = ftrace_find_tramp_ops_new(rec);
		if (FTRACE_WARN_ON(!ops || !ops->trampoline)) {
			pr_warn("Bad trampoline accounting at: %p (%pS) (%lx)\n",
				(void *)rec->ip, (void *)rec->ip, rec->flags);
			/* Ftrace is shutting down, return anything */
			return (unsigned long)FTRACE_ADDR;
		}
		return ops->trampoline;
	}

	if (rec->flags & FTRACE_FL_REGS)
		return (unsigned long)FTRACE_REGS_ADDR;
	else
		return (unsigned long)FTRACE_ADDR;
}

/**
 * ftrace_get_addr_curr - Get the call address that is already there
 * @rec:  The ftrace record descriptor
 *
 * The FTRACE_FL_REGS_EN is set when the record already points to
 * a function that saves all the regs. Basically the '_EN' version
 * represents the current state of the function.
 *
 * Returns the address of the trampoline that is currently being called
 */
unsigned long ftrace_get_addr_curr(struct dyn_ftrace *rec)
{
	struct ftrace_ops *ops;
	unsigned long addr;

	/* Direct calls take precedence over trampolines */
	if (rec->flags & FTRACE_FL_DIRECT_EN) {
		addr = ftrace_find_rec_direct(rec->ip);
		if (addr)
			return addr;
		WARN_ON_ONCE(1);
	}

	/* Trampolines take precedence over regs */
	if (rec->flags & FTRACE_FL_TRAMP_EN) {
		ops = ftrace_find_tramp_ops_curr(rec);
		if (FTRACE_WARN_ON(!ops)) {
			pr_warn("Bad trampoline accounting at: %p (%pS)\n",
				(void *)rec->ip, (void *)rec->ip);
			/* Ftrace is shutting down, return anything */
			return (unsigned long)FTRACE_ADDR;
		}
		return ops->trampoline;
	}

	if (rec->flags & FTRACE_FL_REGS_EN)
		return (unsigned long)FTRACE_REGS_ADDR;
	else
		return (unsigned long)FTRACE_ADDR;
}

static int
__ftrace_replace_code(struct dyn_ftrace *rec, bool enable)
{
	unsigned long ftrace_old_addr;
	unsigned long ftrace_addr;
	int ret;

	ftrace_addr = ftrace_get_addr_new(rec);

	/* This needs to be done before we call ftrace_update_record */
	ftrace_old_addr = ftrace_get_addr_curr(rec);

	ret = ftrace_update_record(rec, enable);

	ftrace_bug_type = FTRACE_BUG_UNKNOWN;

	switch (ret) {
	case FTRACE_UPDATE_IGNORE:
		return 0;

	case FTRACE_UPDATE_MAKE_CALL:
		ftrace_bug_type = FTRACE_BUG_CALL;
		return ftrace_make_call(rec, ftrace_addr);

	case FTRACE_UPDATE_MAKE_NOP:
		ftrace_bug_type = FTRACE_BUG_NOP;
		return ftrace_make_nop(NULL, rec, ftrace_old_addr);

	case FTRACE_UPDATE_MODIFY_CALL:
		ftrace_bug_type = FTRACE_BUG_UPDATE;
		return ftrace_modify_call(rec, ftrace_old_addr, ftrace_addr);
	}

	return -1; /* unknown ftrace bug */
}

void __weak ftrace_replace_code(int mod_flags)
{
	struct dyn_ftrace *rec;
	struct ftrace_page *pg;
	bool enable = mod_flags & FTRACE_MODIFY_ENABLE_FL;
	int schedulable = mod_flags & FTRACE_MODIFY_MAY_SLEEP_FL;
	int failed;

	if (unlikely(ftrace_disabled))
		return;

	do_for_each_ftrace_rec(pg, rec) {

		if (rec->flags & FTRACE_FL_DISABLED)
			continue;

		failed = __ftrace_replace_code(rec, enable);
		if (failed) {
			ftrace_bug(failed, rec);
			/* Stop processing */
			return;
		}
		if (schedulable)
			cond_resched();
	} while_for_each_ftrace_rec();
}

struct ftrace_rec_iter {
	struct ftrace_page	*pg;
	int			index;
};

/**
 * ftrace_rec_iter_start - start up iterating over traced functions
 *
 * Returns an iterator handle that is used to iterate over all
 * the records that represent address locations where functions
 * are traced.
 *
 * May return NULL if no records are available.
 */
struct ftrace_rec_iter *ftrace_rec_iter_start(void)
{
	/*
	 * We only use a single iterator.
	 * Protected by the ftrace_lock mutex.
	 */
	static struct ftrace_rec_iter ftrace_rec_iter;
	struct ftrace_rec_iter *iter = &ftrace_rec_iter;

	iter->pg = ftrace_pages_start;
	iter->index = 0;

	/* Could have empty pages */
	while (iter->pg && !iter->pg->index)
		iter->pg = iter->pg->next;

	if (!iter->pg)
		return NULL;

	return iter;
}

/**
 * ftrace_rec_iter_next - get the next record to process.
 * @iter: The handle to the iterator.
 *
 * Returns the next iterator after the given iterator @iter.
 */
struct ftrace_rec_iter *ftrace_rec_iter_next(struct ftrace_rec_iter *iter)
{
	iter->index++;

	if (iter->index >= iter->pg->index) {
		iter->pg = iter->pg->next;
		iter->index = 0;

		/* Could have empty pages */
		while (iter->pg && !iter->pg->index)
			iter->pg = iter->pg->next;
	}

	if (!iter->pg)
		return NULL;

	return iter;
}

/**
 * ftrace_rec_iter_record - get the record at the iterator location
 * @iter: The current iterator location
 *
 * Returns the record that the current @iter is at.
 */
struct dyn_ftrace *ftrace_rec_iter_record(struct ftrace_rec_iter *iter)
{
	return &iter->pg->records[iter->index];
}

static int
ftrace_nop_initialize(struct module *mod, struct dyn_ftrace *rec)
{
	int ret;

	if (unlikely(ftrace_disabled))
		return 0;

	ret = ftrace_init_nop(mod, rec);
	if (ret) {
		ftrace_bug_type = FTRACE_BUG_INIT;
		ftrace_bug(ret, rec);
		return 0;
	}
	return 1;
}

/*
 * archs can override this function if they must do something
 * before the modifying code is performed.
 */
int __weak ftrace_arch_code_modify_prepare(void)
{
	return 0;
}

/*
 * archs can override this function if they must do something
 * after the modifying code is performed.
 */
int __weak ftrace_arch_code_modify_post_process(void)
{
	return 0;
}

void ftrace_modify_all_code(int command)
{
	int update = command & FTRACE_UPDATE_TRACE_FUNC;
	int mod_flags = 0;
	int err = 0;

	if (command & FTRACE_MAY_SLEEP)
		mod_flags = FTRACE_MODIFY_MAY_SLEEP_FL;

	/*
	 * If the ftrace_caller calls a ftrace_ops func directly,
	 * we need to make sure that it only traces functions it
	 * expects to trace. When doing the switch of functions,
	 * we need to update to the ftrace_ops_list_func first
	 * before the transition between old and new calls are set,
	 * as the ftrace_ops_list_func will check the ops hashes
	 * to make sure the ops are having the right functions
	 * traced.
	 */
	if (update) {
		err = ftrace_update_ftrace_func(ftrace_ops_list_func);
		if (FTRACE_WARN_ON(err))
			return;
	}

	if (command & FTRACE_UPDATE_CALLS)
		ftrace_replace_code(mod_flags | FTRACE_MODIFY_ENABLE_FL);
	else if (command & FTRACE_DISABLE_CALLS)
		ftrace_replace_code(mod_flags);

	if (update && ftrace_trace_function != ftrace_ops_list_func) {
		function_trace_op = set_function_trace_op;
		smp_wmb();
		/* If irqs are disabled, we are in stop machine */
		if (!irqs_disabled())
			smp_call_function(ftrace_sync_ipi, NULL, 1);
		err = ftrace_update_ftrace_func(ftrace_trace_function);
		if (FTRACE_WARN_ON(err))
			return;
	}

	if (command & FTRACE_START_FUNC_RET)
		err = ftrace_enable_ftrace_graph_caller();
	else if (command & FTRACE_STOP_FUNC_RET)
		err = ftrace_disable_ftrace_graph_caller();
	FTRACE_WARN_ON(err);
}

static int __ftrace_modify_code(void *data)
{
	int *command = data;

	ftrace_modify_all_code(*command);

	return 0;
}

/**
 * ftrace_run_stop_machine - go back to the stop machine method
 * @command: The command to tell ftrace what to do
 *
 * If an arch needs to fall back to the stop machine method, the
 * it can call this function.
 */
void ftrace_run_stop_machine(int command)
{
	stop_machine(__ftrace_modify_code, &command, NULL);
}

/**
 * arch_ftrace_update_code - modify the code to trace or not trace
 * @command: The command that needs to be done
 *
 * Archs can override this function if it does not need to
 * run stop_machine() to modify code.
 */
void __weak arch_ftrace_update_code(int command)
{
	ftrace_run_stop_machine(command);
}

static void ftrace_run_update_code(int command)
{
	int ret;

	ret = ftrace_arch_code_modify_prepare();
	FTRACE_WARN_ON(ret);
	if (ret)
		return;

	/*
	 * By default we use stop_machine() to modify the code.
	 * But archs can do what ever they want as long as it
	 * is safe. The stop_machine() is the safest, but also
	 * produces the most overhead.
	 */
	arch_ftrace_update_code(command);

	ret = ftrace_arch_code_modify_post_process();
	FTRACE_WARN_ON(ret);
}

static void ftrace_run_modify_code(struct ftrace_ops *ops, int command,
				   struct ftrace_ops_hash *old_hash)
{
	ops->flags |= FTRACE_OPS_FL_MODIFYING;
	ops->old_hash.filter_hash = old_hash->filter_hash;
	ops->old_hash.notrace_hash = old_hash->notrace_hash;
	ftrace_run_update_code(command);
	ops->old_hash.filter_hash = NULL;
	ops->old_hash.notrace_hash = NULL;
	ops->flags &= ~FTRACE_OPS_FL_MODIFYING;
}

static ftrace_func_t saved_ftrace_func;
static int ftrace_start_up;

void __weak arch_ftrace_trampoline_free(struct ftrace_ops *ops)
{
}

/* List of trace_ops that have allocated trampolines */
static LIST_HEAD(ftrace_ops_trampoline_list);

static void ftrace_add_trampoline_to_kallsyms(struct ftrace_ops *ops)
{
	lockdep_assert_held(&ftrace_lock);
	list_add_rcu(&ops->list, &ftrace_ops_trampoline_list);
}

static void ftrace_remove_trampoline_from_kallsyms(struct ftrace_ops *ops)
{
	lockdep_assert_held(&ftrace_lock);
	list_del_rcu(&ops->list);
	synchronize_rcu();
}

/*
 * "__builtin__ftrace" is used as a module name in /proc/kallsyms for symbols
 * for pages allocated for ftrace purposes, even though "__builtin__ftrace" is
 * not a module.
 */
#define FTRACE_TRAMPOLINE_MOD "__builtin__ftrace"
#define FTRACE_TRAMPOLINE_SYM "ftrace_trampoline"

static void ftrace_trampoline_free(struct ftrace_ops *ops)
{
	if (ops && (ops->flags & FTRACE_OPS_FL_ALLOC_TRAMP) &&
	    ops->trampoline) {
		/*
		 * Record the text poke event before the ksymbol unregister
		 * event.
		 */
		perf_event_text_poke((void *)ops->trampoline,
				     (void *)ops->trampoline,
				     ops->trampoline_size, NULL, 0);
		perf_event_ksymbol(PERF_RECORD_KSYMBOL_TYPE_OOL,
				   ops->trampoline, ops->trampoline_size,
				   true, FTRACE_TRAMPOLINE_SYM);
		/* Remove from kallsyms after the perf events */
		ftrace_remove_trampoline_from_kallsyms(ops);
	}

	arch_ftrace_trampoline_free(ops);
}

static void ftrace_startup_enable(int command)
{
	if (saved_ftrace_func != ftrace_trace_function) {
		saved_ftrace_func = ftrace_trace_function;
		command |= FTRACE_UPDATE_TRACE_FUNC;
	}

	if (!command || !ftrace_enabled)
		return;

	ftrace_run_update_code(command);
}

static void ftrace_startup_all(int command)
{
	update_all_ops = true;
	ftrace_startup_enable(command);
	update_all_ops = false;
}

int ftrace_startup(struct ftrace_ops *ops, int command)
{
	int ret;

	if (unlikely(ftrace_disabled))
		return -ENODEV;

	ret = __register_ftrace_function(ops);
	if (ret)
		return ret;

	ftrace_start_up++;

	/*
	 * Note that ftrace probes uses this to start up
	 * and modify functions it will probe. But we still
	 * set the ADDING flag for modification, as probes
	 * do not have trampolines. If they add them in the
	 * future, then the probes will need to distinguish
	 * between adding and updating probes.
	 */
	ops->flags |= FTRACE_OPS_FL_ENABLED | FTRACE_OPS_FL_ADDING;

	ret = ftrace_hash_ipmodify_enable(ops);
	if (ret < 0) {
		/* Rollback registration process */
		__unregister_ftrace_function(ops);
		ftrace_start_up--;
		ops->flags &= ~FTRACE_OPS_FL_ENABLED;
		if (ops->flags & FTRACE_OPS_FL_DYNAMIC)
			ftrace_trampoline_free(ops);
		return ret;
	}

	if (ftrace_hash_rec_enable(ops, 1))
		command |= FTRACE_UPDATE_CALLS;

	ftrace_startup_enable(command);

	ops->flags &= ~FTRACE_OPS_FL_ADDING;

	return 0;
}

int ftrace_shutdown(struct ftrace_ops *ops, int command)
{
	int ret;

	if (unlikely(ftrace_disabled))
		return -ENODEV;

	ret = __unregister_ftrace_function(ops);
	if (ret)
		return ret;

	ftrace_start_up--;
	/*
	 * Just warn in case of unbalance, no need to kill ftrace, it's not
	 * critical but the ftrace_call callers may be never nopped again after
	 * further ftrace uses.
	 */
	WARN_ON_ONCE(ftrace_start_up < 0);

	/* Disabling ipmodify never fails */
	ftrace_hash_ipmodify_disable(ops);

	if (ftrace_hash_rec_disable(ops, 1))
		command |= FTRACE_UPDATE_CALLS;

	ops->flags &= ~FTRACE_OPS_FL_ENABLED;

	if (saved_ftrace_func != ftrace_trace_function) {
		saved_ftrace_func = ftrace_trace_function;
		command |= FTRACE_UPDATE_TRACE_FUNC;
	}

	if (!command || !ftrace_enabled) {
		/*
		 * If these are dynamic or per_cpu ops, they still
		 * need their data freed. Since, function tracing is
		 * not currently active, we can just free them
		 * without synchronizing all CPUs.
		 */
		if (ops->flags & FTRACE_OPS_FL_DYNAMIC)
			goto free_ops;

		return 0;
	}

	/*
	 * If the ops uses a trampoline, then it needs to be
	 * tested first on update.
	 */
	ops->flags |= FTRACE_OPS_FL_REMOVING;
	removed_ops = ops;

	/* The trampoline logic checks the old hashes */
	ops->old_hash.filter_hash = ops->func_hash->filter_hash;
	ops->old_hash.notrace_hash = ops->func_hash->notrace_hash;

	ftrace_run_update_code(command);

	/*
	 * If there's no more ops registered with ftrace, run a
	 * sanity check to make sure all rec flags are cleared.
	 */
	if (rcu_dereference_protected(ftrace_ops_list,
			lockdep_is_held(&ftrace_lock)) == &ftrace_list_end) {
		struct ftrace_page *pg;
		struct dyn_ftrace *rec;

		do_for_each_ftrace_rec(pg, rec) {
			if (FTRACE_WARN_ON_ONCE(rec->flags & ~FTRACE_FL_DISABLED))
				pr_warn("  %pS flags:%lx\n",
					(void *)rec->ip, rec->flags);
		} while_for_each_ftrace_rec();
	}

	ops->old_hash.filter_hash = NULL;
	ops->old_hash.notrace_hash = NULL;

	removed_ops = NULL;
	ops->flags &= ~FTRACE_OPS_FL_REMOVING;

	/*
	 * Dynamic ops may be freed, we must make sure that all
	 * callers are done before leaving this function.
	 * The same goes for freeing the per_cpu data of the per_cpu
	 * ops.
	 */
	if (ops->flags & FTRACE_OPS_FL_DYNAMIC) {
		/*
		 * We need to do a hard force of sched synchronization.
		 * This is because we use preempt_disable() to do RCU, but
		 * the function tracers can be called where RCU is not watching
		 * (like before user_exit()). We can not rely on the RCU
		 * infrastructure to do the synchronization, thus we must do it
		 * ourselves.
		 */
		synchronize_rcu_tasks_rude();

		/*
		 * When the kernel is preemptive, tasks can be preempted
		 * while on a ftrace trampoline. Just scheduling a task on
		 * a CPU is not good enough to flush them. Calling
		 * synchronize_rcu_tasks() will wait for those tasks to
		 * execute and either schedule voluntarily or enter user space.
		 */
		if (IS_ENABLED(CONFIG_PREEMPTION))
			synchronize_rcu_tasks();

 free_ops:
		ftrace_trampoline_free(ops);
	}

	return 0;
}

static void ftrace_startup_sysctl(void)
{
	int command;

	if (unlikely(ftrace_disabled))
		return;

	/* Force update next time */
	saved_ftrace_func = NULL;
	/* ftrace_start_up is true if we want ftrace running */
	if (ftrace_start_up) {
		command = FTRACE_UPDATE_CALLS;
		if (ftrace_graph_active)
			command |= FTRACE_START_FUNC_RET;
		ftrace_startup_enable(command);
	}
}

static void ftrace_shutdown_sysctl(void)
{
	int command;

	if (unlikely(ftrace_disabled))
		return;

	/* ftrace_start_up is true if ftrace is running */
	if (ftrace_start_up) {
		command = FTRACE_DISABLE_CALLS;
		if (ftrace_graph_active)
			command |= FTRACE_STOP_FUNC_RET;
		ftrace_run_update_code(command);
	}
}

static u64		ftrace_update_time;
unsigned long		ftrace_update_tot_cnt;
unsigned long		ftrace_number_of_pages;
unsigned long		ftrace_number_of_groups;

static inline int ops_traces_mod(struct ftrace_ops *ops)
{
	/*
	 * Filter_hash being empty will default to trace module.
	 * But notrace hash requires a test of individual module functions.
	 */
	return ftrace_hash_empty(ops->func_hash->filter_hash) &&
		ftrace_hash_empty(ops->func_hash->notrace_hash);
}

/*
 * Check if the current ops references the record.
 *
 * If the ops traces all functions, then it was already accounted for.
 * If the ops does not trace the current record function, skip it.
 * If the ops ignores the function via notrace filter, skip it.
 */
static inline bool
ops_references_rec(struct ftrace_ops *ops, struct dyn_ftrace *rec)
{
	/* If ops isn't enabled, ignore it */
	if (!(ops->flags & FTRACE_OPS_FL_ENABLED))
		return false;

	/* If ops traces all then it includes this function */
	if (ops_traces_mod(ops))
		return true;

	/* The function must be in the filter */
	if (!ftrace_hash_empty(ops->func_hash->filter_hash) &&
	    !__ftrace_lookup_ip(ops->func_hash->filter_hash, rec->ip))
		return false;

	/* If in notrace hash, we ignore it too */
	if (ftrace_lookup_ip(ops->func_hash->notrace_hash, rec->ip))
		return false;

	return true;
}

static int ftrace_update_code(struct module *mod, struct ftrace_page *new_pgs)
{
	bool init_nop = ftrace_need_init_nop();
	struct ftrace_page *pg;
	struct dyn_ftrace *p;
	u64 start, stop;
	unsigned long update_cnt = 0;
	unsigned long rec_flags = 0;
	int i;

	start = ftrace_now(raw_smp_processor_id());

	/*
	 * When a module is loaded, this function is called to convert
	 * the calls to mcount in its text to nops, and also to create
	 * an entry in the ftrace data. Now, if ftrace is activated
	 * after this call, but before the module sets its text to
	 * read-only, the modification of enabling ftrace can fail if
	 * the read-only is done while ftrace is converting the calls.
	 * To prevent this, the module's records are set as disabled
	 * and will be enabled after the call to set the module's text
	 * to read-only.
	 */
	if (mod)
		rec_flags |= FTRACE_FL_DISABLED;

	for (pg = new_pgs; pg; pg = pg->next) {

		for (i = 0; i < pg->index; i++) {

			/* If something went wrong, bail without enabling anything */
			if (unlikely(ftrace_disabled))
				return -1;

			p = &pg->records[i];
			p->flags = rec_flags;

			/*
			 * Do the initial record conversion from mcount jump
			 * to the NOP instructions.
			 */
			if (init_nop && !ftrace_nop_initialize(mod, p))
				break;

			update_cnt++;
		}
	}

	stop = ftrace_now(raw_smp_processor_id());
	ftrace_update_time = stop - start;
	ftrace_update_tot_cnt += update_cnt;

	return 0;
}

static int ftrace_allocate_records(struct ftrace_page *pg, int count)
{
	int order;
	int pages;
	int cnt;

	if (WARN_ON(!count))
		return -EINVAL;

	/* We want to fill as much as possible, with no empty pages */
	pages = DIV_ROUND_UP(count, ENTRIES_PER_PAGE);
	order = fls(pages) - 1;

 again:
	pg->records = (void *)__get_free_pages(GFP_KERNEL | __GFP_ZERO, order);

	if (!pg->records) {
		/* if we can't allocate this size, try something smaller */
		if (!order)
			return -ENOMEM;
		order >>= 1;
		goto again;
	}

	ftrace_number_of_pages += 1 << order;
	ftrace_number_of_groups++;

	cnt = (PAGE_SIZE << order) / ENTRY_SIZE;
	pg->order = order;

	if (cnt > count)
		cnt = count;

	return cnt;
}

static struct ftrace_page *
ftrace_allocate_pages(unsigned long num_to_init)
{
	struct ftrace_page *start_pg;
	struct ftrace_page *pg;
	int cnt;

	if (!num_to_init)
		return NULL;

	start_pg = pg = kzalloc(sizeof(*pg), GFP_KERNEL);
	if (!pg)
		return NULL;

	/*
	 * Try to allocate as much as possible in one continues
	 * location that fills in all of the space. We want to
	 * waste as little space as possible.
	 */
	for (;;) {
		cnt = ftrace_allocate_records(pg, num_to_init);
		if (cnt < 0)
			goto free_pages;

		num_to_init -= cnt;
		if (!num_to_init)
			break;

		pg->next = kzalloc(sizeof(*pg), GFP_KERNEL);
		if (!pg->next)
			goto free_pages;

		pg = pg->next;
	}

	return start_pg;

 free_pages:
	pg = start_pg;
	while (pg) {
		if (pg->records) {
			free_pages((unsigned long)pg->records, pg->order);
			ftrace_number_of_pages -= 1 << pg->order;
		}
		start_pg = pg->next;
		kfree(pg);
		pg = start_pg;
		ftrace_number_of_groups--;
	}
	pr_info("ftrace: FAILED to allocate memory for functions\n");
	return NULL;
}

#define FTRACE_BUFF_MAX (KSYM_SYMBOL_LEN+4) /* room for wildcards */

struct ftrace_iterator {
	loff_t				pos;
	loff_t				func_pos;
	loff_t				mod_pos;
	struct ftrace_page		*pg;
	struct dyn_ftrace		*func;
	struct ftrace_func_probe	*probe;
	struct ftrace_func_entry	*probe_entry;
	struct trace_parser		parser;
	struct ftrace_hash		*hash;
	struct ftrace_ops		*ops;
	struct trace_array		*tr;
	struct list_head		*mod_list;
	int				pidx;
	int				idx;
	unsigned			flags;
};

static void *
t_probe_next(struct seq_file *m, loff_t *pos)
{
	struct ftrace_iterator *iter = m->private;
	struct trace_array *tr = iter->ops->private;
	struct list_head *func_probes;
	struct ftrace_hash *hash;
	struct list_head *next;
	struct hlist_node *hnd = NULL;
	struct hlist_head *hhd;
	int size;

	(*pos)++;
	iter->pos = *pos;

	if (!tr)
		return NULL;

	func_probes = &tr->func_probes;
	if (list_empty(func_probes))
		return NULL;

	if (!iter->probe) {
		next = func_probes->next;
		iter->probe = list_entry(next, struct ftrace_func_probe, list);
	}

	if (iter->probe_entry)
		hnd = &iter->probe_entry->hlist;

	hash = iter->probe->ops.func_hash->filter_hash;

	/*
	 * A probe being registered may temporarily have an empty hash
	 * and it's at the end of the func_probes list.
	 */
	if (!hash || hash == EMPTY_HASH)
		return NULL;

	size = 1 << hash->size_bits;

 retry:
	if (iter->pidx >= size) {
		if (iter->probe->list.next == func_probes)
			return NULL;
		next = iter->probe->list.next;
		iter->probe = list_entry(next, struct ftrace_func_probe, list);
		hash = iter->probe->ops.func_hash->filter_hash;
		size = 1 << hash->size_bits;
		iter->pidx = 0;
	}

	hhd = &hash->buckets[iter->pidx];

	if (hlist_empty(hhd)) {
		iter->pidx++;
		hnd = NULL;
		goto retry;
	}

	if (!hnd)
		hnd = hhd->first;
	else {
		hnd = hnd->next;
		if (!hnd) {
			iter->pidx++;
			goto retry;
		}
	}

	if (WARN_ON_ONCE(!hnd))
		return NULL;

	iter->probe_entry = hlist_entry(hnd, struct ftrace_func_entry, hlist);

	return iter;
}

static void *t_probe_start(struct seq_file *m, loff_t *pos)
{
	struct ftrace_iterator *iter = m->private;
	void *p = NULL;
	loff_t l;

	if (!(iter->flags & FTRACE_ITER_DO_PROBES))
		return NULL;

	if (iter->mod_pos > *pos)
		return NULL;

	iter->probe = NULL;
	iter->probe_entry = NULL;
	iter->pidx = 0;
	for (l = 0; l <= (*pos - iter->mod_pos); ) {
		p = t_probe_next(m, &l);
		if (!p)
			break;
	}
	if (!p)
		return NULL;

	/* Only set this if we have an item */
	iter->flags |= FTRACE_ITER_PROBE;

	return iter;
}

static int
t_probe_show(struct seq_file *m, struct ftrace_iterator *iter)
{
	struct ftrace_func_entry *probe_entry;
	struct ftrace_probe_ops *probe_ops;
	struct ftrace_func_probe *probe;

	probe = iter->probe;
	probe_entry = iter->probe_entry;

	if (WARN_ON_ONCE(!probe || !probe_entry))
		return -EIO;

	probe_ops = probe->probe_ops;

	if (probe_ops->print)
		return probe_ops->print(m, probe_entry->ip, probe_ops, probe->data);

	seq_printf(m, "%ps:%ps\n", (void *)probe_entry->ip,
		   (void *)probe_ops->func);

	return 0;
}

static void *
t_mod_next(struct seq_file *m, loff_t *pos)
{
	struct ftrace_iterator *iter = m->private;
	struct trace_array *tr = iter->tr;

	(*pos)++;
	iter->pos = *pos;

	iter->mod_list = iter->mod_list->next;

	if (iter->mod_list == &tr->mod_trace ||
	    iter->mod_list == &tr->mod_notrace) {
		iter->flags &= ~FTRACE_ITER_MOD;
		return NULL;
	}

	iter->mod_pos = *pos;

	return iter;
}

static void *t_mod_start(struct seq_file *m, loff_t *pos)
{
	struct ftrace_iterator *iter = m->private;
	void *p = NULL;
	loff_t l;

	if (iter->func_pos > *pos)
		return NULL;

	iter->mod_pos = iter->func_pos;

	/* probes are only available if tr is set */
	if (!iter->tr)
		return NULL;

	for (l = 0; l <= (*pos - iter->func_pos); ) {
		p = t_mod_next(m, &l);
		if (!p)
			break;
	}
	if (!p) {
		iter->flags &= ~FTRACE_ITER_MOD;
		return t_probe_start(m, pos);
	}

	/* Only set this if we have an item */
	iter->flags |= FTRACE_ITER_MOD;

	return iter;
}

static int
t_mod_show(struct seq_file *m, struct ftrace_iterator *iter)
{
	struct ftrace_mod_load *ftrace_mod;
	struct trace_array *tr = iter->tr;

	if (WARN_ON_ONCE(!iter->mod_list) ||
			 iter->mod_list == &tr->mod_trace ||
			 iter->mod_list == &tr->mod_notrace)
		return -EIO;

	ftrace_mod = list_entry(iter->mod_list, struct ftrace_mod_load, list);

	if (ftrace_mod->func)
		seq_printf(m, "%s", ftrace_mod->func);
	else
		seq_putc(m, '*');

	seq_printf(m, ":mod:%s\n", ftrace_mod->module);

	return 0;
}

static void *
t_func_next(struct seq_file *m, loff_t *pos)
{
	struct ftrace_iterator *iter = m->private;
	struct dyn_ftrace *rec = NULL;

	(*pos)++;

 retry:
	if (iter->idx >= iter->pg->index) {
		if (iter->pg->next) {
			iter->pg = iter->pg->next;
			iter->idx = 0;
			goto retry;
		}
	} else {
		rec = &iter->pg->records[iter->idx++];
		if (((iter->flags & (FTRACE_ITER_FILTER | FTRACE_ITER_NOTRACE)) &&
		     !ftrace_lookup_ip(iter->hash, rec->ip)) ||

		    ((iter->flags & FTRACE_ITER_ENABLED) &&
		     !(rec->flags & FTRACE_FL_ENABLED))) {

			rec = NULL;
			goto retry;
		}
	}

	if (!rec)
		return NULL;

	iter->pos = iter->func_pos = *pos;
	iter->func = rec;

	return iter;
}

static void *
t_next(struct seq_file *m, void *v, loff_t *pos)
{
	struct ftrace_iterator *iter = m->private;
	loff_t l = *pos; /* t_probe_start() must use original pos */
	void *ret;

	if (unlikely(ftrace_disabled))
		return NULL;

	if (iter->flags & FTRACE_ITER_PROBE)
		return t_probe_next(m, pos);

	if (iter->flags & FTRACE_ITER_MOD)
		return t_mod_next(m, pos);

	if (iter->flags & FTRACE_ITER_PRINTALL) {
		/* next must increment pos, and t_probe_start does not */
		(*pos)++;
		return t_mod_start(m, &l);
	}

	ret = t_func_next(m, pos);

	if (!ret)
		return t_mod_start(m, &l);

	return ret;
}

static void reset_iter_read(struct ftrace_iterator *iter)
{
	iter->pos = 0;
	iter->func_pos = 0;
	iter->flags &= ~(FTRACE_ITER_PRINTALL | FTRACE_ITER_PROBE | FTRACE_ITER_MOD);
}

static void *t_start(struct seq_file *m, loff_t *pos)
{
	struct ftrace_iterator *iter = m->private;
	void *p = NULL;
	loff_t l;

	mutex_lock(&ftrace_lock);

	if (unlikely(ftrace_disabled))
		return NULL;

	/*
	 * If an lseek was done, then reset and start from beginning.
	 */
	if (*pos < iter->pos)
		reset_iter_read(iter);

	/*
	 * For set_ftrace_filter reading, if we have the filter
	 * off, we can short cut and just print out that all
	 * functions are enabled.
	 */
	if ((iter->flags & (FTRACE_ITER_FILTER | FTRACE_ITER_NOTRACE)) &&
	    ftrace_hash_empty(iter->hash)) {
		iter->func_pos = 1; /* Account for the message */
		if (*pos > 0)
			return t_mod_start(m, pos);
		iter->flags |= FTRACE_ITER_PRINTALL;
		/* reset in case of seek/pread */
		iter->flags &= ~FTRACE_ITER_PROBE;
		return iter;
	}

	if (iter->flags & FTRACE_ITER_MOD)
		return t_mod_start(m, pos);

	/*
	 * Unfortunately, we need to restart at ftrace_pages_start
	 * every time we let go of the ftrace_mutex. This is because
	 * those pointers can change without the lock.
	 */
	iter->pg = ftrace_pages_start;
	iter->idx = 0;
	for (l = 0; l <= *pos; ) {
		p = t_func_next(m, &l);
		if (!p)
			break;
	}

	if (!p)
		return t_mod_start(m, pos);

	return iter;
}

static void t_stop(struct seq_file *m, void *p)
{
	mutex_unlock(&ftrace_lock);
}

void * __weak
arch_ftrace_trampoline_func(struct ftrace_ops *ops, struct dyn_ftrace *rec)
{
	return NULL;
}

static void add_trampoline_func(struct seq_file *m, struct ftrace_ops *ops,
				struct dyn_ftrace *rec)
{
	void *ptr;

	ptr = arch_ftrace_trampoline_func(ops, rec);
	if (ptr)
		seq_printf(m, " ->%pS", ptr);
}

static int t_show(struct seq_file *m, void *v)
{
	struct ftrace_iterator *iter = m->private;
	struct dyn_ftrace *rec;

	if (iter->flags & FTRACE_ITER_PROBE)
		return t_probe_show(m, iter);

	if (iter->flags & FTRACE_ITER_MOD)
		return t_mod_show(m, iter);

	if (iter->flags & FTRACE_ITER_PRINTALL) {
		if (iter->flags & FTRACE_ITER_NOTRACE)
			seq_puts(m, "#### no functions disabled ####\n");
		else
			seq_puts(m, "#### all functions enabled ####\n");
		return 0;
	}

	rec = iter->func;

	if (!rec)
		return 0;

	seq_printf(m, "%ps", (void *)rec->ip);
	if (iter->flags & FTRACE_ITER_ENABLED) {
		struct ftrace_ops *ops;

		seq_printf(m, " (%ld)%s%s%s",
			   ftrace_rec_count(rec),
			   rec->flags & FTRACE_FL_REGS ? " R" : "  ",
			   rec->flags & FTRACE_FL_IPMODIFY ? " I" : "  ",
			   rec->flags & FTRACE_FL_DIRECT ? " D" : "  ");
		if (rec->flags & FTRACE_FL_TRAMP_EN) {
			ops = ftrace_find_tramp_ops_any(rec);
			if (ops) {
				do {
					seq_printf(m, "\ttramp: %pS (%pS)",
						   (void *)ops->trampoline,
						   (void *)ops->func);
					add_trampoline_func(m, ops, rec);
					ops = ftrace_find_tramp_ops_next(rec, ops);
				} while (ops);
			} else
				seq_puts(m, "\ttramp: ERROR!");
		} else {
			add_trampoline_func(m, NULL, rec);
		}
		if (rec->flags & FTRACE_FL_DIRECT) {
			unsigned long direct;

			direct = ftrace_find_rec_direct(rec->ip);
			if (direct)
				seq_printf(m, "\n\tdirect-->%pS", (void *)direct);
		}
	}

	seq_putc(m, '\n');

	return 0;
}

static const struct seq_operations show_ftrace_seq_ops = {
	.start = t_start,
	.next = t_next,
	.stop = t_stop,
	.show = t_show,
};

static int
ftrace_avail_open(struct inode *inode, struct file *file)
{
	struct ftrace_iterator *iter;
	int ret;

	ret = security_locked_down(LOCKDOWN_TRACEFS);
	if (ret)
		return ret;

	if (unlikely(ftrace_disabled))
		return -ENODEV;

	iter = __seq_open_private(file, &show_ftrace_seq_ops, sizeof(*iter));
	if (!iter)
		return -ENOMEM;

	iter->pg = ftrace_pages_start;
	iter->ops = &global_ops;

	return 0;
}

static int
ftrace_enabled_open(struct inode *inode, struct file *file)
{
	struct ftrace_iterator *iter;

	/*
	 * This shows us what functions are currently being
	 * traced and by what. Not sure if we want lockdown
	 * to hide such critical information for an admin.
	 * Although, perhaps it can show information we don't
	 * want people to see, but if something is tracing
	 * something, we probably want to know about it.
	 */

	iter = __seq_open_private(file, &show_ftrace_seq_ops, sizeof(*iter));
	if (!iter)
		return -ENOMEM;

	iter->pg = ftrace_pages_start;
	iter->flags = FTRACE_ITER_ENABLED;
	iter->ops = &global_ops;

	return 0;
}

/**
 * ftrace_regex_open - initialize function tracer filter files
 * @ops: The ftrace_ops that hold the hash filters
 * @flag: The type of filter to process
 * @inode: The inode, usually passed in to your open routine
 * @file: The file, usually passed in to your open routine
 *
 * ftrace_regex_open() initializes the filter files for the
 * @ops. Depending on @flag it may process the filter hash or
 * the notrace hash of @ops. With this called from the open
 * routine, you can use ftrace_filter_write() for the write
 * routine if @flag has FTRACE_ITER_FILTER set, or
 * ftrace_notrace_write() if @flag has FTRACE_ITER_NOTRACE set.
 * tracing_lseek() should be used as the lseek routine, and
 * release must call ftrace_regex_release().
 */
int
ftrace_regex_open(struct ftrace_ops *ops, int flag,
		  struct inode *inode, struct file *file)
{
	struct ftrace_iterator *iter;
	struct ftrace_hash *hash;
	struct list_head *mod_head;
	struct trace_array *tr = ops->private;
	int ret = -ENOMEM;

	ftrace_ops_init(ops);

	if (unlikely(ftrace_disabled))
		return -ENODEV;

	if (tracing_check_open_get_tr(tr))
		return -ENODEV;

	iter = kzalloc(sizeof(*iter), GFP_KERNEL);
	if (!iter)
		goto out;

	if (trace_parser_get_init(&iter->parser, FTRACE_BUFF_MAX))
		goto out;

	iter->ops = ops;
	iter->flags = flag;
	iter->tr = tr;

	mutex_lock(&ops->func_hash->regex_lock);

	if (flag & FTRACE_ITER_NOTRACE) {
		hash = ops->func_hash->notrace_hash;
		mod_head = tr ? &tr->mod_notrace : NULL;
	} else {
		hash = ops->func_hash->filter_hash;
		mod_head = tr ? &tr->mod_trace : NULL;
	}

	iter->mod_list = mod_head;

	if (file->f_mode & FMODE_WRITE) {
		const int size_bits = FTRACE_HASH_DEFAULT_BITS;

		if (file->f_flags & O_TRUNC) {
			iter->hash = alloc_ftrace_hash(size_bits);
			clear_ftrace_mod_list(mod_head);
	        } else {
			iter->hash = alloc_and_copy_ftrace_hash(size_bits, hash);
		}

		if (!iter->hash) {
			trace_parser_put(&iter->parser);
			goto out_unlock;
		}
	} else
		iter->hash = hash;

	ret = 0;

	if (file->f_mode & FMODE_READ) {
		iter->pg = ftrace_pages_start;

		ret = seq_open(file, &show_ftrace_seq_ops);
		if (!ret) {
			struct seq_file *m = file->private_data;
			m->private = iter;
		} else {
			/* Failed */
			free_ftrace_hash(iter->hash);
			trace_parser_put(&iter->parser);
		}
	} else
		file->private_data = iter;

 out_unlock:
	mutex_unlock(&ops->func_hash->regex_lock);

 out:
	if (ret) {
		kfree(iter);
		if (tr)
			trace_array_put(tr);
	}

	return ret;
}

static int
ftrace_filter_open(struct inode *inode, struct file *file)
{
	struct ftrace_ops *ops = inode->i_private;

	/* Checks for tracefs lockdown */
	return ftrace_regex_open(ops,
			FTRACE_ITER_FILTER | FTRACE_ITER_DO_PROBES,
			inode, file);
}

static int
ftrace_notrace_open(struct inode *inode, struct file *file)
{
	struct ftrace_ops *ops = inode->i_private;

	/* Checks for tracefs lockdown */
	return ftrace_regex_open(ops, FTRACE_ITER_NOTRACE,
				 inode, file);
}

/* Type for quick search ftrace basic regexes (globs) from filter_parse_regex */
struct ftrace_glob {
	char *search;
	unsigned len;
	int type;
};

/*
 * If symbols in an architecture don't correspond exactly to the user-visible
 * name of what they represent, it is possible to define this function to
 * perform the necessary adjustments.
*/
char * __weak arch_ftrace_match_adjust(char *str, const char *search)
{
	return str;
}

static int ftrace_match(char *str, struct ftrace_glob *g)
{
	int matched = 0;
	int slen;

	str = arch_ftrace_match_adjust(str, g->search);

	switch (g->type) {
	case MATCH_FULL:
		if (strcmp(str, g->search) == 0)
			matched = 1;
		break;
	case MATCH_FRONT_ONLY:
		if (strncmp(str, g->search, g->len) == 0)
			matched = 1;
		break;
	case MATCH_MIDDLE_ONLY:
		if (strstr(str, g->search))
			matched = 1;
		break;
	case MATCH_END_ONLY:
		slen = strlen(str);
		if (slen >= g->len &&
		    memcmp(str + slen - g->len, g->search, g->len) == 0)
			matched = 1;
		break;
	case MATCH_GLOB:
		if (glob_match(g->search, str))
			matched = 1;
		break;
	}

	return matched;
}

static int
enter_record(struct ftrace_hash *hash, struct dyn_ftrace *rec, int clear_filter)
{
	struct ftrace_func_entry *entry;
	int ret = 0;

	entry = ftrace_lookup_ip(hash, rec->ip);
	if (clear_filter) {
		/* Do nothing if it doesn't exist */
		if (!entry)
			return 0;

		free_hash_entry(hash, entry);
	} else {
		/* Do nothing if it exists */
		if (entry)
			return 0;

		ret = add_hash_entry(hash, rec->ip);
	}
	return ret;
}

static int
add_rec_by_index(struct ftrace_hash *hash, struct ftrace_glob *func_g,
		 int clear_filter)
{
	long index = simple_strtoul(func_g->search, NULL, 0);
	struct ftrace_page *pg;
	struct dyn_ftrace *rec;

	/* The index starts at 1 */
	if (--index < 0)
		return 0;

	do_for_each_ftrace_rec(pg, rec) {
		if (pg->index <= index) {
			index -= pg->index;
			/* this is a double loop, break goes to the next page */
			break;
		}
		rec = &pg->records[index];
		enter_record(hash, rec, clear_filter);
		return 1;
	} while_for_each_ftrace_rec();
	return 0;
}

static int
ftrace_match_record(struct dyn_ftrace *rec, struct ftrace_glob *func_g,
		struct ftrace_glob *mod_g, int exclude_mod)
{
	char str[KSYM_SYMBOL_LEN];
	char *modname;

	kallsyms_lookup(rec->ip, NULL, NULL, &modname, str);

	if (mod_g) {
		int mod_matches = (modname) ? ftrace_match(modname, mod_g) : 0;

		/* blank module name to match all modules */
		if (!mod_g->len) {
			/* blank module globbing: modname xor exclude_mod */
			if (!exclude_mod != !modname)
				goto func_match;
			return 0;
		}

		/*
		 * exclude_mod is set to trace everything but the given
		 * module. If it is set and the module matches, then
		 * return 0. If it is not set, and the module doesn't match
		 * also return 0. Otherwise, check the function to see if
		 * that matches.
		 */
		if (!mod_matches == !exclude_mod)
			return 0;
func_match:
		/* blank search means to match all funcs in the mod */
		if (!func_g->len)
			return 1;
	}

	return ftrace_match(str, func_g);
}

static int
match_records(struct ftrace_hash *hash, char *func, int len, char *mod)
{
	struct ftrace_page *pg;
	struct dyn_ftrace *rec;
	struct ftrace_glob func_g = { .type = MATCH_FULL };
	struct ftrace_glob mod_g = { .type = MATCH_FULL };
	struct ftrace_glob *mod_match = (mod) ? &mod_g : NULL;
	int exclude_mod = 0;
	int found = 0;
	int ret;
	int clear_filter = 0;

	if (func) {
		func_g.type = filter_parse_regex(func, len, &func_g.search,
						 &clear_filter);
		func_g.len = strlen(func_g.search);
	}

	if (mod) {
		mod_g.type = filter_parse_regex(mod, strlen(mod),
				&mod_g.search, &exclude_mod);
		mod_g.len = strlen(mod_g.search);
	}

	mutex_lock(&ftrace_lock);

	if (unlikely(ftrace_disabled))
		goto out_unlock;

	if (func_g.type == MATCH_INDEX) {
		found = add_rec_by_index(hash, &func_g, clear_filter);
		goto out_unlock;
	}

	do_for_each_ftrace_rec(pg, rec) {

		if (rec->flags & FTRACE_FL_DISABLED)
			continue;

		if (ftrace_match_record(rec, &func_g, mod_match, exclude_mod)) {
			ret = enter_record(hash, rec, clear_filter);
			if (ret < 0) {
				found = ret;
				goto out_unlock;
			}
			found = 1;
		}
	} while_for_each_ftrace_rec();
 out_unlock:
	mutex_unlock(&ftrace_lock);

	return found;
}

static int
ftrace_match_records(struct ftrace_hash *hash, char *buff, int len)
{
	return match_records(hash, buff, len, NULL);
}

static void ftrace_ops_update_code(struct ftrace_ops *ops,
				   struct ftrace_ops_hash *old_hash)
{
	struct ftrace_ops *op;

	if (!ftrace_enabled)
		return;

	if (ops->flags & FTRACE_OPS_FL_ENABLED) {
		ftrace_run_modify_code(ops, FTRACE_UPDATE_CALLS, old_hash);
		return;
	}

	/*
	 * If this is the shared global_ops filter, then we need to
	 * check if there is another ops that shares it, is enabled.
	 * If so, we still need to run the modify code.
	 */
	if (ops->func_hash != &global_ops.local_hash)
		return;

	do_for_each_ftrace_op(op, ftrace_ops_list) {
		if (op->func_hash == &global_ops.local_hash &&
		    op->flags & FTRACE_OPS_FL_ENABLED) {
			ftrace_run_modify_code(op, FTRACE_UPDATE_CALLS, old_hash);
			/* Only need to do this once */
			return;
		}
	} while_for_each_ftrace_op(op);
}

static int ftrace_hash_move_and_update_ops(struct ftrace_ops *ops,
					   struct ftrace_hash **orig_hash,
					   struct ftrace_hash *hash,
					   int enable)
{
	struct ftrace_ops_hash old_hash_ops;
	struct ftrace_hash *old_hash;
	int ret;

	old_hash = *orig_hash;
	old_hash_ops.filter_hash = ops->func_hash->filter_hash;
	old_hash_ops.notrace_hash = ops->func_hash->notrace_hash;
	ret = ftrace_hash_move(ops, enable, orig_hash, hash);
	if (!ret) {
		ftrace_ops_update_code(ops, &old_hash_ops);
		free_ftrace_hash_rcu(old_hash);
	}
	return ret;
}

static bool module_exists(const char *module)
{
	/* All modules have the symbol __this_module */
	static const char this_mod[] = "__this_module";
	char modname[MAX_PARAM_PREFIX_LEN + sizeof(this_mod) + 2];
	unsigned long val;
	int n;

	n = snprintf(modname, sizeof(modname), "%s:%s", module, this_mod);

	if (n > sizeof(modname) - 1)
		return false;

	val = module_kallsyms_lookup_name(modname);
	return val != 0;
}

static int cache_mod(struct trace_array *tr,
		     const char *func, char *module, int enable)
{
	struct ftrace_mod_load *ftrace_mod, *n;
	struct list_head *head = enable ? &tr->mod_trace : &tr->mod_notrace;
	int ret;

	mutex_lock(&ftrace_lock);

	/* We do not cache inverse filters */
	if (func[0] == '!') {
		func++;
		ret = -EINVAL;

		/* Look to remove this hash */
		list_for_each_entry_safe(ftrace_mod, n, head, list) {
			if (strcmp(ftrace_mod->module, module) != 0)
				continue;

			/* no func matches all */
			if (strcmp(func, "*") == 0 ||
			    (ftrace_mod->func &&
			     strcmp(ftrace_mod->func, func) == 0)) {
				ret = 0;
				free_ftrace_mod(ftrace_mod);
				continue;
			}
		}
		goto out;
	}

	ret = -EINVAL;
	/* We only care about modules that have not been loaded yet */
	if (module_exists(module))
		goto out;

	/* Save this string off, and execute it when the module is loaded */
	ret = ftrace_add_mod(tr, func, module, enable);
 out:
	mutex_unlock(&ftrace_lock);

	return ret;
}

static int
ftrace_set_regex(struct ftrace_ops *ops, unsigned char *buf, int len,
		 int reset, int enable);

#ifdef CONFIG_MODULES
static void process_mod_list(struct list_head *head, struct ftrace_ops *ops,
			     char *mod, bool enable)
{
	struct ftrace_mod_load *ftrace_mod, *n;
	struct ftrace_hash **orig_hash, *new_hash;
	LIST_HEAD(process_mods);
	char *func;

	mutex_lock(&ops->func_hash->regex_lock);

	if (enable)
		orig_hash = &ops->func_hash->filter_hash;
	else
		orig_hash = &ops->func_hash->notrace_hash;

	new_hash = alloc_and_copy_ftrace_hash(FTRACE_HASH_DEFAULT_BITS,
					      *orig_hash);
	if (!new_hash)
		goto out; /* warn? */

	mutex_lock(&ftrace_lock);

	list_for_each_entry_safe(ftrace_mod, n, head, list) {

		if (strcmp(ftrace_mod->module, mod) != 0)
			continue;

		if (ftrace_mod->func)
			func = kstrdup(ftrace_mod->func, GFP_KERNEL);
		else
			func = kstrdup("*", GFP_KERNEL);

		if (!func) /* warn? */
			continue;

		list_move(&ftrace_mod->list, &process_mods);

		/* Use the newly allocated func, as it may be "*" */
		kfree(ftrace_mod->func);
		ftrace_mod->func = func;
	}

	mutex_unlock(&ftrace_lock);

	list_for_each_entry_safe(ftrace_mod, n, &process_mods, list) {

		func = ftrace_mod->func;

		/* Grabs ftrace_lock, which is why we have this extra step */
		match_records(new_hash, func, strlen(func), mod);
		free_ftrace_mod(ftrace_mod);
	}

	if (enable && list_empty(head))
		new_hash->flags &= ~FTRACE_HASH_FL_MOD;

	mutex_lock(&ftrace_lock);

	ftrace_hash_move_and_update_ops(ops, orig_hash,
					      new_hash, enable);
	mutex_unlock(&ftrace_lock);

 out:
	mutex_unlock(&ops->func_hash->regex_lock);

	free_ftrace_hash(new_hash);
}

static void process_cached_mods(const char *mod_name)
{
	struct trace_array *tr;
	char *mod;

	mod = kstrdup(mod_name, GFP_KERNEL);
	if (!mod)
		return;

	mutex_lock(&trace_types_lock);
	list_for_each_entry(tr, &ftrace_trace_arrays, list) {
		if (!list_empty(&tr->mod_trace))
			process_mod_list(&tr->mod_trace, tr->ops, mod, true);
		if (!list_empty(&tr->mod_notrace))
			process_mod_list(&tr->mod_notrace, tr->ops, mod, false);
	}
	mutex_unlock(&trace_types_lock);

	kfree(mod);
}
#endif

/*
 * We register the module command as a template to show others how
 * to register the a command as well.
 */

static int
ftrace_mod_callback(struct trace_array *tr, struct ftrace_hash *hash,
		    char *func_orig, char *cmd, char *module, int enable)
{
	char *func;
	int ret;

	/* match_records() modifies func, and we need the original */
	func = kstrdup(func_orig, GFP_KERNEL);
	if (!func)
		return -ENOMEM;

	/*
	 * cmd == 'mod' because we only registered this func
	 * for the 'mod' ftrace_func_command.
	 * But if you register one func with multiple commands,
	 * you can tell which command was used by the cmd
	 * parameter.
	 */
	ret = match_records(hash, func, strlen(func), module);
	kfree(func);

	if (!ret)
		return cache_mod(tr, func_orig, module, enable);
	if (ret < 0)
		return ret;
	return 0;
}

static struct ftrace_func_command ftrace_mod_cmd = {
	.name			= "mod",
	.func			= ftrace_mod_callback,
};

static int __init ftrace_mod_cmd_init(void)
{
	return register_ftrace_command(&ftrace_mod_cmd);
}
core_initcall(ftrace_mod_cmd_init);

static void function_trace_probe_call(unsigned long ip, unsigned long parent_ip,
				      struct ftrace_ops *op, struct ftrace_regs *fregs)
{
	struct ftrace_probe_ops *probe_ops;
	struct ftrace_func_probe *probe;

	probe = container_of(op, struct ftrace_func_probe, ops);
	probe_ops = probe->probe_ops;

	/*
	 * Disable preemption for these calls to prevent a RCU grace
	 * period. This syncs the hash iteration and freeing of items
	 * on the hash. rcu_read_lock is too dangerous here.
	 */
	preempt_disable_notrace();
	probe_ops->func(ip, parent_ip, probe->tr, probe_ops, probe->data);
	preempt_enable_notrace();
}

struct ftrace_func_map {
	struct ftrace_func_entry	entry;
	void				*data;
};

struct ftrace_func_mapper {
	struct ftrace_hash		hash;
};

/**
 * allocate_ftrace_func_mapper - allocate a new ftrace_func_mapper
 *
 * Returns a ftrace_func_mapper descriptor that can be used to map ips to data.
 */
struct ftrace_func_mapper *allocate_ftrace_func_mapper(void)
{
	struct ftrace_hash *hash;

	/*
	 * The mapper is simply a ftrace_hash, but since the entries
	 * in the hash are not ftrace_func_entry type, we define it
	 * as a separate structure.
	 */
	hash = alloc_ftrace_hash(FTRACE_HASH_DEFAULT_BITS);
	return (struct ftrace_func_mapper *)hash;
}

/**
 * ftrace_func_mapper_find_ip - Find some data mapped to an ip
 * @mapper: The mapper that has the ip maps
 * @ip: the instruction pointer to find the data for
 *
 * Returns the data mapped to @ip if found otherwise NULL. The return
 * is actually the address of the mapper data pointer. The address is
 * returned for use cases where the data is no bigger than a long, and
 * the user can use the data pointer as its data instead of having to
 * allocate more memory for the reference.
 */
void **ftrace_func_mapper_find_ip(struct ftrace_func_mapper *mapper,
				  unsigned long ip)
{
	struct ftrace_func_entry *entry;
	struct ftrace_func_map *map;

	entry = ftrace_lookup_ip(&mapper->hash, ip);
	if (!entry)
		return NULL;

	map = (struct ftrace_func_map *)entry;
	return &map->data;
}

/**
 * ftrace_func_mapper_add_ip - Map some data to an ip
 * @mapper: The mapper that has the ip maps
 * @ip: The instruction pointer address to map @data to
 * @data: The data to map to @ip
 *
 * Returns 0 on success otherwise an error.
 */
int ftrace_func_mapper_add_ip(struct ftrace_func_mapper *mapper,
			      unsigned long ip, void *data)
{
	struct ftrace_func_entry *entry;
	struct ftrace_func_map *map;

	entry = ftrace_lookup_ip(&mapper->hash, ip);
	if (entry)
		return -EBUSY;

	map = kmalloc(sizeof(*map), GFP_KERNEL);
	if (!map)
		return -ENOMEM;

	map->entry.ip = ip;
	map->data = data;

	__add_hash_entry(&mapper->hash, &map->entry);

	return 0;
}

/**
 * ftrace_func_mapper_remove_ip - Remove an ip from the mapping
 * @mapper: The mapper that has the ip maps
 * @ip: The instruction pointer address to remove the data from
 *
 * Returns the data if it is found, otherwise NULL.
 * Note, if the data pointer is used as the data itself, (see 
 * ftrace_func_mapper_find_ip(), then the return value may be meaningless,
 * if the data pointer was set to zero.
 */
void *ftrace_func_mapper_remove_ip(struct ftrace_func_mapper *mapper,
				   unsigned long ip)
{
	struct ftrace_func_entry *entry;
	struct ftrace_func_map *map;
	void *data;

	entry = ftrace_lookup_ip(&mapper->hash, ip);
	if (!entry)
		return NULL;

	map = (struct ftrace_func_map *)entry;
	data = map->data;

	remove_hash_entry(&mapper->hash, entry);
	kfree(entry);

	return data;
}

/**
 * free_ftrace_func_mapper - free a mapping of ips and data
 * @mapper: The mapper that has the ip maps
 * @free_func: A function to be called on each data item.
 *
 * This is used to free the function mapper. The @free_func is optional
 * and can be used if the data needs to be freed as well.
 */
void free_ftrace_func_mapper(struct ftrace_func_mapper *mapper,
			     ftrace_mapper_func free_func)
{
	struct ftrace_func_entry *entry;
	struct ftrace_func_map *map;
	struct hlist_head *hhd;
	int size, i;

	if (!mapper)
		return;

	if (free_func && mapper->hash.count) {
		size = 1 << mapper->hash.size_bits;
		for (i = 0; i < size; i++) {
			hhd = &mapper->hash.buckets[i];
			hlist_for_each_entry(entry, hhd, hlist) {
				map = (struct ftrace_func_map *)entry;
				free_func(map);
			}
		}
	}
	free_ftrace_hash(&mapper->hash);
}

static void release_probe(struct ftrace_func_probe *probe)
{
	struct ftrace_probe_ops *probe_ops;

	mutex_lock(&ftrace_lock);

	WARN_ON(probe->ref <= 0);

	/* Subtract the ref that was used to protect this instance */
	probe->ref--;

	if (!probe->ref) {
		probe_ops = probe->probe_ops;
		/*
		 * Sending zero as ip tells probe_ops to free
		 * the probe->data itself
		 */
		if (probe_ops->free)
			probe_ops->free(probe_ops, probe->tr, 0, probe->data);
		list_del(&probe->list);
		kfree(probe);
	}
	mutex_unlock(&ftrace_lock);
}

static void acquire_probe_locked(struct ftrace_func_probe *probe)
{
	/*
	 * Add one ref to keep it from being freed when releasing the
	 * ftrace_lock mutex.
	 */
	probe->ref++;
}

int
register_ftrace_function_probe(char *glob, struct trace_array *tr,
			       struct ftrace_probe_ops *probe_ops,
			       void *data)
{
	struct ftrace_func_entry *entry;
	struct ftrace_func_probe *probe;
	struct ftrace_hash **orig_hash;
	struct ftrace_hash *old_hash;
	struct ftrace_hash *hash;
	int count = 0;
	int size;
	int ret;
	int i;

	if (WARN_ON(!tr))
		return -EINVAL;

	/* We do not support '!' for function probes */
	if (WARN_ON(glob[0] == '!'))
		return -EINVAL;


	mutex_lock(&ftrace_lock);
	/* Check if the probe_ops is already registered */
	list_for_each_entry(probe, &tr->func_probes, list) {
		if (probe->probe_ops == probe_ops)
			break;
	}
	if (&probe->list == &tr->func_probes) {
		probe = kzalloc(sizeof(*probe), GFP_KERNEL);
		if (!probe) {
			mutex_unlock(&ftrace_lock);
			return -ENOMEM;
		}
		probe->probe_ops = probe_ops;
		probe->ops.func = function_trace_probe_call;
		probe->tr = tr;
		ftrace_ops_init(&probe->ops);
		list_add(&probe->list, &tr->func_probes);
	}

	acquire_probe_locked(probe);

	mutex_unlock(&ftrace_lock);

	/*
	 * Note, there's a small window here that the func_hash->filter_hash
	 * may be NULL or empty. Need to be careful when reading the loop.
	 */
	mutex_lock(&probe->ops.func_hash->regex_lock);

	orig_hash = &probe->ops.func_hash->filter_hash;
	old_hash = *orig_hash;
	hash = alloc_and_copy_ftrace_hash(FTRACE_HASH_DEFAULT_BITS, old_hash);

	if (!hash) {
		ret = -ENOMEM;
		goto out;
	}

	ret = ftrace_match_records(hash, glob, strlen(glob));

	/* Nothing found? */
	if (!ret)
		ret = -EINVAL;

	if (ret < 0)
		goto out;

	size = 1 << hash->size_bits;
	for (i = 0; i < size; i++) {
		hlist_for_each_entry(entry, &hash->buckets[i], hlist) {
			if (ftrace_lookup_ip(old_hash, entry->ip))
				continue;
			/*
			 * The caller might want to do something special
			 * for each function we find. We call the callback
			 * to give the caller an opportunity to do so.
			 */
			if (probe_ops->init) {
				ret = probe_ops->init(probe_ops, tr,
						      entry->ip, data,
						      &probe->data);
				if (ret < 0) {
					if (probe_ops->free && count)
						probe_ops->free(probe_ops, tr,
								0, probe->data);
					probe->data = NULL;
					goto out;
				}
			}
			count++;
		}
	}

	mutex_lock(&ftrace_lock);

	if (!count) {
		/* Nothing was added? */
		ret = -EINVAL;
		goto out_unlock;
	}

	ret = ftrace_hash_move_and_update_ops(&probe->ops, orig_hash,
					      hash, 1);
	if (ret < 0)
		goto err_unlock;

	/* One ref for each new function traced */
	probe->ref += count;

	if (!(probe->ops.flags & FTRACE_OPS_FL_ENABLED))
		ret = ftrace_startup(&probe->ops, 0);

 out_unlock:
	mutex_unlock(&ftrace_lock);

	if (!ret)
		ret = count;
 out:
	mutex_unlock(&probe->ops.func_hash->regex_lock);
	free_ftrace_hash(hash);

	release_probe(probe);

	return ret;

 err_unlock:
	if (!probe_ops->free || !count)
		goto out_unlock;

	/* Failed to do the move, need to call the free functions */
	for (i = 0; i < size; i++) {
		hlist_for_each_entry(entry, &hash->buckets[i], hlist) {
			if (ftrace_lookup_ip(old_hash, entry->ip))
				continue;
			probe_ops->free(probe_ops, tr, entry->ip, probe->data);
		}
	}
	goto out_unlock;
}

int
unregister_ftrace_function_probe_func(char *glob, struct trace_array *tr,
				      struct ftrace_probe_ops *probe_ops)
{
	struct ftrace_ops_hash old_hash_ops;
	struct ftrace_func_entry *entry;
	struct ftrace_func_probe *probe;
	struct ftrace_glob func_g;
	struct ftrace_hash **orig_hash;
	struct ftrace_hash *old_hash;
	struct ftrace_hash *hash = NULL;
	struct hlist_node *tmp;
	struct hlist_head hhd;
	char str[KSYM_SYMBOL_LEN];
	int count = 0;
	int i, ret = -ENODEV;
	int size;

	if (!glob || !strlen(glob) || !strcmp(glob, "*"))
		func_g.search = NULL;
	else {
		int not;

		func_g.type = filter_parse_regex(glob, strlen(glob),
						 &func_g.search, &not);
		func_g.len = strlen(func_g.search);

		/* we do not support '!' for function probes */
		if (WARN_ON(not))
			return -EINVAL;
	}

	mutex_lock(&ftrace_lock);
	/* Check if the probe_ops is already registered */
	list_for_each_entry(probe, &tr->func_probes, list) {
		if (probe->probe_ops == probe_ops)
			break;
	}
	if (&probe->list == &tr->func_probes)
		goto err_unlock_ftrace;

	ret = -EINVAL;
	if (!(probe->ops.flags & FTRACE_OPS_FL_INITIALIZED))
		goto err_unlock_ftrace;

	acquire_probe_locked(probe);

	mutex_unlock(&ftrace_lock);

	mutex_lock(&probe->ops.func_hash->regex_lock);

	orig_hash = &probe->ops.func_hash->filter_hash;
	old_hash = *orig_hash;

	if (ftrace_hash_empty(old_hash))
		goto out_unlock;

	old_hash_ops.filter_hash = old_hash;
	/* Probes only have filters */
	old_hash_ops.notrace_hash = NULL;

	ret = -ENOMEM;
	hash = alloc_and_copy_ftrace_hash(FTRACE_HASH_DEFAULT_BITS, old_hash);
	if (!hash)
		goto out_unlock;

	INIT_HLIST_HEAD(&hhd);

	size = 1 << hash->size_bits;
	for (i = 0; i < size; i++) {
		hlist_for_each_entry_safe(entry, tmp, &hash->buckets[i], hlist) {

			if (func_g.search) {
				kallsyms_lookup(entry->ip, NULL, NULL,
						NULL, str);
				if (!ftrace_match(str, &func_g))
					continue;
			}
			count++;
			remove_hash_entry(hash, entry);
			hlist_add_head(&entry->hlist, &hhd);
		}
	}

	/* Nothing found? */
	if (!count) {
		ret = -EINVAL;
		goto out_unlock;
	}

	mutex_lock(&ftrace_lock);

	WARN_ON(probe->ref < count);

	probe->ref -= count;

	if (ftrace_hash_empty(hash))
		ftrace_shutdown(&probe->ops, 0);

	ret = ftrace_hash_move_and_update_ops(&probe->ops, orig_hash,
					      hash, 1);

	/* still need to update the function call sites */
	if (ftrace_enabled && !ftrace_hash_empty(hash))
		ftrace_run_modify_code(&probe->ops, FTRACE_UPDATE_CALLS,
				       &old_hash_ops);
	synchronize_rcu();

	hlist_for_each_entry_safe(entry, tmp, &hhd, hlist) {
		hlist_del(&entry->hlist);
		if (probe_ops->free)
			probe_ops->free(probe_ops, tr, entry->ip, probe->data);
		kfree(entry);
	}
	mutex_unlock(&ftrace_lock);

 out_unlock:
	mutex_unlock(&probe->ops.func_hash->regex_lock);
	free_ftrace_hash(hash);

	release_probe(probe);

	return ret;

 err_unlock_ftrace:
	mutex_unlock(&ftrace_lock);
	return ret;
}

void clear_ftrace_function_probes(struct trace_array *tr)
{
	struct ftrace_func_probe *probe, *n;

	list_for_each_entry_safe(probe, n, &tr->func_probes, list)
		unregister_ftrace_function_probe_func(NULL, tr, probe->probe_ops);
}

static LIST_HEAD(ftrace_commands);
static DEFINE_MUTEX(ftrace_cmd_mutex);

/*
 * Currently we only register ftrace commands from __init, so mark this
 * __init too.
 */
__init int register_ftrace_command(struct ftrace_func_command *cmd)
{
	struct ftrace_func_command *p;
	int ret = 0;

	mutex_lock(&ftrace_cmd_mutex);
	list_for_each_entry(p, &ftrace_commands, list) {
		if (strcmp(cmd->name, p->name) == 0) {
			ret = -EBUSY;
			goto out_unlock;
		}
	}
	list_add(&cmd->list, &ftrace_commands);
 out_unlock:
	mutex_unlock(&ftrace_cmd_mutex);

	return ret;
}

/*
 * Currently we only unregister ftrace commands from __init, so mark
 * this __init too.
 */
__init int unregister_ftrace_command(struct ftrace_func_command *cmd)
{
	struct ftrace_func_command *p, *n;
	int ret = -ENODEV;

	mutex_lock(&ftrace_cmd_mutex);
	list_for_each_entry_safe(p, n, &ftrace_commands, list) {
		if (strcmp(cmd->name, p->name) == 0) {
			ret = 0;
			list_del_init(&p->list);
			goto out_unlock;
		}
	}
 out_unlock:
	mutex_unlock(&ftrace_cmd_mutex);

	return ret;
}

static int ftrace_process_regex(struct ftrace_iterator *iter,
				char *buff, int len, int enable)
{
	struct ftrace_hash *hash = iter->hash;
	struct trace_array *tr = iter->ops->private;
	char *func, *command, *next = buff;
	struct ftrace_func_command *p;
	int ret = -EINVAL;

	func = strsep(&next, ":");

	if (!next) {
		ret = ftrace_match_records(hash, func, len);
		if (!ret)
			ret = -EINVAL;
		if (ret < 0)
			return ret;
		return 0;
	}

	/* command found */

	command = strsep(&next, ":");

	mutex_lock(&ftrace_cmd_mutex);
	list_for_each_entry(p, &ftrace_commands, list) {
		if (strcmp(p->name, command) == 0) {
			ret = p->func(tr, hash, func, command, next, enable);
			goto out_unlock;
		}
	}
 out_unlock:
	mutex_unlock(&ftrace_cmd_mutex);

	return ret;
}

static ssize_t
ftrace_regex_write(struct file *file, const char __user *ubuf,
		   size_t cnt, loff_t *ppos, int enable)
{
	struct ftrace_iterator *iter;
	struct trace_parser *parser;
	ssize_t ret, read;

	if (!cnt)
		return 0;

	if (file->f_mode & FMODE_READ) {
		struct seq_file *m = file->private_data;
		iter = m->private;
	} else
		iter = file->private_data;

	if (unlikely(ftrace_disabled))
		return -ENODEV;

	/* iter->hash is a local copy, so we don't need regex_lock */

	parser = &iter->parser;
	read = trace_get_user(parser, ubuf, cnt, ppos);

	if (read >= 0 && trace_parser_loaded(parser) &&
	    !trace_parser_cont(parser)) {
		ret = ftrace_process_regex(iter, parser->buffer,
					   parser->idx, enable);
		trace_parser_clear(parser);
		if (ret < 0)
			goto out;
	}

	ret = read;
 out:
	return ret;
}

ssize_t
ftrace_filter_write(struct file *file, const char __user *ubuf,
		    size_t cnt, loff_t *ppos)
{
	return ftrace_regex_write(file, ubuf, cnt, ppos, 1);
}

ssize_t
ftrace_notrace_write(struct file *file, const char __user *ubuf,
		     size_t cnt, loff_t *ppos)
{
	return ftrace_regex_write(file, ubuf, cnt, ppos, 0);
}

static int
ftrace_match_addr(struct ftrace_hash *hash, unsigned long ip, int remove)
{
	struct ftrace_func_entry *entry;

	if (!ftrace_location(ip))
		return -EINVAL;

	if (remove) {
		entry = ftrace_lookup_ip(hash, ip);
		if (!entry)
			return -ENOENT;
		free_hash_entry(hash, entry);
		return 0;
	}

	return add_hash_entry(hash, ip);
}

static int
ftrace_set_hash(struct ftrace_ops *ops, unsigned char *buf, int len,
		unsigned long ip, int remove, int reset, int enable)
{
	struct ftrace_hash **orig_hash;
	struct ftrace_hash *hash;
	int ret;

	if (unlikely(ftrace_disabled))
		return -ENODEV;

	mutex_lock(&ops->func_hash->regex_lock);

	if (enable)
		orig_hash = &ops->func_hash->filter_hash;
	else
		orig_hash = &ops->func_hash->notrace_hash;

	if (reset)
		hash = alloc_ftrace_hash(FTRACE_HASH_DEFAULT_BITS);
	else
		hash = alloc_and_copy_ftrace_hash(FTRACE_HASH_DEFAULT_BITS, *orig_hash);

	if (!hash) {
		ret = -ENOMEM;
		goto out_regex_unlock;
	}

	if (buf && !ftrace_match_records(hash, buf, len)) {
		ret = -EINVAL;
		goto out_regex_unlock;
	}
	if (ip) {
		ret = ftrace_match_addr(hash, ip, remove);
		if (ret < 0)
			goto out_regex_unlock;
	}

	mutex_lock(&ftrace_lock);
	ret = ftrace_hash_move_and_update_ops(ops, orig_hash, hash, enable);
	mutex_unlock(&ftrace_lock);

 out_regex_unlock:
	mutex_unlock(&ops->func_hash->regex_lock);

	free_ftrace_hash(hash);
	return ret;
}

static int
ftrace_set_addr(struct ftrace_ops *ops, unsigned long ip, int remove,
		int reset, int enable)
{
	return ftrace_set_hash(ops, NULL, 0, ip, remove, reset, enable);
}

#ifdef CONFIG_DYNAMIC_FTRACE_WITH_DIRECT_CALLS

struct ftrace_direct_func {
	struct list_head	next;
	unsigned long		addr;
	int			count;
};

static LIST_HEAD(ftrace_direct_funcs);

/**
 * ftrace_find_direct_func - test an address if it is a registered direct caller
 * @addr: The address of a registered direct caller
 *
 * This searches to see if a ftrace direct caller has been registered
 * at a specific address, and if so, it returns a descriptor for it.
 *
 * This can be used by architecture code to see if an address is
 * a direct caller (trampoline) attached to a fentry/mcount location.
 * This is useful for the function_graph tracer, as it may need to
 * do adjustments if it traced a location that also has a direct
 * trampoline attached to it.
 */
struct ftrace_direct_func *ftrace_find_direct_func(unsigned long addr)
{
	struct ftrace_direct_func *entry;
	bool found = false;

	/* May be called by fgraph trampoline (protected by rcu tasks) */
	list_for_each_entry_rcu(entry, &ftrace_direct_funcs, next) {
		if (entry->addr == addr) {
			found = true;
			break;
		}
	}
	if (found)
		return entry;

	return NULL;
}

static struct ftrace_direct_func *ftrace_alloc_direct_func(unsigned long addr)
{
	struct ftrace_direct_func *direct;

	direct = kmalloc(sizeof(*direct), GFP_KERNEL);
	if (!direct)
		return NULL;
	direct->addr = addr;
	direct->count = 0;
	list_add_rcu(&direct->next, &ftrace_direct_funcs);
	ftrace_direct_func_count++;
	return direct;
}

/**
 * register_ftrace_direct - Call a custom trampoline directly
 * @ip: The address of the nop at the beginning of a function
 * @addr: The address of the trampoline to call at @ip
 *
 * This is used to connect a direct call from the nop location (@ip)
 * at the start of ftrace traced functions. The location that it calls
 * (@addr) must be able to handle a direct call, and save the parameters
 * of the function being traced, and restore them (or inject new ones
 * if needed), before returning.
 *
 * Returns:
 *  0 on success
 *  -EBUSY - Another direct function is already attached (there can be only one)
 *  -ENODEV - @ip does not point to a ftrace nop location (or not supported)
 *  -ENOMEM - There was an allocation failure.
 */
int register_ftrace_direct(unsigned long ip, unsigned long addr)
{
	struct ftrace_direct_func *direct;
	struct ftrace_func_entry *entry;
	struct ftrace_hash *free_hash = NULL;
	struct dyn_ftrace *rec;
	int ret = -EBUSY;

	mutex_lock(&direct_mutex);

	/* See if there's a direct function at @ip already */
	if (ftrace_find_rec_direct(ip))
		goto out_unlock;

	ret = -ENODEV;
	rec = lookup_rec(ip, ip);
	if (!rec)
		goto out_unlock;

	/*
	 * Check if the rec says it has a direct call but we didn't
	 * find one earlier?
	 */
	if (WARN_ON(rec->flags & FTRACE_FL_DIRECT))
		goto out_unlock;

	/* Make sure the ip points to the exact record */
	if (ip != rec->ip) {
		ip = rec->ip;
		/* Need to check this ip for a direct. */
		if (ftrace_find_rec_direct(ip))
			goto out_unlock;
	}

	ret = -ENOMEM;
	direct = ftrace_find_direct_func(addr);
	if (!direct) {
		direct = ftrace_alloc_direct_func(addr);
		if (!direct)
			goto out_unlock;
	}

	entry = ftrace_add_rec_direct(ip, addr, &free_hash);
	if (!entry)
		goto out_unlock;

	ret = ftrace_set_filter_ip(&direct_ops, ip, 0, 0);
	if (ret)
		remove_hash_entry(direct_functions, entry);

	if (!ret && !(direct_ops.flags & FTRACE_OPS_FL_ENABLED)) {
		ret = register_ftrace_function(&direct_ops);
		if (ret)
			ftrace_set_filter_ip(&direct_ops, ip, 1, 0);
	}

	if (ret) {
		kfree(entry);
		if (!direct->count) {
			list_del_rcu(&direct->next);
			synchronize_rcu_tasks();
			kfree(direct);
			if (free_hash)
				free_ftrace_hash(free_hash);
			free_hash = NULL;
			ftrace_direct_func_count--;
		}
	} else {
		direct->count++;
	}
 out_unlock:
	mutex_unlock(&direct_mutex);

	if (free_hash) {
		synchronize_rcu_tasks();
		free_ftrace_hash(free_hash);
	}

	return ret;
}
EXPORT_SYMBOL_GPL(register_ftrace_direct);

static struct ftrace_func_entry *find_direct_entry(unsigned long *ip,
						   struct dyn_ftrace **recp)
{
	struct ftrace_func_entry *entry;
	struct dyn_ftrace *rec;

	rec = lookup_rec(*ip, *ip);
	if (!rec)
		return NULL;

	entry = __ftrace_lookup_ip(direct_functions, rec->ip);
	if (!entry) {
		WARN_ON(rec->flags & FTRACE_FL_DIRECT);
		return NULL;
	}

	WARN_ON(!(rec->flags & FTRACE_FL_DIRECT));

	/* Passed in ip just needs to be on the call site */
	*ip = rec->ip;

	if (recp)
		*recp = rec;

	return entry;
}

int unregister_ftrace_direct(unsigned long ip, unsigned long addr)
{
	struct ftrace_direct_func *direct;
	struct ftrace_func_entry *entry;
	int ret = -ENODEV;

	mutex_lock(&direct_mutex);

	entry = find_direct_entry(&ip, NULL);
	if (!entry)
		goto out_unlock;

	if (direct_functions->count == 1)
		unregister_ftrace_function(&direct_ops);

	ret = ftrace_set_filter_ip(&direct_ops, ip, 1, 0);

	WARN_ON(ret);

	remove_hash_entry(direct_functions, entry);

	direct = ftrace_find_direct_func(addr);
	if (!WARN_ON(!direct)) {
		/* This is the good path (see the ! before WARN) */
		direct->count--;
		WARN_ON(direct->count < 0);
		if (!direct->count) {
			list_del_rcu(&direct->next);
			synchronize_rcu_tasks();
			kfree(direct);
			kfree(entry);
			ftrace_direct_func_count--;
		}
	}
 out_unlock:
	mutex_unlock(&direct_mutex);

	return ret;
}
EXPORT_SYMBOL_GPL(unregister_ftrace_direct);

static struct ftrace_ops stub_ops = {
	.func		= ftrace_stub,
};

/**
 * ftrace_modify_direct_caller - modify ftrace nop directly
 * @entry: The ftrace hash entry of the direct helper for @rec
 * @rec: The record representing the function site to patch
 * @old_addr: The location that the site at @rec->ip currently calls
 * @new_addr: The location that the site at @rec->ip should call
 *
 * An architecture may overwrite this function to optimize the
 * changing of the direct callback on an ftrace nop location.
 * This is called with the ftrace_lock mutex held, and no other
 * ftrace callbacks are on the associated record (@rec). Thus,
 * it is safe to modify the ftrace record, where it should be
 * currently calling @old_addr directly, to call @new_addr.
 *
 * Safety checks should be made to make sure that the code at
 * @rec->ip is currently calling @old_addr. And this must
 * also update entry->direct to @new_addr.
 */
int __weak ftrace_modify_direct_caller(struct ftrace_func_entry *entry,
				       struct dyn_ftrace *rec,
				       unsigned long old_addr,
				       unsigned long new_addr)
{
	unsigned long ip = rec->ip;
	int ret;

	/*
	 * The ftrace_lock was used to determine if the record
	 * had more than one registered user to it. If it did,
	 * we needed to prevent that from changing to do the quick
	 * switch. But if it did not (only a direct caller was attached)
	 * then this function is called. But this function can deal
	 * with attached callers to the rec that we care about, and
	 * since this function uses standard ftrace calls that take
	 * the ftrace_lock mutex, we need to release it.
	 */
	mutex_unlock(&ftrace_lock);

	/*
	 * By setting a stub function at the same address, we force
	 * the code to call the iterator and the direct_ops helper.
	 * This means that @ip does not call the direct call, and
	 * we can simply modify it.
	 */
	ret = ftrace_set_filter_ip(&stub_ops, ip, 0, 0);
	if (ret)
		goto out_lock;

	ret = register_ftrace_function(&stub_ops);
	if (ret) {
		ftrace_set_filter_ip(&stub_ops, ip, 1, 0);
		goto out_lock;
	}

	entry->direct = new_addr;

	/*
	 * By removing the stub, we put back the direct call, calling
	 * the @new_addr.
	 */
	unregister_ftrace_function(&stub_ops);
	ftrace_set_filter_ip(&stub_ops, ip, 1, 0);

 out_lock:
	mutex_lock(&ftrace_lock);

	return ret;
}

/**
 * modify_ftrace_direct - Modify an existing direct call to call something else
 * @ip: The instruction pointer to modify
 * @old_addr: The address that the current @ip calls directly
 * @new_addr: The address that the @ip should call
 *
 * This modifies a ftrace direct caller at an instruction pointer without
 * having to disable it first. The direct call will switch over to the
 * @new_addr without missing anything.
 *
 * Returns: zero on success. Non zero on error, which includes:
 *  -ENODEV : the @ip given has no direct caller attached
 *  -EINVAL : the @old_addr does not match the current direct caller
 */
int modify_ftrace_direct(unsigned long ip,
			 unsigned long old_addr, unsigned long new_addr)
{
	struct ftrace_direct_func *direct, *new_direct = NULL;
	struct ftrace_func_entry *entry;
	struct dyn_ftrace *rec;
	int ret = -ENODEV;

	mutex_lock(&direct_mutex);

	mutex_lock(&ftrace_lock);
	entry = find_direct_entry(&ip, &rec);
	if (!entry)
		goto out_unlock;

	ret = -EINVAL;
	if (entry->direct != old_addr)
		goto out_unlock;

	direct = ftrace_find_direct_func(old_addr);
	if (WARN_ON(!direct))
		goto out_unlock;
	if (direct->count > 1) {
		ret = -ENOMEM;
		new_direct = ftrace_alloc_direct_func(new_addr);
		if (!new_direct)
			goto out_unlock;
		direct->count--;
		new_direct->count++;
	} else {
		direct->addr = new_addr;
	}

	/*
	 * If there's no other ftrace callback on the rec->ip location,
	 * then it can be changed directly by the architecture.
	 * If there is another caller, then we just need to change the
	 * direct caller helper to point to @new_addr.
	 */
	if (ftrace_rec_count(rec) == 1) {
		ret = ftrace_modify_direct_caller(entry, rec, old_addr, new_addr);
	} else {
		entry->direct = new_addr;
		ret = 0;
	}

	if (unlikely(ret && new_direct)) {
		direct->count++;
		list_del_rcu(&new_direct->next);
		synchronize_rcu_tasks();
		kfree(new_direct);
		ftrace_direct_func_count--;
	}

 out_unlock:
	mutex_unlock(&ftrace_lock);
	mutex_unlock(&direct_mutex);
	return ret;
}
EXPORT_SYMBOL_GPL(modify_ftrace_direct);

#define MULTI_FLAGS (FTRACE_OPS_FL_IPMODIFY | FTRACE_OPS_FL_DIRECT | \
		     FTRACE_OPS_FL_SAVE_REGS)

static int check_direct_multi(struct ftrace_ops *ops)
{
	if (!(ops->flags & FTRACE_OPS_FL_INITIALIZED))
		return -EINVAL;
	if ((ops->flags & MULTI_FLAGS) != MULTI_FLAGS)
		return -EINVAL;
	return 0;
}

static void remove_direct_functions_hash(struct ftrace_hash *hash, unsigned long addr)
{
	struct ftrace_func_entry *entry, *del;
	int size, i;

	size = 1 << hash->size_bits;
	for (i = 0; i < size; i++) {
		hlist_for_each_entry(entry, &hash->buckets[i], hlist) {
			del = __ftrace_lookup_ip(direct_functions, entry->ip);
			if (del && del->direct == addr) {
				remove_hash_entry(direct_functions, del);
				kfree(del);
			}
		}
	}
}

/**
 * register_ftrace_direct_multi - Call a custom trampoline directly
 * for multiple functions registered in @ops
 * @ops: The address of the struct ftrace_ops object
 * @addr: The address of the trampoline to call at @ops functions
 *
 * This is used to connect a direct calls to @addr from the nop locations
 * of the functions registered in @ops (with by ftrace_set_filter_ip
 * function).
 *
 * The location that it calls (@addr) must be able to handle a direct call,
 * and save the parameters of the function being traced, and restore them
 * (or inject new ones if needed), before returning.
 *
 * Returns:
 *  0 on success
 *  -EINVAL  - The @ops object was already registered with this call or
 *             when there are no functions in @ops object.
 *  -EBUSY   - Another direct function is already attached (there can be only one)
 *  -ENODEV  - @ip does not point to a ftrace nop location (or not supported)
 *  -ENOMEM  - There was an allocation failure.
 */
int register_ftrace_direct_multi(struct ftrace_ops *ops, unsigned long addr)
{
	struct ftrace_hash *hash, *free_hash = NULL;
	struct ftrace_func_entry *entry, *new;
	int err = -EBUSY, size, i;

	if (ops->func || ops->trampoline)
		return -EINVAL;
	if (!(ops->flags & FTRACE_OPS_FL_INITIALIZED))
		return -EINVAL;
	if (ops->flags & FTRACE_OPS_FL_ENABLED)
		return -EINVAL;

	hash = ops->func_hash->filter_hash;
	if (ftrace_hash_empty(hash))
		return -EINVAL;

	mutex_lock(&direct_mutex);

	/* Make sure requested entries are not already registered.. */
	size = 1 << hash->size_bits;
	for (i = 0; i < size; i++) {
		hlist_for_each_entry(entry, &hash->buckets[i], hlist) {
			if (ftrace_find_rec_direct(entry->ip))
				goto out_unlock;
		}
	}

	/* ... and insert them to direct_functions hash. */
	err = -ENOMEM;
	for (i = 0; i < size; i++) {
		hlist_for_each_entry(entry, &hash->buckets[i], hlist) {
			new = ftrace_add_rec_direct(entry->ip, addr, &free_hash);
			if (!new)
				goto out_remove;
			entry->direct = addr;
		}
	}

	ops->func = call_direct_funcs;
	ops->flags = MULTI_FLAGS;
	ops->trampoline = FTRACE_REGS_ADDR;

	err = register_ftrace_function(ops);

 out_remove:
	if (err)
		remove_direct_functions_hash(hash, addr);

 out_unlock:
	mutex_unlock(&direct_mutex);

	if (free_hash) {
		synchronize_rcu_tasks();
		free_ftrace_hash(free_hash);
	}
	return err;
}
EXPORT_SYMBOL_GPL(register_ftrace_direct_multi);

/**
 * unregister_ftrace_direct_multi - Remove calls to custom trampoline
 * previously registered by register_ftrace_direct_multi for @ops object.
 * @ops: The address of the struct ftrace_ops object
 *
 * This is used to remove a direct calls to @addr from the nop locations
 * of the functions registered in @ops (with by ftrace_set_filter_ip
 * function).
 *
 * Returns:
 *  0 on success
 *  -EINVAL - The @ops object was not properly registered.
 */
int unregister_ftrace_direct_multi(struct ftrace_ops *ops, unsigned long addr)
{
	struct ftrace_hash *hash = ops->func_hash->filter_hash;
	int err;

	if (check_direct_multi(ops))
		return -EINVAL;
	if (!(ops->flags & FTRACE_OPS_FL_ENABLED))
		return -EINVAL;

	mutex_lock(&direct_mutex);
	err = unregister_ftrace_function(ops);
	remove_direct_functions_hash(hash, addr);
	mutex_unlock(&direct_mutex);
	return err;
}
EXPORT_SYMBOL_GPL(unregister_ftrace_direct_multi);

/**
 * modify_ftrace_direct_multi - Modify an existing direct 'multi' call
 * to call something else
 * @ops: The address of the struct ftrace_ops object
 * @addr: The address of the new trampoline to call at @ops functions
 *
 * This is used to unregister currently registered direct caller and
 * register new one @addr on functions registered in @ops object.
 *
 * Note there's window between ftrace_shutdown and ftrace_startup calls
 * where there will be no callbacks called.
 *
 * Returns: zero on success. Non zero on error, which includes:
 *  -EINVAL - The @ops object was not properly registered.
 */
int modify_ftrace_direct_multi(struct ftrace_ops *ops, unsigned long addr)
{
	struct ftrace_hash *hash;
	struct ftrace_func_entry *entry, *iter;
	static struct ftrace_ops tmp_ops = {
		.func		= ftrace_stub,
		.flags		= FTRACE_OPS_FL_STUB,
	};
	int i, size;
	int err;

	if (check_direct_multi(ops))
		return -EINVAL;
	if (!(ops->flags & FTRACE_OPS_FL_ENABLED))
		return -EINVAL;

	mutex_lock(&direct_mutex);

	/* Enable the tmp_ops to have the same functions as the direct ops */
	ftrace_ops_init(&tmp_ops);
	tmp_ops.func_hash = ops->func_hash;

	err = register_ftrace_function(&tmp_ops);
	if (err)
		goto out_direct;

	/*
	 * Now the ftrace_ops_list_func() is called to do the direct callers.
	 * We can safely change the direct functions attached to each entry.
	 */
	mutex_lock(&ftrace_lock);

	hash = ops->func_hash->filter_hash;
	size = 1 << hash->size_bits;
	for (i = 0; i < size; i++) {
		hlist_for_each_entry(iter, &hash->buckets[i], hlist) {
			entry = __ftrace_lookup_ip(direct_functions, iter->ip);
			if (!entry)
				continue;
			entry->direct = addr;
		}
	}

	/* Removing the tmp_ops will add the updated direct callers to the functions */
	unregister_ftrace_function(&tmp_ops);

	mutex_unlock(&ftrace_lock);
 out_direct:
	mutex_unlock(&direct_mutex);
	return err;
}
EXPORT_SYMBOL_GPL(modify_ftrace_direct_multi);
#endif /* CONFIG_DYNAMIC_FTRACE_WITH_DIRECT_CALLS */

/**
 * ftrace_set_filter_ip - set a function to filter on in ftrace by address
 * @ops - the ops to set the filter with
 * @ip - the address to add to or remove from the filter.
 * @remove - non zero to remove the ip from the filter
 * @reset - non zero to reset all filters before applying this filter.
 *
 * Filters denote which functions should be enabled when tracing is enabled
 * If @ip is NULL, it fails to update filter.
 */
int ftrace_set_filter_ip(struct ftrace_ops *ops, unsigned long ip,
			 int remove, int reset)
{
	ftrace_ops_init(ops);
	return ftrace_set_addr(ops, ip, remove, reset, 1);
}
EXPORT_SYMBOL_GPL(ftrace_set_filter_ip);

/**
 * ftrace_ops_set_global_filter - setup ops to use global filters
 * @ops - the ops which will use the global filters
 *
 * ftrace users who need global function trace filtering should call this.
 * It can set the global filter only if ops were not initialized before.
 */
void ftrace_ops_set_global_filter(struct ftrace_ops *ops)
{
	if (ops->flags & FTRACE_OPS_FL_INITIALIZED)
		return;

	ftrace_ops_init(ops);
	ops->func_hash = &global_ops.local_hash;
}
EXPORT_SYMBOL_GPL(ftrace_ops_set_global_filter);

static int
ftrace_set_regex(struct ftrace_ops *ops, unsigned char *buf, int len,
		 int reset, int enable)
{
	return ftrace_set_hash(ops, buf, len, 0, 0, reset, enable);
}

/**
 * ftrace_set_filter - set a function to filter on in ftrace
 * @ops - the ops to set the filter with
 * @buf - the string that holds the function filter text.
 * @len - the length of the string.
 * @reset - non zero to reset all filters before applying this filter.
 *
 * Filters denote which functions should be enabled when tracing is enabled.
 * If @buf is NULL and reset is set, all functions will be enabled for tracing.
 */
int ftrace_set_filter(struct ftrace_ops *ops, unsigned char *buf,
		       int len, int reset)
{
	ftrace_ops_init(ops);
	return ftrace_set_regex(ops, buf, len, reset, 1);
}
EXPORT_SYMBOL_GPL(ftrace_set_filter);

/**
 * ftrace_set_notrace - set a function to not trace in ftrace
 * @ops - the ops to set the notrace filter with
 * @buf - the string that holds the function notrace text.
 * @len - the length of the string.
 * @reset - non zero to reset all filters before applying this filter.
 *
 * Notrace Filters denote which functions should not be enabled when tracing
 * is enabled. If @buf is NULL and reset is set, all functions will be enabled
 * for tracing.
 */
int ftrace_set_notrace(struct ftrace_ops *ops, unsigned char *buf,
			int len, int reset)
{
	ftrace_ops_init(ops);
	return ftrace_set_regex(ops, buf, len, reset, 0);
}
EXPORT_SYMBOL_GPL(ftrace_set_notrace);
/**
 * ftrace_set_global_filter - set a function to filter on with global tracers
 * @buf - the string that holds the function filter text.
 * @len - the length of the string.
 * @reset - non zero to reset all filters before applying this filter.
 *
 * Filters denote which functions should be enabled when tracing is enabled.
 * If @buf is NULL and reset is set, all functions will be enabled for tracing.
 */
void ftrace_set_global_filter(unsigned char *buf, int len, int reset)
{
	ftrace_set_regex(&global_ops, buf, len, reset, 1);
}
EXPORT_SYMBOL_GPL(ftrace_set_global_filter);

/**
 * ftrace_set_global_notrace - set a function to not trace with global tracers
 * @buf - the string that holds the function notrace text.
 * @len - the length of the string.
 * @reset - non zero to reset all filters before applying this filter.
 *
 * Notrace Filters denote which functions should not be enabled when tracing
 * is enabled. If @buf is NULL and reset is set, all functions will be enabled
 * for tracing.
 */
void ftrace_set_global_notrace(unsigned char *buf, int len, int reset)
{
	ftrace_set_regex(&global_ops, buf, len, reset, 0);
}
EXPORT_SYMBOL_GPL(ftrace_set_global_notrace);

/*
 * command line interface to allow users to set filters on boot up.
 */
#define FTRACE_FILTER_SIZE		COMMAND_LINE_SIZE
static char ftrace_notrace_buf[FTRACE_FILTER_SIZE] __initdata;
static char ftrace_filter_buf[FTRACE_FILTER_SIZE] __initdata;

/* Used by function selftest to not test if filter is set */
bool ftrace_filter_param __initdata;

static int __init set_ftrace_notrace(char *str)
{
	ftrace_filter_param = true;
	strlcpy(ftrace_notrace_buf, str, FTRACE_FILTER_SIZE);
	return 1;
}
__setup("ftrace_notrace=", set_ftrace_notrace);

static int __init set_ftrace_filter(char *str)
{
	ftrace_filter_param = true;
	strlcpy(ftrace_filter_buf, str, FTRACE_FILTER_SIZE);
	return 1;
}
__setup("ftrace_filter=", set_ftrace_filter);

#ifdef CONFIG_FUNCTION_GRAPH_TRACER
static char ftrace_graph_buf[FTRACE_FILTER_SIZE] __initdata;
static char ftrace_graph_notrace_buf[FTRACE_FILTER_SIZE] __initdata;
static int ftrace_graph_set_hash(struct ftrace_hash *hash, char *buffer);

static int __init set_graph_function(char *str)
{
	strlcpy(ftrace_graph_buf, str, FTRACE_FILTER_SIZE);
	return 1;
}
__setup("ftrace_graph_filter=", set_graph_function);

static int __init set_graph_notrace_function(char *str)
{
	strlcpy(ftrace_graph_notrace_buf, str, FTRACE_FILTER_SIZE);
	return 1;
}
__setup("ftrace_graph_notrace=", set_graph_notrace_function);

static int __init set_graph_max_depth_function(char *str)
{
	if (!str)
		return 0;
	fgraph_max_depth = simple_strtoul(str, NULL, 0);
	return 1;
}
__setup("ftrace_graph_max_depth=", set_graph_max_depth_function);

static void __init set_ftrace_early_graph(char *buf, int enable)
{
	int ret;
	char *func;
	struct ftrace_hash *hash;

	hash = alloc_ftrace_hash(FTRACE_HASH_DEFAULT_BITS);
	if (MEM_FAIL(!hash, "Failed to allocate hash\n"))
		return;

	while (buf) {
		func = strsep(&buf, ",");
		/* we allow only one expression at a time */
		ret = ftrace_graph_set_hash(hash, func);
		if (ret)
			printk(KERN_DEBUG "ftrace: function %s not "
					  "traceable\n", func);
	}

	if (enable)
		ftrace_graph_hash = hash;
	else
		ftrace_graph_notrace_hash = hash;
}
#endif /* CONFIG_FUNCTION_GRAPH_TRACER */

void __init
ftrace_set_early_filter(struct ftrace_ops *ops, char *buf, int enable)
{
	char *func;

	ftrace_ops_init(ops);

	while (buf) {
		func = strsep(&buf, ",");
		ftrace_set_regex(ops, func, strlen(func), 0, enable);
	}
}

static void __init set_ftrace_early_filters(void)
{
	if (ftrace_filter_buf[0])
		ftrace_set_early_filter(&global_ops, ftrace_filter_buf, 1);
	if (ftrace_notrace_buf[0])
		ftrace_set_early_filter(&global_ops, ftrace_notrace_buf, 0);
#ifdef CONFIG_FUNCTION_GRAPH_TRACER
	if (ftrace_graph_buf[0])
		set_ftrace_early_graph(ftrace_graph_buf, 1);
	if (ftrace_graph_notrace_buf[0])
		set_ftrace_early_graph(ftrace_graph_notrace_buf, 0);
#endif /* CONFIG_FUNCTION_GRAPH_TRACER */
}

int ftrace_regex_release(struct inode *inode, struct file *file)
{
	struct seq_file *m = (struct seq_file *)file->private_data;
	struct ftrace_iterator *iter;
	struct ftrace_hash **orig_hash;
	struct trace_parser *parser;
	int filter_hash;

	if (file->f_mode & FMODE_READ) {
		iter = m->private;
		seq_release(inode, file);
	} else
		iter = file->private_data;

	parser = &iter->parser;
	if (trace_parser_loaded(parser)) {
		int enable = !(iter->flags & FTRACE_ITER_NOTRACE);

		ftrace_process_regex(iter, parser->buffer,
				     parser->idx, enable);
	}

	trace_parser_put(parser);

	mutex_lock(&iter->ops->func_hash->regex_lock);

	if (file->f_mode & FMODE_WRITE) {
		filter_hash = !!(iter->flags & FTRACE_ITER_FILTER);

		if (filter_hash) {
			orig_hash = &iter->ops->func_hash->filter_hash;
			if (iter->tr && !list_empty(&iter->tr->mod_trace))
				iter->hash->flags |= FTRACE_HASH_FL_MOD;
		} else
			orig_hash = &iter->ops->func_hash->notrace_hash;

		mutex_lock(&ftrace_lock);
		ftrace_hash_move_and_update_ops(iter->ops, orig_hash,
						      iter->hash, filter_hash);
		mutex_unlock(&ftrace_lock);
	} else {
		/* For read only, the hash is the ops hash */
		iter->hash = NULL;
	}

	mutex_unlock(&iter->ops->func_hash->regex_lock);
	free_ftrace_hash(iter->hash);
	if (iter->tr)
		trace_array_put(iter->tr);
	kfree(iter);

	return 0;
}

static const struct file_operations ftrace_avail_fops = {
	.open = ftrace_avail_open,
	.read = seq_read,
	.llseek = seq_lseek,
	.release = seq_release_private,
};

static const struct file_operations ftrace_enabled_fops = {
	.open = ftrace_enabled_open,
	.read = seq_read,
	.llseek = seq_lseek,
	.release = seq_release_private,
};

static const struct file_operations ftrace_filter_fops = {
	.open = ftrace_filter_open,
	.read = seq_read,
	.write = ftrace_filter_write,
	.llseek = tracing_lseek,
	.release = ftrace_regex_release,
};

static const struct file_operations ftrace_notrace_fops = {
	.open = ftrace_notrace_open,
	.read = seq_read,
	.write = ftrace_notrace_write,
	.llseek = tracing_lseek,
	.release = ftrace_regex_release,
};

#ifdef CONFIG_FUNCTION_GRAPH_TRACER

static DEFINE_MUTEX(graph_lock);

struct ftrace_hash __rcu *ftrace_graph_hash = EMPTY_HASH;
struct ftrace_hash __rcu *ftrace_graph_notrace_hash = EMPTY_HASH;

enum graph_filter_type {
	GRAPH_FILTER_NOTRACE	= 0,
	GRAPH_FILTER_FUNCTION,
};

#define FTRACE_GRAPH_EMPTY	((void *)1)

struct ftrace_graph_data {
	struct ftrace_hash		*hash;
	struct ftrace_func_entry	*entry;
	int				idx;   /* for hash table iteration */
	enum graph_filter_type		type;
	struct ftrace_hash		*new_hash;
	const struct seq_operations	*seq_ops;
	struct trace_parser		parser;
};

static void *
__g_next(struct seq_file *m, loff_t *pos)
{
	struct ftrace_graph_data *fgd = m->private;
	struct ftrace_func_entry *entry = fgd->entry;
	struct hlist_head *head;
	int i, idx = fgd->idx;

	if (*pos >= fgd->hash->count)
		return NULL;

	if (entry) {
		hlist_for_each_entry_continue(entry, hlist) {
			fgd->entry = entry;
			return entry;
		}

		idx++;
	}

	for (i = idx; i < 1 << fgd->hash->size_bits; i++) {
		head = &fgd->hash->buckets[i];
		hlist_for_each_entry(entry, head, hlist) {
			fgd->entry = entry;
			fgd->idx = i;
			return entry;
		}
	}
	return NULL;
}

static void *
g_next(struct seq_file *m, void *v, loff_t *pos)
{
	(*pos)++;
	return __g_next(m, pos);
}

static void *g_start(struct seq_file *m, loff_t *pos)
{
	struct ftrace_graph_data *fgd = m->private;

	mutex_lock(&graph_lock);

	if (fgd->type == GRAPH_FILTER_FUNCTION)
		fgd->hash = rcu_dereference_protected(ftrace_graph_hash,
					lockdep_is_held(&graph_lock));
	else
		fgd->hash = rcu_dereference_protected(ftrace_graph_notrace_hash,
					lockdep_is_held(&graph_lock));

	/* Nothing, tell g_show to print all functions are enabled */
	if (ftrace_hash_empty(fgd->hash) && !*pos)
		return FTRACE_GRAPH_EMPTY;

	fgd->idx = 0;
	fgd->entry = NULL;
	return __g_next(m, pos);
}

static void g_stop(struct seq_file *m, void *p)
{
	mutex_unlock(&graph_lock);
}

static int g_show(struct seq_file *m, void *v)
{
	struct ftrace_func_entry *entry = v;

	if (!entry)
		return 0;

	if (entry == FTRACE_GRAPH_EMPTY) {
		struct ftrace_graph_data *fgd = m->private;

		if (fgd->type == GRAPH_FILTER_FUNCTION)
			seq_puts(m, "#### all functions enabled ####\n");
		else
			seq_puts(m, "#### no functions disabled ####\n");
		return 0;
	}

	seq_printf(m, "%ps\n", (void *)entry->ip);

	return 0;
}

static const struct seq_operations ftrace_graph_seq_ops = {
	.start = g_start,
	.next = g_next,
	.stop = g_stop,
	.show = g_show,
};

static int
__ftrace_graph_open(struct inode *inode, struct file *file,
		    struct ftrace_graph_data *fgd)
{
	int ret;
	struct ftrace_hash *new_hash = NULL;

	ret = security_locked_down(LOCKDOWN_TRACEFS);
	if (ret)
		return ret;

	if (file->f_mode & FMODE_WRITE) {
		const int size_bits = FTRACE_HASH_DEFAULT_BITS;

		if (trace_parser_get_init(&fgd->parser, FTRACE_BUFF_MAX))
			return -ENOMEM;

		if (file->f_flags & O_TRUNC)
			new_hash = alloc_ftrace_hash(size_bits);
		else
			new_hash = alloc_and_copy_ftrace_hash(size_bits,
							      fgd->hash);
		if (!new_hash) {
			ret = -ENOMEM;
			goto out;
		}
	}

	if (file->f_mode & FMODE_READ) {
		ret = seq_open(file, &ftrace_graph_seq_ops);
		if (!ret) {
			struct seq_file *m = file->private_data;
			m->private = fgd;
		} else {
			/* Failed */
			free_ftrace_hash(new_hash);
			new_hash = NULL;
		}
	} else
		file->private_data = fgd;

out:
	if (ret < 0 && file->f_mode & FMODE_WRITE)
		trace_parser_put(&fgd->parser);

	fgd->new_hash = new_hash;

	/*
	 * All uses of fgd->hash must be taken with the graph_lock
	 * held. The graph_lock is going to be released, so force
	 * fgd->hash to be reinitialized when it is taken again.
	 */
	fgd->hash = NULL;

	return ret;
}

static int
ftrace_graph_open(struct inode *inode, struct file *file)
{
	struct ftrace_graph_data *fgd;
	int ret;

	if (unlikely(ftrace_disabled))
		return -ENODEV;

	fgd = kmalloc(sizeof(*fgd), GFP_KERNEL);
	if (fgd == NULL)
		return -ENOMEM;

	mutex_lock(&graph_lock);

	fgd->hash = rcu_dereference_protected(ftrace_graph_hash,
					lockdep_is_held(&graph_lock));
	fgd->type = GRAPH_FILTER_FUNCTION;
	fgd->seq_ops = &ftrace_graph_seq_ops;

	ret = __ftrace_graph_open(inode, file, fgd);
	if (ret < 0)
		kfree(fgd);

	mutex_unlock(&graph_lock);
	return ret;
}

static int
ftrace_graph_notrace_open(struct inode *inode, struct file *file)
{
	struct ftrace_graph_data *fgd;
	int ret;

	if (unlikely(ftrace_disabled))
		return -ENODEV;

	fgd = kmalloc(sizeof(*fgd), GFP_KERNEL);
	if (fgd == NULL)
		return -ENOMEM;

	mutex_lock(&graph_lock);

	fgd->hash = rcu_dereference_protected(ftrace_graph_notrace_hash,
					lockdep_is_held(&graph_lock));
	fgd->type = GRAPH_FILTER_NOTRACE;
	fgd->seq_ops = &ftrace_graph_seq_ops;

	ret = __ftrace_graph_open(inode, file, fgd);
	if (ret < 0)
		kfree(fgd);

	mutex_unlock(&graph_lock);
	return ret;
}

static int
ftrace_graph_release(struct inode *inode, struct file *file)
{
	struct ftrace_graph_data *fgd;
	struct ftrace_hash *old_hash, *new_hash;
	struct trace_parser *parser;
	int ret = 0;

	if (file->f_mode & FMODE_READ) {
		struct seq_file *m = file->private_data;

		fgd = m->private;
		seq_release(inode, file);
	} else {
		fgd = file->private_data;
	}


	if (file->f_mode & FMODE_WRITE) {

		parser = &fgd->parser;

		if (trace_parser_loaded((parser))) {
			ret = ftrace_graph_set_hash(fgd->new_hash,
						    parser->buffer);
		}

		trace_parser_put(parser);

		new_hash = __ftrace_hash_move(fgd->new_hash);
		if (!new_hash) {
			ret = -ENOMEM;
			goto out;
		}

		mutex_lock(&graph_lock);

		if (fgd->type == GRAPH_FILTER_FUNCTION) {
			old_hash = rcu_dereference_protected(ftrace_graph_hash,
					lockdep_is_held(&graph_lock));
			rcu_assign_pointer(ftrace_graph_hash, new_hash);
		} else {
			old_hash = rcu_dereference_protected(ftrace_graph_notrace_hash,
					lockdep_is_held(&graph_lock));
			rcu_assign_pointer(ftrace_graph_notrace_hash, new_hash);
		}

		mutex_unlock(&graph_lock);

		/*
		 * We need to do a hard force of sched synchronization.
		 * This is because we use preempt_disable() to do RCU, but
		 * the function tracers can be called where RCU is not watching
		 * (like before user_exit()). We can not rely on the RCU
		 * infrastructure to do the synchronization, thus we must do it
		 * ourselves.
		 */
		if (old_hash != EMPTY_HASH)
			synchronize_rcu_tasks_rude();

		free_ftrace_hash(old_hash);
	}

 out:
	free_ftrace_hash(fgd->new_hash);
	kfree(fgd);

	return ret;
}

static int
ftrace_graph_set_hash(struct ftrace_hash *hash, char *buffer)
{
	struct ftrace_glob func_g;
	struct dyn_ftrace *rec;
	struct ftrace_page *pg;
	struct ftrace_func_entry *entry;
	int fail = 1;
	int not;

	/* decode regex */
	func_g.type = filter_parse_regex(buffer, strlen(buffer),
					 &func_g.search, &not);

	func_g.len = strlen(func_g.search);

	mutex_lock(&ftrace_lock);

	if (unlikely(ftrace_disabled)) {
		mutex_unlock(&ftrace_lock);
		return -ENODEV;
	}

	do_for_each_ftrace_rec(pg, rec) {

		if (rec->flags & FTRACE_FL_DISABLED)
			continue;

		if (ftrace_match_record(rec, &func_g, NULL, 0)) {
			entry = ftrace_lookup_ip(hash, rec->ip);

			if (!not) {
				fail = 0;

				if (entry)
					continue;
				if (add_hash_entry(hash, rec->ip) < 0)
					goto out;
			} else {
				if (entry) {
					free_hash_entry(hash, entry);
					fail = 0;
				}
			}
		}
	} while_for_each_ftrace_rec();
out:
	mutex_unlock(&ftrace_lock);

	if (fail)
		return -EINVAL;

	return 0;
}

static ssize_t
ftrace_graph_write(struct file *file, const char __user *ubuf,
		   size_t cnt, loff_t *ppos)
{
	ssize_t read, ret = 0;
	struct ftrace_graph_data *fgd = file->private_data;
	struct trace_parser *parser;

	if (!cnt)
		return 0;

	/* Read mode uses seq functions */
	if (file->f_mode & FMODE_READ) {
		struct seq_file *m = file->private_data;
		fgd = m->private;
	}

	parser = &fgd->parser;

	read = trace_get_user(parser, ubuf, cnt, ppos);

	if (read >= 0 && trace_parser_loaded(parser) &&
	    !trace_parser_cont(parser)) {

		ret = ftrace_graph_set_hash(fgd->new_hash,
					    parser->buffer);
		trace_parser_clear(parser);
	}

	if (!ret)
		ret = read;

	return ret;
}

static const struct file_operations ftrace_graph_fops = {
	.open		= ftrace_graph_open,
	.read		= seq_read,
	.write		= ftrace_graph_write,
	.llseek		= tracing_lseek,
	.release	= ftrace_graph_release,
};

static const struct file_operations ftrace_graph_notrace_fops = {
	.open		= ftrace_graph_notrace_open,
	.read		= seq_read,
	.write		= ftrace_graph_write,
	.llseek		= tracing_lseek,
	.release	= ftrace_graph_release,
};
#endif /* CONFIG_FUNCTION_GRAPH_TRACER */

void ftrace_create_filter_files(struct ftrace_ops *ops,
				struct dentry *parent)
{

	trace_create_file("set_ftrace_filter", TRACE_MODE_WRITE, parent,
			  ops, &ftrace_filter_fops);

	trace_create_file("set_ftrace_notrace", TRACE_MODE_WRITE, parent,
			  ops, &ftrace_notrace_fops);
}

/*
 * The name "destroy_filter_files" is really a misnomer. Although
 * in the future, it may actually delete the files, but this is
 * really intended to make sure the ops passed in are disabled
 * and that when this function returns, the caller is free to
 * free the ops.
 *
 * The "destroy" name is only to match the "create" name that this
 * should be paired with.
 */
void ftrace_destroy_filter_files(struct ftrace_ops *ops)
{
	mutex_lock(&ftrace_lock);
	if (ops->flags & FTRACE_OPS_FL_ENABLED)
		ftrace_shutdown(ops, 0);
	ops->flags |= FTRACE_OPS_FL_DELETED;
	ftrace_free_filter(ops);
	mutex_unlock(&ftrace_lock);
}

static __init int ftrace_init_dyn_tracefs(struct dentry *d_tracer)
{

	trace_create_file("available_filter_functions", TRACE_MODE_READ,
			d_tracer, NULL, &ftrace_avail_fops);

	trace_create_file("enabled_functions", TRACE_MODE_READ,
			d_tracer, NULL, &ftrace_enabled_fops);

	ftrace_create_filter_files(&global_ops, d_tracer);

#ifdef CONFIG_FUNCTION_GRAPH_TRACER
	trace_create_file("set_graph_function", TRACE_MODE_WRITE, d_tracer,
				    NULL,
				    &ftrace_graph_fops);
	trace_create_file("set_graph_notrace", TRACE_MODE_WRITE, d_tracer,
				    NULL,
				    &ftrace_graph_notrace_fops);
#endif /* CONFIG_FUNCTION_GRAPH_TRACER */

	return 0;
}

static int ftrace_cmp_ips(const void *a, const void *b)
{
	const unsigned long *ipa = a;
	const unsigned long *ipb = b;

	if (*ipa > *ipb)
		return 1;
	if (*ipa < *ipb)
		return -1;
	return 0;
}

static int ftrace_process_locs(struct module *mod,
			       unsigned long *start,
			       unsigned long *end)
{
	struct ftrace_page *start_pg;
	struct ftrace_page *pg;
	struct dyn_ftrace *rec;
	unsigned long count;
	unsigned long *p;
	unsigned long addr;
	unsigned long flags = 0; /* Shut up gcc */
	int ret = -ENOMEM;

	count = end - start;

	if (!count)
		return 0;

	sort(start, count, sizeof(*start),
	     ftrace_cmp_ips, NULL);

	start_pg = ftrace_allocate_pages(count);
	if (!start_pg)
		return -ENOMEM;

	mutex_lock(&ftrace_lock);

	/*
	 * Core and each module needs their own pages, as
	 * modules will free them when they are removed.
	 * Force a new page to be allocated for modules.
	 */
	if (!mod) {
		WARN_ON(ftrace_pages || ftrace_pages_start);
		/* First initialization */
		ftrace_pages = ftrace_pages_start = start_pg;
	} else {
		if (!ftrace_pages)
			goto out;

		if (WARN_ON(ftrace_pages->next)) {
			/* Hmm, we have free pages? */
			while (ftrace_pages->next)
				ftrace_pages = ftrace_pages->next;
		}

		ftrace_pages->next = start_pg;
	}

	p = start;
	pg = start_pg;
	while (p < end) {
		unsigned long end_offset;
		addr = ftrace_call_adjust(*p++);
		/*
		 * Some architecture linkers will pad between
		 * the different mcount_loc sections of different
		 * object files to satisfy alignments.
		 * Skip any NULL pointers.
		 */
		if (!addr)
			continue;

		end_offset = (pg->index+1) * sizeof(pg->records[0]);
		if (end_offset > PAGE_SIZE << pg->order) {
			/* We should have allocated enough */
			if (WARN_ON(!pg->next))
				break;
			pg = pg->next;
		}

		rec = &pg->records[pg->index++];
		rec->ip = addr;
	}

	/* We should have used all pages */
	WARN_ON(pg->next);

	/* Assign the last page to ftrace_pages */
	ftrace_pages = pg;

	/*
	 * We only need to disable interrupts on start up
	 * because we are modifying code that an interrupt
	 * may execute, and the modification is not atomic.
	 * But for modules, nothing runs the code we modify
	 * until we are finished with it, and there's no
	 * reason to cause large interrupt latencies while we do it.
	 */
	if (!mod)
		local_irq_save(flags);
	ftrace_update_code(mod, start_pg);
	if (!mod)
		local_irq_restore(flags);
	ret = 0;
 out:
	mutex_unlock(&ftrace_lock);

	return ret;
}

struct ftrace_mod_func {
	struct list_head	list;
	char			*name;
	unsigned long		ip;
	unsigned int		size;
};

struct ftrace_mod_map {
	struct rcu_head		rcu;
	struct list_head	list;
	struct module		*mod;
	unsigned long		start_addr;
	unsigned long		end_addr;
	struct list_head	funcs;
	unsigned int		num_funcs;
};

static int ftrace_get_trampoline_kallsym(unsigned int symnum,
					 unsigned long *value, char *type,
					 char *name, char *module_name,
					 int *exported)
{
	struct ftrace_ops *op;

	list_for_each_entry_rcu(op, &ftrace_ops_trampoline_list, list) {
		if (!op->trampoline || symnum--)
			continue;
		*value = op->trampoline;
		*type = 't';
		strlcpy(name, FTRACE_TRAMPOLINE_SYM, KSYM_NAME_LEN);
		strlcpy(module_name, FTRACE_TRAMPOLINE_MOD, MODULE_NAME_LEN);
		*exported = 0;
		return 0;
	}

	return -ERANGE;
}

#ifdef CONFIG_MODULES

#define next_to_ftrace_page(p) container_of(p, struct ftrace_page, next)

static LIST_HEAD(ftrace_mod_maps);

static int referenced_filters(struct dyn_ftrace *rec)
{
	struct ftrace_ops *ops;
	int cnt = 0;

	for (ops = ftrace_ops_list; ops != &ftrace_list_end; ops = ops->next) {
		if (ops_references_rec(ops, rec)) {
			if (WARN_ON_ONCE(ops->flags & FTRACE_OPS_FL_DIRECT))
				continue;
			if (WARN_ON_ONCE(ops->flags & FTRACE_OPS_FL_IPMODIFY))
				continue;
			cnt++;
			if (ops->flags & FTRACE_OPS_FL_SAVE_REGS)
				rec->flags |= FTRACE_FL_REGS;
			if (cnt == 1 && ops->trampoline)
				rec->flags |= FTRACE_FL_TRAMP;
			else
				rec->flags &= ~FTRACE_FL_TRAMP;
		}
	}

	return cnt;
}

static void
clear_mod_from_hash(struct ftrace_page *pg, struct ftrace_hash *hash)
{
	struct ftrace_func_entry *entry;
	struct dyn_ftrace *rec;
	int i;

	if (ftrace_hash_empty(hash))
		return;

	for (i = 0; i < pg->index; i++) {
		rec = &pg->records[i];
		entry = __ftrace_lookup_ip(hash, rec->ip);
		/*
		 * Do not allow this rec to match again.
		 * Yeah, it may waste some memory, but will be removed
		 * if/when the hash is modified again.
		 */
		if (entry)
			entry->ip = 0;
	}
}

/* Clear any records from hashes */
static void clear_mod_from_hashes(struct ftrace_page *pg)
{
	struct trace_array *tr;

	mutex_lock(&trace_types_lock);
	list_for_each_entry(tr, &ftrace_trace_arrays, list) {
		if (!tr->ops || !tr->ops->func_hash)
			continue;
		mutex_lock(&tr->ops->func_hash->regex_lock);
		clear_mod_from_hash(pg, tr->ops->func_hash->filter_hash);
		clear_mod_from_hash(pg, tr->ops->func_hash->notrace_hash);
		mutex_unlock(&tr->ops->func_hash->regex_lock);
	}
	mutex_unlock(&trace_types_lock);
}

static void ftrace_free_mod_map(struct rcu_head *rcu)
{
	struct ftrace_mod_map *mod_map = container_of(rcu, struct ftrace_mod_map, rcu);
	struct ftrace_mod_func *mod_func;
	struct ftrace_mod_func *n;

	/* All the contents of mod_map are now not visible to readers */
	list_for_each_entry_safe(mod_func, n, &mod_map->funcs, list) {
		kfree(mod_func->name);
		list_del(&mod_func->list);
		kfree(mod_func);
	}

	kfree(mod_map);
}

void ftrace_release_mod(struct module *mod)
{
	struct ftrace_mod_map *mod_map;
	struct ftrace_mod_map *n;
	struct dyn_ftrace *rec;
	struct ftrace_page **last_pg;
	struct ftrace_page *tmp_page = NULL;
	struct ftrace_page *pg;

	mutex_lock(&ftrace_lock);

	if (ftrace_disabled)
		goto out_unlock;

	list_for_each_entry_safe(mod_map, n, &ftrace_mod_maps, list) {
		if (mod_map->mod == mod) {
			list_del_rcu(&mod_map->list);
			call_rcu(&mod_map->rcu, ftrace_free_mod_map);
			break;
		}
	}

	/*
	 * Each module has its own ftrace_pages, remove
	 * them from the list.
	 */
	last_pg = &ftrace_pages_start;
	for (pg = ftrace_pages_start; pg; pg = *last_pg) {
		rec = &pg->records[0];
		if (within_module_core(rec->ip, mod) ||
		    within_module_init(rec->ip, mod)) {
			/*
			 * As core pages are first, the first
			 * page should never be a module page.
			 */
			if (WARN_ON(pg == ftrace_pages_start))
				goto out_unlock;

			/* Check if we are deleting the last page */
			if (pg == ftrace_pages)
				ftrace_pages = next_to_ftrace_page(last_pg);

			ftrace_update_tot_cnt -= pg->index;
			*last_pg = pg->next;

			pg->next = tmp_page;
			tmp_page = pg;
		} else
			last_pg = &pg->next;
	}
 out_unlock:
	mutex_unlock(&ftrace_lock);

	for (pg = tmp_page; pg; pg = tmp_page) {

		/* Needs to be called outside of ftrace_lock */
		clear_mod_from_hashes(pg);

		if (pg->records) {
			free_pages((unsigned long)pg->records, pg->order);
			ftrace_number_of_pages -= 1 << pg->order;
		}
		tmp_page = pg->next;
		kfree(pg);
		ftrace_number_of_groups--;
	}
}

void ftrace_module_enable(struct module *mod)
{
	struct dyn_ftrace *rec;
	struct ftrace_page *pg;

	mutex_lock(&ftrace_lock);

	if (ftrace_disabled)
		goto out_unlock;

	/*
	 * If the tracing is enabled, go ahead and enable the record.
	 *
	 * The reason not to enable the record immediately is the
	 * inherent check of ftrace_make_nop/ftrace_make_call for
	 * correct previous instructions.  Making first the NOP
	 * conversion puts the module to the correct state, thus
	 * passing the ftrace_make_call check.
	 *
	 * We also delay this to after the module code already set the
	 * text to read-only, as we now need to set it back to read-write
	 * so that we can modify the text.
	 */
	if (ftrace_start_up)
		ftrace_arch_code_modify_prepare();

	do_for_each_ftrace_rec(pg, rec) {
		int cnt;
		/*
		 * do_for_each_ftrace_rec() is a double loop.
		 * module text shares the pg. If a record is
		 * not part of this module, then skip this pg,
		 * which the "break" will do.
		 */
		if (!within_module_core(rec->ip, mod) &&
		    !within_module_init(rec->ip, mod))
			break;

		cnt = 0;

		/*
		 * When adding a module, we need to check if tracers are
		 * currently enabled and if they are, and can trace this record,
		 * we need to enable the module functions as well as update the
		 * reference counts for those function records.
		 */
		if (ftrace_start_up)
			cnt += referenced_filters(rec);

		rec->flags &= ~FTRACE_FL_DISABLED;
		rec->flags += cnt;

		if (ftrace_start_up && cnt) {
			int failed = __ftrace_replace_code(rec, 1);
			if (failed) {
				ftrace_bug(failed, rec);
				goto out_loop;
			}
		}

	} while_for_each_ftrace_rec();

 out_loop:
	if (ftrace_start_up)
		ftrace_arch_code_modify_post_process();

 out_unlock:
	mutex_unlock(&ftrace_lock);

	process_cached_mods(mod->name);
}

void ftrace_module_init(struct module *mod)
{
	if (ftrace_disabled || !mod->num_ftrace_callsites)
		return;

	ftrace_process_locs(mod, mod->ftrace_callsites,
			    mod->ftrace_callsites + mod->num_ftrace_callsites);
}

static void save_ftrace_mod_rec(struct ftrace_mod_map *mod_map,
				struct dyn_ftrace *rec)
{
	struct ftrace_mod_func *mod_func;
	unsigned long symsize;
	unsigned long offset;
	char str[KSYM_SYMBOL_LEN];
	char *modname;
	const char *ret;

	ret = kallsyms_lookup(rec->ip, &symsize, &offset, &modname, str);
	if (!ret)
		return;

	mod_func = kmalloc(sizeof(*mod_func), GFP_KERNEL);
	if (!mod_func)
		return;

	mod_func->name = kstrdup(str, GFP_KERNEL);
	if (!mod_func->name) {
		kfree(mod_func);
		return;
	}

	mod_func->ip = rec->ip - offset;
	mod_func->size = symsize;

	mod_map->num_funcs++;

	list_add_rcu(&mod_func->list, &mod_map->funcs);
}

static struct ftrace_mod_map *
allocate_ftrace_mod_map(struct module *mod,
			unsigned long start, unsigned long end)
{
	struct ftrace_mod_map *mod_map;

	mod_map = kmalloc(sizeof(*mod_map), GFP_KERNEL);
	if (!mod_map)
		return NULL;

	mod_map->mod = mod;
	mod_map->start_addr = start;
	mod_map->end_addr = end;
	mod_map->num_funcs = 0;

	INIT_LIST_HEAD_RCU(&mod_map->funcs);

	list_add_rcu(&mod_map->list, &ftrace_mod_maps);

	return mod_map;
}

static const char *
ftrace_func_address_lookup(struct ftrace_mod_map *mod_map,
			   unsigned long addr, unsigned long *size,
			   unsigned long *off, char *sym)
{
	struct ftrace_mod_func *found_func =  NULL;
	struct ftrace_mod_func *mod_func;

	list_for_each_entry_rcu(mod_func, &mod_map->funcs, list) {
		if (addr >= mod_func->ip &&
		    addr < mod_func->ip + mod_func->size) {
			found_func = mod_func;
			break;
		}
	}

	if (found_func) {
		if (size)
			*size = found_func->size;
		if (off)
			*off = addr - found_func->ip;
		if (sym)
			strlcpy(sym, found_func->name, KSYM_NAME_LEN);

		return found_func->name;
	}

	return NULL;
}

const char *
ftrace_mod_address_lookup(unsigned long addr, unsigned long *size,
		   unsigned long *off, char **modname, char *sym)
{
	struct ftrace_mod_map *mod_map;
	const char *ret = NULL;

	/* mod_map is freed via call_rcu() */
	preempt_disable();
	list_for_each_entry_rcu(mod_map, &ftrace_mod_maps, list) {
		ret = ftrace_func_address_lookup(mod_map, addr, size, off, sym);
		if (ret) {
			if (modname)
				*modname = mod_map->mod->name;
			break;
		}
	}
	preempt_enable();

	return ret;
}

int ftrace_mod_get_kallsym(unsigned int symnum, unsigned long *value,
			   char *type, char *name,
			   char *module_name, int *exported)
{
	struct ftrace_mod_map *mod_map;
	struct ftrace_mod_func *mod_func;
	int ret;

	preempt_disable();
	list_for_each_entry_rcu(mod_map, &ftrace_mod_maps, list) {

		if (symnum >= mod_map->num_funcs) {
			symnum -= mod_map->num_funcs;
			continue;
		}

		list_for_each_entry_rcu(mod_func, &mod_map->funcs, list) {
			if (symnum > 1) {
				symnum--;
				continue;
			}

			*value = mod_func->ip;
			*type = 'T';
			strlcpy(name, mod_func->name, KSYM_NAME_LEN);
			strlcpy(module_name, mod_map->mod->name, MODULE_NAME_LEN);
			*exported = 1;
			preempt_enable();
			return 0;
		}
		WARN_ON(1);
		break;
	}
	ret = ftrace_get_trampoline_kallsym(symnum, value, type, name,
					    module_name, exported);
	preempt_enable();
	return ret;
}

#else
static void save_ftrace_mod_rec(struct ftrace_mod_map *mod_map,
				struct dyn_ftrace *rec) { }
static inline struct ftrace_mod_map *
allocate_ftrace_mod_map(struct module *mod,
			unsigned long start, unsigned long end)
{
	return NULL;
}
int ftrace_mod_get_kallsym(unsigned int symnum, unsigned long *value,
			   char *type, char *name, char *module_name,
			   int *exported)
{
	int ret;

	preempt_disable();
	ret = ftrace_get_trampoline_kallsym(symnum, value, type, name,
					    module_name, exported);
	preempt_enable();
	return ret;
}
#endif /* CONFIG_MODULES */

struct ftrace_init_func {
	struct list_head list;
	unsigned long ip;
};

/* Clear any init ips from hashes */
static void
clear_func_from_hash(struct ftrace_init_func *func, struct ftrace_hash *hash)
{
	struct ftrace_func_entry *entry;

	entry = ftrace_lookup_ip(hash, func->ip);
	/*
	 * Do not allow this rec to match again.
	 * Yeah, it may waste some memory, but will be removed
	 * if/when the hash is modified again.
	 */
	if (entry)
		entry->ip = 0;
}

static void
clear_func_from_hashes(struct ftrace_init_func *func)
{
	struct trace_array *tr;

	mutex_lock(&trace_types_lock);
	list_for_each_entry(tr, &ftrace_trace_arrays, list) {
		if (!tr->ops || !tr->ops->func_hash)
			continue;
		mutex_lock(&tr->ops->func_hash->regex_lock);
		clear_func_from_hash(func, tr->ops->func_hash->filter_hash);
		clear_func_from_hash(func, tr->ops->func_hash->notrace_hash);
		mutex_unlock(&tr->ops->func_hash->regex_lock);
	}
	mutex_unlock(&trace_types_lock);
}

static void add_to_clear_hash_list(struct list_head *clear_list,
				   struct dyn_ftrace *rec)
{
	struct ftrace_init_func *func;

	func = kmalloc(sizeof(*func), GFP_KERNEL);
	if (!func) {
		MEM_FAIL(1, "alloc failure, ftrace filter could be stale\n");
		return;
	}

	func->ip = rec->ip;
	list_add(&func->list, clear_list);
}

void ftrace_free_mem(struct module *mod, void *start_ptr, void *end_ptr)
{
	unsigned long start = (unsigned long)(start_ptr);
	unsigned long end = (unsigned long)(end_ptr);
	struct ftrace_page **last_pg = &ftrace_pages_start;
	struct ftrace_page *pg;
	struct dyn_ftrace *rec;
	struct dyn_ftrace key;
	struct ftrace_mod_map *mod_map = NULL;
	struct ftrace_init_func *func, *func_next;
	struct list_head clear_hash;

	INIT_LIST_HEAD(&clear_hash);

	key.ip = start;
	key.flags = end;	/* overload flags, as it is unsigned long */

	mutex_lock(&ftrace_lock);

	/*
	 * If we are freeing module init memory, then check if
	 * any tracer is active. If so, we need to save a mapping of
	 * the module functions being freed with the address.
	 */
	if (mod && ftrace_ops_list != &ftrace_list_end)
		mod_map = allocate_ftrace_mod_map(mod, start, end);

	for (pg = ftrace_pages_start; pg; last_pg = &pg->next, pg = *last_pg) {
		if (end < pg->records[0].ip ||
		    start >= (pg->records[pg->index - 1].ip + MCOUNT_INSN_SIZE))
			continue;
 again:
		rec = bsearch(&key, pg->records, pg->index,
			      sizeof(struct dyn_ftrace),
			      ftrace_cmp_recs);
		if (!rec)
			continue;

		/* rec will be cleared from hashes after ftrace_lock unlock */
		add_to_clear_hash_list(&clear_hash, rec);

		if (mod_map)
			save_ftrace_mod_rec(mod_map, rec);

		pg->index--;
		ftrace_update_tot_cnt--;
		if (!pg->index) {
			*last_pg = pg->next;
			if (pg->records) {
				free_pages((unsigned long)pg->records, pg->order);
				ftrace_number_of_pages -= 1 << pg->order;
			}
			ftrace_number_of_groups--;
			kfree(pg);
			pg = container_of(last_pg, struct ftrace_page, next);
			if (!(*last_pg))
				ftrace_pages = pg;
			continue;
		}
		memmove(rec, rec + 1,
			(pg->index - (rec - pg->records)) * sizeof(*rec));
		/* More than one function may be in this block */
		goto again;
	}
	mutex_unlock(&ftrace_lock);

	list_for_each_entry_safe(func, func_next, &clear_hash, list) {
		clear_func_from_hashes(func);
		kfree(func);
	}
}

void __init ftrace_free_init_mem(void)
{
	void *start = (void *)(&__init_begin);
	void *end = (void *)(&__init_end);

	ftrace_free_mem(NULL, start, end);
}

int __init __weak ftrace_dyn_arch_init(void)
{
	return 0;
}

void __init ftrace_init(void)
{
	extern unsigned long __start_mcount_loc[];
	extern unsigned long __stop_mcount_loc[];
	unsigned long count, flags;
	int ret;

	local_irq_save(flags);
	ret = ftrace_dyn_arch_init();
	local_irq_restore(flags);
	if (ret)
		goto failed;

	count = __stop_mcount_loc - __start_mcount_loc;
	if (!count) {
		pr_info("ftrace: No functions to be traced?\n");
		goto failed;
	}

	pr_info("ftrace: allocating %ld entries in %ld pages\n",
		count, count / ENTRIES_PER_PAGE + 1);

	last_ftrace_enabled = ftrace_enabled = 1;

	ret = ftrace_process_locs(NULL,
				  __start_mcount_loc,
				  __stop_mcount_loc);

	pr_info("ftrace: allocated %ld pages with %ld groups\n",
		ftrace_number_of_pages, ftrace_number_of_groups);

	set_ftrace_early_filters();

	return;
 failed:
	ftrace_disabled = 1;
}

/* Do nothing if arch does not support this */
void __weak arch_ftrace_update_trampoline(struct ftrace_ops *ops)
{
}

static void ftrace_update_trampoline(struct ftrace_ops *ops)
{
	unsigned long trampoline = ops->trampoline;

	arch_ftrace_update_trampoline(ops);
	if (ops->trampoline && ops->trampoline != trampoline &&
	    (ops->flags & FTRACE_OPS_FL_ALLOC_TRAMP)) {
		/* Add to kallsyms before the perf events */
		ftrace_add_trampoline_to_kallsyms(ops);
		perf_event_ksymbol(PERF_RECORD_KSYMBOL_TYPE_OOL,
				   ops->trampoline, ops->trampoline_size, false,
				   FTRACE_TRAMPOLINE_SYM);
		/*
		 * Record the perf text poke event after the ksymbol register
		 * event.
		 */
		perf_event_text_poke((void *)ops->trampoline, NULL, 0,
				     (void *)ops->trampoline,
				     ops->trampoline_size);
	}
}

void ftrace_init_trace_array(struct trace_array *tr)
{
	INIT_LIST_HEAD(&tr->func_probes);
	INIT_LIST_HEAD(&tr->mod_trace);
	INIT_LIST_HEAD(&tr->mod_notrace);
}
#else

struct ftrace_ops global_ops = {
	.func			= ftrace_stub,
	.flags			= FTRACE_OPS_FL_INITIALIZED |
				  FTRACE_OPS_FL_PID,
};

static int __init ftrace_nodyn_init(void)
{
	ftrace_enabled = 1;
	return 0;
}
core_initcall(ftrace_nodyn_init);

static inline int ftrace_init_dyn_tracefs(struct dentry *d_tracer) { return 0; }
static inline void ftrace_startup_enable(int command) { }
static inline void ftrace_startup_all(int command) { }

# define ftrace_startup_sysctl()	do { } while (0)
# define ftrace_shutdown_sysctl()	do { } while (0)

static void ftrace_update_trampoline(struct ftrace_ops *ops)
{
}

#endif /* CONFIG_DYNAMIC_FTRACE */

__init void ftrace_init_global_array_ops(struct trace_array *tr)
{
	tr->ops = &global_ops;
	tr->ops->private = tr;
	ftrace_init_trace_array(tr);
}

void ftrace_init_array_ops(struct trace_array *tr, ftrace_func_t func)
{
	/* If we filter on pids, update to use the pid function */
	if (tr->flags & TRACE_ARRAY_FL_GLOBAL) {
		if (WARN_ON(tr->ops->func != ftrace_stub))
			printk("ftrace ops had %pS for function\n",
			       tr->ops->func);
	}
	tr->ops->func = func;
	tr->ops->private = tr;
}

void ftrace_reset_array_ops(struct trace_array *tr)
{
	tr->ops->func = ftrace_stub;
}

static nokprobe_inline void
__ftrace_ops_list_func(unsigned long ip, unsigned long parent_ip,
		       struct ftrace_ops *ignored, struct ftrace_regs *fregs)
{
	struct pt_regs *regs = ftrace_get_regs(fregs);
	struct ftrace_ops *op;
	int bit;

<<<<<<< HEAD
	bit = trace_test_and_set_recursion(ip, parent_ip, TRACE_LIST_START);
=======
	/*
	 * The ftrace_test_and_set_recursion() will disable preemption,
	 * which is required since some of the ops may be dynamically
	 * allocated, they must be freed after a synchronize_rcu().
	 */
	bit = trace_test_and_set_recursion(ip, parent_ip, TRACE_LIST_START, TRACE_LIST_MAX);
>>>>>>> feea69ec
	if (bit < 0)
		return;

	do_for_each_ftrace_op(op, ftrace_ops_list) {
		/* Stub functions don't need to be called nor tested */
		if (op->flags & FTRACE_OPS_FL_STUB)
			continue;
		/*
		 * Check the following for each ops before calling their func:
		 *  if RCU flag is set, then rcu_is_watching() must be true
		 *  if PER_CPU is set, then ftrace_function_local_disable()
		 *                          must be false
		 *  Otherwise test if the ip matches the ops filter
		 *
		 * If any of the above fails then the op->func() is not executed.
		 */
		if ((!(op->flags & FTRACE_OPS_FL_RCU) || rcu_is_watching()) &&
		    ftrace_ops_test(op, ip, regs)) {
			if (FTRACE_WARN_ON(!op->func)) {
				pr_warn("op=%p %pS\n", op, op);
				goto out;
			}
			op->func(ip, parent_ip, op, fregs);
		}
	} while_for_each_ftrace_op(op);
out:
	trace_clear_recursion(bit);
}

/*
 * Some archs only support passing ip and parent_ip. Even though
 * the list function ignores the op parameter, we do not want any
 * C side effects, where a function is called without the caller
 * sending a third parameter.
 * Archs are to support both the regs and ftrace_ops at the same time.
 * If they support ftrace_ops, it is assumed they support regs.
 * If call backs want to use regs, they must either check for regs
 * being NULL, or CONFIG_DYNAMIC_FTRACE_WITH_REGS.
 * Note, CONFIG_DYNAMIC_FTRACE_WITH_REGS expects a full regs to be saved.
 * An architecture can pass partial regs with ftrace_ops and still
 * set the ARCH_SUPPORTS_FTRACE_OPS.
 *
 * In vmlinux.lds.h, ftrace_ops_list_func() is defined to be
 * arch_ftrace_ops_list_func.
 */
#if ARCH_SUPPORTS_FTRACE_OPS
void arch_ftrace_ops_list_func(unsigned long ip, unsigned long parent_ip,
			       struct ftrace_ops *op, struct ftrace_regs *fregs)
{
	__ftrace_ops_list_func(ip, parent_ip, NULL, fregs);
}
#else
void arch_ftrace_ops_list_func(unsigned long ip, unsigned long parent_ip)
{
	__ftrace_ops_list_func(ip, parent_ip, NULL, NULL);
}
#endif
NOKPROBE_SYMBOL(arch_ftrace_ops_list_func);

/*
 * If there's only one function registered but it does not support
 * recursion, needs RCU protection and/or requires per cpu handling, then
 * this function will be called by the mcount trampoline.
 */
static void ftrace_ops_assist_func(unsigned long ip, unsigned long parent_ip,
				   struct ftrace_ops *op, struct ftrace_regs *fregs)
{
	int bit;

	bit = trace_test_and_set_recursion(ip, parent_ip, TRACE_LIST_START);
	if (bit < 0)
		return;

	if (!(op->flags & FTRACE_OPS_FL_RCU) || rcu_is_watching())
		op->func(ip, parent_ip, op, fregs);

	trace_clear_recursion(bit);
}
NOKPROBE_SYMBOL(ftrace_ops_assist_func);

/**
 * ftrace_ops_get_func - get the function a trampoline should call
 * @ops: the ops to get the function for
 *
 * Normally the mcount trampoline will call the ops->func, but there
 * are times that it should not. For example, if the ops does not
 * have its own recursion protection, then it should call the
 * ftrace_ops_assist_func() instead.
 *
 * Returns the function that the trampoline should call for @ops.
 */
ftrace_func_t ftrace_ops_get_func(struct ftrace_ops *ops)
{
	/*
	 * If the function does not handle recursion or needs to be RCU safe,
	 * then we need to call the assist handler.
	 */
	if (ops->flags & (FTRACE_OPS_FL_RECURSION |
			  FTRACE_OPS_FL_RCU))
		return ftrace_ops_assist_func;

	return ops->func;
}

static void
ftrace_filter_pid_sched_switch_probe(void *data, bool preempt,
		    struct task_struct *prev, struct task_struct *next)
{
	struct trace_array *tr = data;
	struct trace_pid_list *pid_list;
	struct trace_pid_list *no_pid_list;

	pid_list = rcu_dereference_sched(tr->function_pids);
	no_pid_list = rcu_dereference_sched(tr->function_no_pids);

	if (trace_ignore_this_task(pid_list, no_pid_list, next))
		this_cpu_write(tr->array_buffer.data->ftrace_ignore_pid,
			       FTRACE_PID_IGNORE);
	else
		this_cpu_write(tr->array_buffer.data->ftrace_ignore_pid,
			       next->pid);
}

static void
ftrace_pid_follow_sched_process_fork(void *data,
				     struct task_struct *self,
				     struct task_struct *task)
{
	struct trace_pid_list *pid_list;
	struct trace_array *tr = data;

	pid_list = rcu_dereference_sched(tr->function_pids);
	trace_filter_add_remove_task(pid_list, self, task);

	pid_list = rcu_dereference_sched(tr->function_no_pids);
	trace_filter_add_remove_task(pid_list, self, task);
}

static void
ftrace_pid_follow_sched_process_exit(void *data, struct task_struct *task)
{
	struct trace_pid_list *pid_list;
	struct trace_array *tr = data;

	pid_list = rcu_dereference_sched(tr->function_pids);
	trace_filter_add_remove_task(pid_list, NULL, task);

	pid_list = rcu_dereference_sched(tr->function_no_pids);
	trace_filter_add_remove_task(pid_list, NULL, task);
}

void ftrace_pid_follow_fork(struct trace_array *tr, bool enable)
{
	if (enable) {
		register_trace_sched_process_fork(ftrace_pid_follow_sched_process_fork,
						  tr);
		register_trace_sched_process_free(ftrace_pid_follow_sched_process_exit,
						  tr);
	} else {
		unregister_trace_sched_process_fork(ftrace_pid_follow_sched_process_fork,
						    tr);
		unregister_trace_sched_process_free(ftrace_pid_follow_sched_process_exit,
						    tr);
	}
}

static void clear_ftrace_pids(struct trace_array *tr, int type)
{
	struct trace_pid_list *pid_list;
	struct trace_pid_list *no_pid_list;
	int cpu;

	pid_list = rcu_dereference_protected(tr->function_pids,
					     lockdep_is_held(&ftrace_lock));
	no_pid_list = rcu_dereference_protected(tr->function_no_pids,
						lockdep_is_held(&ftrace_lock));

	/* Make sure there's something to do */
	if (!pid_type_enabled(type, pid_list, no_pid_list))
		return;

	/* See if the pids still need to be checked after this */
	if (!still_need_pid_events(type, pid_list, no_pid_list)) {
		unregister_trace_sched_switch(ftrace_filter_pid_sched_switch_probe, tr);
		for_each_possible_cpu(cpu)
			per_cpu_ptr(tr->array_buffer.data, cpu)->ftrace_ignore_pid = FTRACE_PID_TRACE;
	}

	if (type & TRACE_PIDS)
		rcu_assign_pointer(tr->function_pids, NULL);

	if (type & TRACE_NO_PIDS)
		rcu_assign_pointer(tr->function_no_pids, NULL);

	/* Wait till all users are no longer using pid filtering */
	synchronize_rcu();

	if ((type & TRACE_PIDS) && pid_list)
		trace_pid_list_free(pid_list);

	if ((type & TRACE_NO_PIDS) && no_pid_list)
		trace_pid_list_free(no_pid_list);
}

void ftrace_clear_pids(struct trace_array *tr)
{
	mutex_lock(&ftrace_lock);

	clear_ftrace_pids(tr, TRACE_PIDS | TRACE_NO_PIDS);

	mutex_unlock(&ftrace_lock);
}

static void ftrace_pid_reset(struct trace_array *tr, int type)
{
	mutex_lock(&ftrace_lock);
	clear_ftrace_pids(tr, type);

	ftrace_update_pid_func();
	ftrace_startup_all(0);

	mutex_unlock(&ftrace_lock);
}

/* Greater than any max PID */
#define FTRACE_NO_PIDS		(void *)(PID_MAX_LIMIT + 1)

static void *fpid_start(struct seq_file *m, loff_t *pos)
	__acquires(RCU)
{
	struct trace_pid_list *pid_list;
	struct trace_array *tr = m->private;

	mutex_lock(&ftrace_lock);
	rcu_read_lock_sched();

	pid_list = rcu_dereference_sched(tr->function_pids);

	if (!pid_list)
		return !(*pos) ? FTRACE_NO_PIDS : NULL;

	return trace_pid_start(pid_list, pos);
}

static void *fpid_next(struct seq_file *m, void *v, loff_t *pos)
{
	struct trace_array *tr = m->private;
	struct trace_pid_list *pid_list = rcu_dereference_sched(tr->function_pids);

	if (v == FTRACE_NO_PIDS) {
		(*pos)++;
		return NULL;
	}
	return trace_pid_next(pid_list, v, pos);
}

static void fpid_stop(struct seq_file *m, void *p)
	__releases(RCU)
{
	rcu_read_unlock_sched();
	mutex_unlock(&ftrace_lock);
}

static int fpid_show(struct seq_file *m, void *v)
{
	if (v == FTRACE_NO_PIDS) {
		seq_puts(m, "no pid\n");
		return 0;
	}

	return trace_pid_show(m, v);
}

static const struct seq_operations ftrace_pid_sops = {
	.start = fpid_start,
	.next = fpid_next,
	.stop = fpid_stop,
	.show = fpid_show,
};

static void *fnpid_start(struct seq_file *m, loff_t *pos)
	__acquires(RCU)
{
	struct trace_pid_list *pid_list;
	struct trace_array *tr = m->private;

	mutex_lock(&ftrace_lock);
	rcu_read_lock_sched();

	pid_list = rcu_dereference_sched(tr->function_no_pids);

	if (!pid_list)
		return !(*pos) ? FTRACE_NO_PIDS : NULL;

	return trace_pid_start(pid_list, pos);
}

static void *fnpid_next(struct seq_file *m, void *v, loff_t *pos)
{
	struct trace_array *tr = m->private;
	struct trace_pid_list *pid_list = rcu_dereference_sched(tr->function_no_pids);

	if (v == FTRACE_NO_PIDS) {
		(*pos)++;
		return NULL;
	}
	return trace_pid_next(pid_list, v, pos);
}

static const struct seq_operations ftrace_no_pid_sops = {
	.start = fnpid_start,
	.next = fnpid_next,
	.stop = fpid_stop,
	.show = fpid_show,
};

static int pid_open(struct inode *inode, struct file *file, int type)
{
	const struct seq_operations *seq_ops;
	struct trace_array *tr = inode->i_private;
	struct seq_file *m;
	int ret = 0;

	ret = tracing_check_open_get_tr(tr);
	if (ret)
		return ret;

	if ((file->f_mode & FMODE_WRITE) &&
	    (file->f_flags & O_TRUNC))
		ftrace_pid_reset(tr, type);

	switch (type) {
	case TRACE_PIDS:
		seq_ops = &ftrace_pid_sops;
		break;
	case TRACE_NO_PIDS:
		seq_ops = &ftrace_no_pid_sops;
		break;
	default:
		trace_array_put(tr);
		WARN_ON_ONCE(1);
		return -EINVAL;
	}

	ret = seq_open(file, seq_ops);
	if (ret < 0) {
		trace_array_put(tr);
	} else {
		m = file->private_data;
		/* copy tr over to seq ops */
		m->private = tr;
	}

	return ret;
}

static int
ftrace_pid_open(struct inode *inode, struct file *file)
{
	return pid_open(inode, file, TRACE_PIDS);
}

static int
ftrace_no_pid_open(struct inode *inode, struct file *file)
{
	return pid_open(inode, file, TRACE_NO_PIDS);
}

static void ignore_task_cpu(void *data)
{
	struct trace_array *tr = data;
	struct trace_pid_list *pid_list;
	struct trace_pid_list *no_pid_list;

	/*
	 * This function is called by on_each_cpu() while the
	 * event_mutex is held.
	 */
	pid_list = rcu_dereference_protected(tr->function_pids,
					     mutex_is_locked(&ftrace_lock));
	no_pid_list = rcu_dereference_protected(tr->function_no_pids,
						mutex_is_locked(&ftrace_lock));

	if (trace_ignore_this_task(pid_list, no_pid_list, current))
		this_cpu_write(tr->array_buffer.data->ftrace_ignore_pid,
			       FTRACE_PID_IGNORE);
	else
		this_cpu_write(tr->array_buffer.data->ftrace_ignore_pid,
			       current->pid);
}

static ssize_t
pid_write(struct file *filp, const char __user *ubuf,
	  size_t cnt, loff_t *ppos, int type)
{
	struct seq_file *m = filp->private_data;
	struct trace_array *tr = m->private;
	struct trace_pid_list *filtered_pids;
	struct trace_pid_list *other_pids;
	struct trace_pid_list *pid_list;
	ssize_t ret;

	if (!cnt)
		return 0;

	mutex_lock(&ftrace_lock);

	switch (type) {
	case TRACE_PIDS:
		filtered_pids = rcu_dereference_protected(tr->function_pids,
					     lockdep_is_held(&ftrace_lock));
		other_pids = rcu_dereference_protected(tr->function_no_pids,
					     lockdep_is_held(&ftrace_lock));
		break;
	case TRACE_NO_PIDS:
		filtered_pids = rcu_dereference_protected(tr->function_no_pids,
					     lockdep_is_held(&ftrace_lock));
		other_pids = rcu_dereference_protected(tr->function_pids,
					     lockdep_is_held(&ftrace_lock));
		break;
	default:
		ret = -EINVAL;
		WARN_ON_ONCE(1);
		goto out;
	}

	ret = trace_pid_write(filtered_pids, &pid_list, ubuf, cnt);
	if (ret < 0)
		goto out;

	switch (type) {
	case TRACE_PIDS:
		rcu_assign_pointer(tr->function_pids, pid_list);
		break;
	case TRACE_NO_PIDS:
		rcu_assign_pointer(tr->function_no_pids, pid_list);
		break;
	}


	if (filtered_pids) {
		synchronize_rcu();
		trace_pid_list_free(filtered_pids);
	} else if (pid_list && !other_pids) {
		/* Register a probe to set whether to ignore the tracing of a task */
		register_trace_sched_switch(ftrace_filter_pid_sched_switch_probe, tr);
	}

	/*
	 * Ignoring of pids is done at task switch. But we have to
	 * check for those tasks that are currently running.
	 * Always do this in case a pid was appended or removed.
	 */
	on_each_cpu(ignore_task_cpu, tr, 1);

	ftrace_update_pid_func();
	ftrace_startup_all(0);
 out:
	mutex_unlock(&ftrace_lock);

	if (ret > 0)
		*ppos += ret;

	return ret;
}

static ssize_t
ftrace_pid_write(struct file *filp, const char __user *ubuf,
		 size_t cnt, loff_t *ppos)
{
	return pid_write(filp, ubuf, cnt, ppos, TRACE_PIDS);
}

static ssize_t
ftrace_no_pid_write(struct file *filp, const char __user *ubuf,
		    size_t cnt, loff_t *ppos)
{
	return pid_write(filp, ubuf, cnt, ppos, TRACE_NO_PIDS);
}

static int
ftrace_pid_release(struct inode *inode, struct file *file)
{
	struct trace_array *tr = inode->i_private;

	trace_array_put(tr);

	return seq_release(inode, file);
}

static const struct file_operations ftrace_pid_fops = {
	.open		= ftrace_pid_open,
	.write		= ftrace_pid_write,
	.read		= seq_read,
	.llseek		= tracing_lseek,
	.release	= ftrace_pid_release,
};

static const struct file_operations ftrace_no_pid_fops = {
	.open		= ftrace_no_pid_open,
	.write		= ftrace_no_pid_write,
	.read		= seq_read,
	.llseek		= tracing_lseek,
	.release	= ftrace_pid_release,
};

void ftrace_init_tracefs(struct trace_array *tr, struct dentry *d_tracer)
{
	trace_create_file("set_ftrace_pid", TRACE_MODE_WRITE, d_tracer,
			    tr, &ftrace_pid_fops);
	trace_create_file("set_ftrace_notrace_pid", TRACE_MODE_WRITE,
			  d_tracer, tr, &ftrace_no_pid_fops);
}

void __init ftrace_init_tracefs_toplevel(struct trace_array *tr,
					 struct dentry *d_tracer)
{
	/* Only the top level directory has the dyn_tracefs and profile */
	WARN_ON(!(tr->flags & TRACE_ARRAY_FL_GLOBAL));

	ftrace_init_dyn_tracefs(d_tracer);
	ftrace_profile_tracefs(d_tracer);
}

/**
 * ftrace_kill - kill ftrace
 *
 * This function should be used by panic code. It stops ftrace
 * but in a not so nice way. If you need to simply kill ftrace
 * from a non-atomic section, use ftrace_kill.
 */
void ftrace_kill(void)
{
	ftrace_disabled = 1;
	ftrace_enabled = 0;
	ftrace_trace_function = ftrace_stub;
}

/**
 * ftrace_is_dead - Test if ftrace is dead or not.
 *
 * Returns 1 if ftrace is "dead", zero otherwise.
 */
int ftrace_is_dead(void)
{
	return ftrace_disabled;
}

/**
 * register_ftrace_function - register a function for profiling
 * @ops - ops structure that holds the function for profiling.
 *
 * Register a function to be called by all functions in the
 * kernel.
 *
 * Note: @ops->func and all the functions it calls must be labeled
 *       with "notrace", otherwise it will go into a
 *       recursive loop.
 */
int register_ftrace_function(struct ftrace_ops *ops)
{
	int ret;

	ftrace_ops_init(ops);

	mutex_lock(&ftrace_lock);

	ret = ftrace_startup(ops, 0);

	mutex_unlock(&ftrace_lock);

	return ret;
}
EXPORT_SYMBOL_GPL(register_ftrace_function);

/**
 * unregister_ftrace_function - unregister a function for profiling.
 * @ops - ops structure that holds the function to unregister
 *
 * Unregister a function that was added to be called by ftrace profiling.
 */
int unregister_ftrace_function(struct ftrace_ops *ops)
{
	int ret;

	mutex_lock(&ftrace_lock);
	ret = ftrace_shutdown(ops, 0);
	mutex_unlock(&ftrace_lock);

	return ret;
}
EXPORT_SYMBOL_GPL(unregister_ftrace_function);

static bool is_permanent_ops_registered(void)
{
	struct ftrace_ops *op;

	do_for_each_ftrace_op(op, ftrace_ops_list) {
		if (op->flags & FTRACE_OPS_FL_PERMANENT)
			return true;
	} while_for_each_ftrace_op(op);

	return false;
}

int
ftrace_enable_sysctl(struct ctl_table *table, int write,
		     void *buffer, size_t *lenp, loff_t *ppos)
{
	int ret = -ENODEV;

	mutex_lock(&ftrace_lock);

	if (unlikely(ftrace_disabled))
		goto out;

	ret = proc_dointvec(table, write, buffer, lenp, ppos);

	if (ret || !write || (last_ftrace_enabled == !!ftrace_enabled))
		goto out;

	if (ftrace_enabled) {

		/* we are starting ftrace again */
		if (rcu_dereference_protected(ftrace_ops_list,
			lockdep_is_held(&ftrace_lock)) != &ftrace_list_end)
			update_ftrace_function();

		ftrace_startup_sysctl();

	} else {
		if (is_permanent_ops_registered()) {
			ftrace_enabled = true;
			ret = -EBUSY;
			goto out;
		}

		/* stopping ftrace calls (just send to ftrace_stub) */
		ftrace_trace_function = ftrace_stub;

		ftrace_shutdown_sysctl();
	}

	last_ftrace_enabled = !!ftrace_enabled;
 out:
	mutex_unlock(&ftrace_lock);
	return ret;
}<|MERGE_RESOLUTION|>--- conflicted
+++ resolved
@@ -7198,16 +7198,12 @@
 	struct ftrace_ops *op;
 	int bit;
 
-<<<<<<< HEAD
-	bit = trace_test_and_set_recursion(ip, parent_ip, TRACE_LIST_START);
-=======
 	/*
 	 * The ftrace_test_and_set_recursion() will disable preemption,
 	 * which is required since some of the ops may be dynamically
 	 * allocated, they must be freed after a synchronize_rcu().
 	 */
-	bit = trace_test_and_set_recursion(ip, parent_ip, TRACE_LIST_START, TRACE_LIST_MAX);
->>>>>>> feea69ec
+	bit = trace_test_and_set_recursion(ip, parent_ip, TRACE_LIST_START);
 	if (bit < 0)
 		return;
 
