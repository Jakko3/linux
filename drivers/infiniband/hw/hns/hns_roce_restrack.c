--- conflicted
+++ resolved
@@ -13,43 +13,6 @@
 
 int hns_roce_fill_res_cq_entry(struct sk_buff *msg, struct ib_cq *ib_cq)
 {
-<<<<<<< HEAD
-	if (rdma_nl_put_driver_u32(msg, "state",
-				   hr_reg_read(context, CQC_ARM_ST)))
-
-		goto err;
-
-	if (rdma_nl_put_driver_u32(msg, "ceqn",
-				   hr_reg_read(context, CQC_CEQN)))
-		goto err;
-
-	if (rdma_nl_put_driver_u32(msg, "cqn",
-				   hr_reg_read(context, CQC_CQN)))
-		goto err;
-
-	if (rdma_nl_put_driver_u32(msg, "hopnum",
-				   hr_reg_read(context, CQC_CQE_HOP_NUM)))
-		goto err;
-
-	if (rdma_nl_put_driver_u32(msg, "pi",
-				   hr_reg_read(context, CQC_CQ_PRODUCER_IDX)))
-		goto err;
-
-	if (rdma_nl_put_driver_u32(msg, "ci",
-				   hr_reg_read(context, CQC_CQ_CONSUMER_IDX)))
-		goto err;
-
-	if (rdma_nl_put_driver_u32(msg, "coalesce",
-				   hr_reg_read(context, CQC_CQ_MAX_CNT)))
-		goto err;
-
-	if (rdma_nl_put_driver_u32(msg, "period",
-				   hr_reg_read(context, CQC_CQ_PERIOD)))
-		goto err;
-
-	if (rdma_nl_put_driver_u32(msg, "cnt",
-				   hr_reg_read(context, CQC_CQE_CNT)))
-=======
 	struct hns_roce_cq *hr_cq = to_hr_cq(ib_cq);
 	struct nlattr *table_attr;
 
@@ -138,7 +101,6 @@
 		goto err;
 
 	if (rdma_nl_put_driver_u32_hex(msg, "ext_sge_sge_cnt", hr_qp->sge.sge_cnt))
->>>>>>> 7365df19
 		goto err;
 
 	nla_nest_end(msg, table_attr);
