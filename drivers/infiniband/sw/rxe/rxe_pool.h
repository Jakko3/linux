--- conflicted
+++ resolved
@@ -34,12 +34,7 @@
 struct rxe_pool {
 	struct rxe_dev		*rxe;
 	const char		*name;
-<<<<<<< HEAD
-	rwlock_t		pool_lock; /* protects pool add/del/search */
-	void			(*cleanup)(struct rxe_pool_elem *obj);
-=======
 	void			(*cleanup)(struct rxe_pool_elem *elem);
->>>>>>> 95cd2cdc
 	enum rxe_pool_flags	flags;
 	enum rxe_elem_type	type;
 
@@ -68,60 +63,8 @@
 
 /* connect already allocated object to pool */
 int __rxe_add_to_pool(struct rxe_pool *pool, struct rxe_pool_elem *elem);
-<<<<<<< HEAD
 
 #define rxe_add_to_pool(pool, obj) __rxe_add_to_pool(pool, &(obj)->elem)
-
-/* assign an index to an indexed object and insert object into
- *  pool's rb tree holding and not holding the pool_lock
- */
-int __rxe_add_index_locked(struct rxe_pool_elem *elem);
-
-#define rxe_add_index_locked(obj) __rxe_add_index_locked(&(obj)->elem)
-
-int __rxe_add_index(struct rxe_pool_elem *elem);
-
-#define rxe_add_index(obj) __rxe_add_index(&(obj)->elem)
-
-/* drop an index and remove object from rb tree
- * holding and not holding the pool_lock
- */
-void __rxe_drop_index_locked(struct rxe_pool_elem *elem);
-
-#define rxe_drop_index_locked(obj) __rxe_drop_index_locked(&(obj)->elem)
-
-void __rxe_drop_index(struct rxe_pool_elem *elem);
-
-#define rxe_drop_index(obj) __rxe_drop_index(&(obj)->elem)
-
-/* assign a key to a keyed object and insert object into
- * pool's rb tree holding and not holding pool_lock
- */
-int __rxe_add_key_locked(struct rxe_pool_elem *elem, void *key);
-
-#define rxe_add_key_locked(obj, key) __rxe_add_key_locked(&(obj)->elem, key)
-
-int __rxe_add_key(struct rxe_pool_elem *elem, void *key);
-
-#define rxe_add_key(obj, key) __rxe_add_key(&(obj)->elem, key)
-
-/* remove elem from rb tree holding and not holding the pool_lock */
-void __rxe_drop_key_locked(struct rxe_pool_elem *elem);
-
-#define rxe_drop_key_locked(obj) __rxe_drop_key_locked(&(obj)->elem)
-
-void __rxe_drop_key(struct rxe_pool_elem *elem);
-
-#define rxe_drop_key(obj) __rxe_drop_key(&(obj)->elem)
-
-/* lookup an indexed object from index holding and not holding the pool_lock.
- * takes a reference on object
- */
-void *rxe_pool_get_index_locked(struct rxe_pool *pool, u32 index);
-=======
-
-#define rxe_add_to_pool(pool, obj) __rxe_add_to_pool(pool, &(obj)->elem)
->>>>>>> 95cd2cdc
 
 /* lookup an indexed object from index. takes a reference on object */
 void *rxe_pool_get_index(struct rxe_pool *pool, u32 index);
@@ -132,16 +75,8 @@
 
 int __rxe_put(struct rxe_pool_elem *elem);
 
-<<<<<<< HEAD
-/* take a reference on an object */
-#define rxe_add_ref(obj) kref_get(&(obj)->elem.ref_cnt)
-
-/* drop a reference on an object */
-#define rxe_drop_ref(obj) kref_put(&(obj)->elem.ref_cnt, rxe_elem_release)
-=======
 #define rxe_put(obj) __rxe_put(&(obj)->elem)
 
 #define rxe_read(obj) kref_read(&(obj)->elem.ref_cnt)
->>>>>>> 95cd2cdc
 
 #endif /* RXE_POOL_H */