// SPDX-License-Identifier: ISC
/*
 * Copyright (c) 2007-2011 Atheros Communications Inc.
 * Copyright (c) 2011-2012,2017 Qualcomm Atheros, Inc.
 * Copyright (c) 2016-2017 Erik Stromdahl <erik.stromdahl@gmail.com>
 */

#include <linux/module.h>
#include <linux/usb.h>

#include "debug.h"
#include "core.h"
#include "bmi.h"
#include "hif.h"
#include "htc.h"
#include "usb.h"

static void ath10k_usb_post_recv_transfers(struct ath10k *ar,
					   struct ath10k_usb_pipe *recv_pipe);

/* inlined helper functions */

static inline enum ath10k_htc_ep_id
eid_from_htc_hdr(struct ath10k_htc_hdr *htc_hdr)
{
	return (enum ath10k_htc_ep_id)htc_hdr->eid;
}

static inline bool is_trailer_only_msg(struct ath10k_htc_hdr *htc_hdr)
{
	return __le16_to_cpu(htc_hdr->len) == htc_hdr->trailer_len;
}

/* pipe/urb operations */
static struct ath10k_urb_context *
ath10k_usb_alloc_urb_from_pipe(struct ath10k_usb_pipe *pipe)
{
	struct ath10k_urb_context *urb_context = NULL;
	unsigned long flags;

	/* bail if this pipe is not initialized */
	if (!pipe->ar_usb)
		return NULL;

	spin_lock_irqsave(&pipe->ar_usb->cs_lock, flags);
	if (!list_empty(&pipe->urb_list_head)) {
		urb_context = list_first_entry(&pipe->urb_list_head,
					       struct ath10k_urb_context, link);
		list_del(&urb_context->link);
		pipe->urb_cnt--;
	}
	spin_unlock_irqrestore(&pipe->ar_usb->cs_lock, flags);

	return urb_context;
}

static void ath10k_usb_free_urb_to_pipe(struct ath10k_usb_pipe *pipe,
					struct ath10k_urb_context *urb_context)
{
	unsigned long flags;

	/* bail if this pipe is not initialized */
	if (!pipe->ar_usb)
		return;

	spin_lock_irqsave(&pipe->ar_usb->cs_lock, flags);

	pipe->urb_cnt++;
	list_add(&urb_context->link, &pipe->urb_list_head);

	spin_unlock_irqrestore(&pipe->ar_usb->cs_lock, flags);
}

static void ath10k_usb_cleanup_recv_urb(struct ath10k_urb_context *urb_context)
{
	dev_kfree_skb(urb_context->skb);
	urb_context->skb = NULL;

	ath10k_usb_free_urb_to_pipe(urb_context->pipe, urb_context);
}

static void ath10k_usb_free_pipe_resources(struct ath10k *ar,
					   struct ath10k_usb_pipe *pipe)
{
	struct ath10k_urb_context *urb_context;

	if (!pipe->ar_usb) {
		/* nothing allocated for this pipe */
		return;
	}

	ath10k_dbg(ar, ATH10K_DBG_USB,
		   "usb free resources lpipe %d hpipe 0x%x urbs %d avail %d\n",
		   pipe->logical_pipe_num, pipe->usb_pipe_handle,
		   pipe->urb_alloc, pipe->urb_cnt);

	if (pipe->urb_alloc != pipe->urb_cnt) {
		ath10k_dbg(ar, ATH10K_DBG_USB,
			   "usb urb leak lpipe %d hpipe 0x%x urbs %d avail %d\n",
			   pipe->logical_pipe_num, pipe->usb_pipe_handle,
			   pipe->urb_alloc, pipe->urb_cnt);
	}

	for (;;) {
		urb_context = ath10k_usb_alloc_urb_from_pipe(pipe);

		if (!urb_context)
			break;

		kfree(urb_context);
	}
}

static void ath10k_usb_cleanup_pipe_resources(struct ath10k *ar)
{
	struct ath10k_usb *ar_usb = ath10k_usb_priv(ar);
	int i;

	for (i = 0; i < ATH10K_USB_PIPE_MAX; i++)
		ath10k_usb_free_pipe_resources(ar, &ar_usb->pipes[i]);
}

/* hif usb rx/tx completion functions */

static void ath10k_usb_recv_complete(struct urb *urb)
{
	struct ath10k_urb_context *urb_context = urb->context;
	struct ath10k_usb_pipe *pipe = urb_context->pipe;
	struct ath10k *ar = pipe->ar_usb->ar;
	struct sk_buff *skb;
	int status = 0;

	ath10k_dbg(ar, ATH10K_DBG_USB_BULK,
		   "usb recv pipe %d stat %d len %d urb 0x%pK\n",
		   pipe->logical_pipe_num, urb->status, urb->actual_length,
		   urb);

	if (urb->status != 0) {
		status = -EIO;
		switch (urb->status) {
		case -ECONNRESET:
		case -ENOENT:
		case -ESHUTDOWN:
			/* no need to spew these errors when device
			 * removed or urb killed due to driver shutdown
			 */
			status = -ECANCELED;
			break;
		default:
			ath10k_dbg(ar, ATH10K_DBG_USB_BULK,
				   "usb recv pipe %d ep 0x%2.2x failed: %d\n",
				   pipe->logical_pipe_num,
				   pipe->ep_address, urb->status);
			break;
		}
		goto cleanup_recv_urb;
	}

	if (urb->actual_length == 0)
		goto cleanup_recv_urb;

	skb = urb_context->skb;

	/* we are going to pass it up */
	urb_context->skb = NULL;
	skb_put(skb, urb->actual_length);

	/* note: queue implements a lock */
	skb_queue_tail(&pipe->io_comp_queue, skb);
	schedule_work(&pipe->io_complete_work);

cleanup_recv_urb:
	ath10k_usb_cleanup_recv_urb(urb_context);

	if (status == 0 &&
	    pipe->urb_cnt >= pipe->urb_cnt_thresh) {
		/* our free urbs are piling up, post more transfers */
		ath10k_usb_post_recv_transfers(ar, pipe);
	}
}

static void ath10k_usb_transmit_complete(struct urb *urb)
{
	struct ath10k_urb_context *urb_context = urb->context;
	struct ath10k_usb_pipe *pipe = urb_context->pipe;
	struct ath10k *ar = pipe->ar_usb->ar;
	struct sk_buff *skb;

	if (urb->status != 0) {
		ath10k_dbg(ar, ATH10K_DBG_USB_BULK,
			   "pipe: %d, failed:%d\n",
			   pipe->logical_pipe_num, urb->status);
	}

	skb = urb_context->skb;
	urb_context->skb = NULL;
	ath10k_usb_free_urb_to_pipe(urb_context->pipe, urb_context);

	/* note: queue implements a lock */
	skb_queue_tail(&pipe->io_comp_queue, skb);
	schedule_work(&pipe->io_complete_work);
}

/* pipe operations */
static void ath10k_usb_post_recv_transfers(struct ath10k *ar,
					   struct ath10k_usb_pipe *recv_pipe)
{
	struct ath10k_urb_context *urb_context;
	struct urb *urb;
	int usb_status;

	for (;;) {
		urb_context = ath10k_usb_alloc_urb_from_pipe(recv_pipe);
		if (!urb_context)
			break;

		urb_context->skb = dev_alloc_skb(ATH10K_USB_RX_BUFFER_SIZE);
		if (!urb_context->skb)
			goto err;

		urb = usb_alloc_urb(0, GFP_ATOMIC);
		if (!urb)
			goto err;

		usb_fill_bulk_urb(urb,
				  recv_pipe->ar_usb->udev,
				  recv_pipe->usb_pipe_handle,
				  urb_context->skb->data,
				  ATH10K_USB_RX_BUFFER_SIZE,
				  ath10k_usb_recv_complete, urb_context);

		ath10k_dbg(ar, ATH10K_DBG_USB_BULK,
			   "usb bulk recv submit %d 0x%x ep 0x%2.2x len %d buf 0x%pK\n",
			   recv_pipe->logical_pipe_num,
			   recv_pipe->usb_pipe_handle, recv_pipe->ep_address,
			   ATH10K_USB_RX_BUFFER_SIZE, urb_context->skb);

		usb_anchor_urb(urb, &recv_pipe->urb_submitted);
		usb_status = usb_submit_urb(urb, GFP_ATOMIC);

		if (usb_status) {
			ath10k_dbg(ar, ATH10K_DBG_USB_BULK,
				   "usb bulk recv failed: %d\n",
				   usb_status);
			usb_unanchor_urb(urb);
			usb_free_urb(urb);
			goto err;
		}
		usb_free_urb(urb);
	}

	return;

err:
	ath10k_usb_cleanup_recv_urb(urb_context);
}

static void ath10k_usb_flush_all(struct ath10k *ar)
{
	struct ath10k_usb *ar_usb = ath10k_usb_priv(ar);
	int i;

	for (i = 0; i < ATH10K_USB_PIPE_MAX; i++) {
		if (ar_usb->pipes[i].ar_usb) {
			usb_kill_anchored_urbs(&ar_usb->pipes[i].urb_submitted);
			cancel_work_sync(&ar_usb->pipes[i].io_complete_work);
		}
	}
}

static void ath10k_usb_start_recv_pipes(struct ath10k *ar)
{
	struct ath10k_usb *ar_usb = ath10k_usb_priv(ar);

	ar_usb->pipes[ATH10K_USB_PIPE_RX_DATA].urb_cnt_thresh = 1;

	ath10k_usb_post_recv_transfers(ar,
				       &ar_usb->pipes[ATH10K_USB_PIPE_RX_DATA]);
}

static void ath10k_usb_tx_complete(struct ath10k *ar, struct sk_buff *skb)
{
	struct ath10k_htc_hdr *htc_hdr;
	struct ath10k_htc_ep *ep;

	htc_hdr = (struct ath10k_htc_hdr *)skb->data;
	ep = &ar->htc.endpoint[htc_hdr->eid];
	ath10k_htc_notify_tx_completion(ep, skb);
	/* The TX complete handler now owns the skb... */
}

static void ath10k_usb_rx_complete(struct ath10k *ar, struct sk_buff *skb)
{
	struct ath10k_htc *htc = &ar->htc;
	struct ath10k_htc_hdr *htc_hdr;
	enum ath10k_htc_ep_id eid;
	struct ath10k_htc_ep *ep;
	u16 payload_len;
	u8 *trailer;
	int ret;

	htc_hdr = (struct ath10k_htc_hdr *)skb->data;
	eid = eid_from_htc_hdr(htc_hdr);
	ep = &ar->htc.endpoint[eid];

	if (ep->service_id == 0) {
		ath10k_warn(ar, "ep %d is not connected\n", eid);
		goto out_free_skb;
	}

	payload_len = le16_to_cpu(htc_hdr->len);
	if (!payload_len) {
		ath10k_warn(ar, "zero length frame received, firmware crashed?\n");
		goto out_free_skb;
	}

	if (payload_len < htc_hdr->trailer_len) {
		ath10k_warn(ar, "malformed frame received, firmware crashed?\n");
		goto out_free_skb;
	}

	if (htc_hdr->flags & ATH10K_HTC_FLAG_TRAILER_PRESENT) {
		trailer = skb->data + sizeof(*htc_hdr) + payload_len -
			  htc_hdr->trailer_len;

		ret = ath10k_htc_process_trailer(htc,
						 trailer,
						 htc_hdr->trailer_len,
						 eid,
						 NULL,
						 NULL);
		if (ret)
			goto out_free_skb;

		if (is_trailer_only_msg(htc_hdr))
			goto out_free_skb;

		/* strip off the trailer from the skb since it should not
		 * be passed on to upper layers
		 */
		skb_trim(skb, skb->len - htc_hdr->trailer_len);
	}

	skb_pull(skb, sizeof(*htc_hdr));
	ep->ep_ops.ep_rx_complete(ar, skb);
	/* The RX complete handler now owns the skb... */

	if (test_bit(ATH10K_FLAG_CORE_REGISTERED, &ar->dev_flags)) {
		local_bh_disable();
		napi_schedule(&ar->napi);
		local_bh_enable();
	}

	return;

out_free_skb:
	dev_kfree_skb(skb);
}

static void ath10k_usb_io_comp_work(struct work_struct *work)
{
	struct ath10k_usb_pipe *pipe = container_of(work,
						    struct ath10k_usb_pipe,
						    io_complete_work);
	struct ath10k *ar = pipe->ar_usb->ar;
	struct sk_buff *skb;

	while ((skb = skb_dequeue(&pipe->io_comp_queue))) {
		if (pipe->flags & ATH10K_USB_PIPE_FLAG_TX)
			ath10k_usb_tx_complete(ar, skb);
		else
			ath10k_usb_rx_complete(ar, skb);
	}
}

#define ATH10K_USB_MAX_DIAG_CMD (sizeof(struct ath10k_usb_ctrl_diag_cmd_write))
#define ATH10K_USB_MAX_DIAG_RESP (sizeof(struct ath10k_usb_ctrl_diag_resp_read))

static void ath10k_usb_destroy(struct ath10k *ar)
{
	struct ath10k_usb *ar_usb = ath10k_usb_priv(ar);

	ath10k_usb_flush_all(ar);
	ath10k_usb_cleanup_pipe_resources(ar);
	usb_set_intfdata(ar_usb->interface, NULL);

	kfree(ar_usb->diag_cmd_buffer);
	kfree(ar_usb->diag_resp_buffer);
}

static int ath10k_usb_hif_start(struct ath10k *ar)
{
	int i;
	struct ath10k_usb *ar_usb = ath10k_usb_priv(ar);

	ath10k_core_napi_enable(ar);
	ath10k_usb_start_recv_pipes(ar);

	/* set the TX resource avail threshold for each TX pipe */
	for (i = ATH10K_USB_PIPE_TX_CTRL;
	     i <= ATH10K_USB_PIPE_TX_DATA_HP; i++) {
		ar_usb->pipes[i].urb_cnt_thresh =
		    ar_usb->pipes[i].urb_alloc / 2;
	}

	return 0;
}

static int ath10k_usb_hif_tx_sg(struct ath10k *ar, u8 pipe_id,
				struct ath10k_hif_sg_item *items, int n_items)
{
	struct ath10k_usb *ar_usb = ath10k_usb_priv(ar);
	struct ath10k_usb_pipe *pipe = &ar_usb->pipes[pipe_id];
	struct ath10k_urb_context *urb_context;
	struct sk_buff *skb;
	struct urb *urb;
	int ret, i;

	for (i = 0; i < n_items; i++) {
		urb_context = ath10k_usb_alloc_urb_from_pipe(pipe);
		if (!urb_context) {
			ret = -ENOMEM;
			goto err;
		}

		skb = items[i].transfer_context;
		urb_context->skb = skb;

		urb = usb_alloc_urb(0, GFP_ATOMIC);
		if (!urb) {
			ret = -ENOMEM;
			goto err_free_urb_to_pipe;
		}

		usb_fill_bulk_urb(urb,
				  ar_usb->udev,
				  pipe->usb_pipe_handle,
				  skb->data,
				  skb->len,
				  ath10k_usb_transmit_complete, urb_context);

		if (!(skb->len % pipe->max_packet_size)) {
			/* hit a max packet boundary on this pipe */
			urb->transfer_flags |= URB_ZERO_PACKET;
		}

		usb_anchor_urb(urb, &pipe->urb_submitted);
		ret = usb_submit_urb(urb, GFP_ATOMIC);
		if (ret) {
			ath10k_dbg(ar, ATH10K_DBG_USB_BULK,
				   "usb bulk transmit failed: %d\n", ret);
			usb_unanchor_urb(urb);
			usb_free_urb(urb);
			ret = -EINVAL;
			goto err_free_urb_to_pipe;
		}

		usb_free_urb(urb);
	}

	return 0;

err_free_urb_to_pipe:
	ath10k_usb_free_urb_to_pipe(urb_context->pipe, urb_context);
err:
	return ret;
}

static void ath10k_usb_hif_stop(struct ath10k *ar)
{
	ath10k_usb_flush_all(ar);
	ath10k_core_napi_sync_disable(ar);
}

static u16 ath10k_usb_hif_get_free_queue_number(struct ath10k *ar, u8 pipe_id)
{
	struct ath10k_usb *ar_usb = ath10k_usb_priv(ar);

	return ar_usb->pipes[pipe_id].urb_cnt;
}

static int ath10k_usb_submit_ctrl_out(struct ath10k *ar,
				      u8 req, u16 value, u16 index, void *data,
				      u32 size)
{
	struct ath10k_usb *ar_usb = ath10k_usb_priv(ar);
	u8 *buf = NULL;
	int ret;

	if (size > 0) {
		buf = kmemdup(data, size, GFP_KERNEL);
		if (!buf)
			return -ENOMEM;
	}

	/* note: if successful returns number of bytes transferred */
	ret = usb_control_msg(ar_usb->udev,
			      usb_sndctrlpipe(ar_usb->udev, 0),
			      req,
			      USB_DIR_OUT | USB_TYPE_VENDOR |
			      USB_RECIP_DEVICE, value, index, buf,
			      size, 1000);

	if (ret < 0) {
		ath10k_warn(ar, "Failed to submit usb control message: %d\n",
			    ret);
		kfree(buf);
		return ret;
	}

	kfree(buf);

	return 0;
}

static int ath10k_usb_submit_ctrl_in(struct ath10k *ar,
				     u8 req, u16 value, u16 index, void *data,
				     u32 size)
{
	struct ath10k_usb *ar_usb = ath10k_usb_priv(ar);
	u8 *buf = NULL;
	int ret;

	if (size > 0) {
		buf = kmalloc(size, GFP_KERNEL);
		if (!buf)
			return -ENOMEM;
	}

	/* note: if successful returns number of bytes transferred */
	ret = usb_control_msg(ar_usb->udev,
			      usb_rcvctrlpipe(ar_usb->udev, 0),
			      req,
			      USB_DIR_IN | USB_TYPE_VENDOR |
			      USB_RECIP_DEVICE, value, index, buf,
			      size, 2000);

	if (ret < 0) {
		ath10k_warn(ar, "Failed to read usb control message: %d\n",
			    ret);
		kfree(buf);
		return ret;
	}

	memcpy((u8 *)data, buf, size);

	kfree(buf);

	return 0;
}

static int ath10k_usb_ctrl_msg_exchange(struct ath10k *ar,
					u8 req_val, u8 *req_buf, u32 req_len,
					u8 resp_val, u8 *resp_buf,
					u32 *resp_len)
{
	int ret;

	/* send command */
	ret = ath10k_usb_submit_ctrl_out(ar, req_val, 0, 0,
					 req_buf, req_len);
	if (ret)
		goto err;

	/* get response */
	if (resp_buf) {
		ret = ath10k_usb_submit_ctrl_in(ar, resp_val, 0, 0,
						resp_buf, *resp_len);
		if (ret)
			goto err;
	}

	return 0;
err:
	return ret;
}

static int ath10k_usb_hif_diag_read(struct ath10k *ar, u32 address, void *buf,
				    size_t buf_len)
{
	struct ath10k_usb *ar_usb = ath10k_usb_priv(ar);
	struct ath10k_usb_ctrl_diag_cmd_read *cmd;
	u32 resp_len;
	int ret;

	if (buf_len < sizeof(struct ath10k_usb_ctrl_diag_resp_read))
		return -EINVAL;

	cmd = (struct ath10k_usb_ctrl_diag_cmd_read *)ar_usb->diag_cmd_buffer;
	memset(cmd, 0, sizeof(*cmd));
	cmd->cmd = ATH10K_USB_CTRL_DIAG_CC_READ;
	cmd->address = cpu_to_le32(address);
	resp_len = sizeof(struct ath10k_usb_ctrl_diag_resp_read);

	ret = ath10k_usb_ctrl_msg_exchange(ar,
					   ATH10K_USB_CONTROL_REQ_DIAG_CMD,
					   (u8 *)cmd,
					   sizeof(*cmd),
					   ATH10K_USB_CONTROL_REQ_DIAG_RESP,
					   ar_usb->diag_resp_buffer, &resp_len);
	if (ret)
		return ret;

	if (resp_len != sizeof(struct ath10k_usb_ctrl_diag_resp_read))
		return -EMSGSIZE;

	memcpy(buf, ar_usb->diag_resp_buffer,
	       sizeof(struct ath10k_usb_ctrl_diag_resp_read));

	return 0;
}

static int ath10k_usb_hif_diag_write(struct ath10k *ar, u32 address,
				     const void *data, int nbytes)
{
	struct ath10k_usb *ar_usb = ath10k_usb_priv(ar);
	struct ath10k_usb_ctrl_diag_cmd_write *cmd;
	int ret;

	if (nbytes != sizeof(cmd->value))
		return -EINVAL;

	cmd = (struct ath10k_usb_ctrl_diag_cmd_write *)ar_usb->diag_cmd_buffer;
	memset(cmd, 0, sizeof(*cmd));
	cmd->cmd = cpu_to_le32(ATH10K_USB_CTRL_DIAG_CC_WRITE);
	cmd->address = cpu_to_le32(address);
	memcpy(&cmd->value, data, nbytes);

	ret = ath10k_usb_ctrl_msg_exchange(ar,
					   ATH10K_USB_CONTROL_REQ_DIAG_CMD,
					   (u8 *)cmd,
					   sizeof(*cmd),
					   0, NULL, NULL);
	if (ret)
		return ret;

	return 0;
}

static int ath10k_usb_bmi_exchange_msg(struct ath10k *ar,
				       void *req, u32 req_len,
				       void *resp, u32 *resp_len)
{
	int ret;

	if (req) {
		ret = ath10k_usb_submit_ctrl_out(ar,
						 ATH10K_USB_CONTROL_REQ_SEND_BMI_CMD,
						 0, 0, req, req_len);
		if (ret) {
			ath10k_warn(ar,
				    "unable to send the bmi data to the device: %d\n",
				    ret);
			return ret;
		}
	}

	if (resp) {
		ret = ath10k_usb_submit_ctrl_in(ar,
						ATH10K_USB_CONTROL_REQ_RECV_BMI_RESP,
						0, 0, resp, *resp_len);
		if (ret) {
			ath10k_warn(ar,
				    "Unable to read the bmi data from the device: %d\n",
				    ret);
			return ret;
		}
	}

	return 0;
}

static void ath10k_usb_hif_get_default_pipe(struct ath10k *ar,
					    u8 *ul_pipe, u8 *dl_pipe)
{
	*ul_pipe = ATH10K_USB_PIPE_TX_CTRL;
	*dl_pipe = ATH10K_USB_PIPE_RX_CTRL;
}

static int ath10k_usb_hif_map_service_to_pipe(struct ath10k *ar, u16 svc_id,
					      u8 *ul_pipe, u8 *dl_pipe)
{
	switch (svc_id) {
	case ATH10K_HTC_SVC_ID_RSVD_CTRL:
	case ATH10K_HTC_SVC_ID_WMI_CONTROL:
		*ul_pipe = ATH10K_USB_PIPE_TX_CTRL;
		/* due to large control packets, shift to data pipe */
		*dl_pipe = ATH10K_USB_PIPE_RX_DATA;
		break;
	case ATH10K_HTC_SVC_ID_HTT_DATA_MSG:
		*ul_pipe = ATH10K_USB_PIPE_TX_DATA_LP;
		/* Disable rxdata2 directly, it will be enabled
		 * if FW enable rxdata2
		 */
		*dl_pipe = ATH10K_USB_PIPE_RX_DATA;
		break;
	default:
		return -EPERM;
	}

	return 0;
}

static int ath10k_usb_hif_power_up(struct ath10k *ar,
				   enum ath10k_firmware_mode fw_mode)
{
	return 0;
}

static void ath10k_usb_hif_power_down(struct ath10k *ar)
{
	ath10k_usb_flush_all(ar);
}

#ifdef CONFIG_PM

static int ath10k_usb_hif_suspend(struct ath10k *ar)
{
	return -EOPNOTSUPP;
}

static int ath10k_usb_hif_resume(struct ath10k *ar)
{
	return -EOPNOTSUPP;
}
#endif

static const struct ath10k_hif_ops ath10k_usb_hif_ops = {
	.tx_sg			= ath10k_usb_hif_tx_sg,
	.diag_read		= ath10k_usb_hif_diag_read,
	.diag_write		= ath10k_usb_hif_diag_write,
	.exchange_bmi_msg	= ath10k_usb_bmi_exchange_msg,
	.start			= ath10k_usb_hif_start,
	.stop			= ath10k_usb_hif_stop,
	.map_service_to_pipe	= ath10k_usb_hif_map_service_to_pipe,
	.get_default_pipe	= ath10k_usb_hif_get_default_pipe,
	.get_free_queue_number	= ath10k_usb_hif_get_free_queue_number,
	.power_up		= ath10k_usb_hif_power_up,
	.power_down		= ath10k_usb_hif_power_down,
#ifdef CONFIG_PM
	.suspend		= ath10k_usb_hif_suspend,
	.resume			= ath10k_usb_hif_resume,
#endif
};

static u8 ath10k_usb_get_logical_pipe_num(u8 ep_address, int *urb_count)
{
	u8 pipe_num = ATH10K_USB_PIPE_INVALID;

	switch (ep_address) {
	case ATH10K_USB_EP_ADDR_APP_CTRL_IN:
		pipe_num = ATH10K_USB_PIPE_RX_CTRL;
		*urb_count = RX_URB_COUNT;
		break;
	case ATH10K_USB_EP_ADDR_APP_DATA_IN:
		pipe_num = ATH10K_USB_PIPE_RX_DATA;
		*urb_count = RX_URB_COUNT;
		break;
	case ATH10K_USB_EP_ADDR_APP_INT_IN:
		pipe_num = ATH10K_USB_PIPE_RX_INT;
		*urb_count = RX_URB_COUNT;
		break;
	case ATH10K_USB_EP_ADDR_APP_DATA2_IN:
		pipe_num = ATH10K_USB_PIPE_RX_DATA2;
		*urb_count = RX_URB_COUNT;
		break;
	case ATH10K_USB_EP_ADDR_APP_CTRL_OUT:
		pipe_num = ATH10K_USB_PIPE_TX_CTRL;
		*urb_count = TX_URB_COUNT;
		break;
	case ATH10K_USB_EP_ADDR_APP_DATA_LP_OUT:
		pipe_num = ATH10K_USB_PIPE_TX_DATA_LP;
		*urb_count = TX_URB_COUNT;
		break;
	case ATH10K_USB_EP_ADDR_APP_DATA_MP_OUT:
		pipe_num = ATH10K_USB_PIPE_TX_DATA_MP;
		*urb_count = TX_URB_COUNT;
		break;
	case ATH10K_USB_EP_ADDR_APP_DATA_HP_OUT:
		pipe_num = ATH10K_USB_PIPE_TX_DATA_HP;
		*urb_count = TX_URB_COUNT;
		break;
	default:
		/* note: there may be endpoints not currently used */
		break;
	}

	return pipe_num;
}

static int ath10k_usb_alloc_pipe_resources(struct ath10k *ar,
					   struct ath10k_usb_pipe *pipe,
					   int urb_cnt)
{
	struct ath10k_urb_context *urb_context;
	int i;

	INIT_LIST_HEAD(&pipe->urb_list_head);
	init_usb_anchor(&pipe->urb_submitted);

	for (i = 0; i < urb_cnt; i++) {
		urb_context = kzalloc(sizeof(*urb_context), GFP_KERNEL);
		if (!urb_context)
			return -ENOMEM;

		urb_context->pipe = pipe;

		/* we are only allocate the urb contexts here, the actual URB
		 * is allocated from the kernel as needed to do a transaction
		 */
		pipe->urb_alloc++;
		ath10k_usb_free_urb_to_pipe(pipe, urb_context);
	}

	ath10k_dbg(ar, ATH10K_DBG_USB,
		   "usb alloc resources lpipe %d hpipe 0x%x urbs %d\n",
		   pipe->logical_pipe_num, pipe->usb_pipe_handle,
		   pipe->urb_alloc);

	return 0;
}

static int ath10k_usb_setup_pipe_resources(struct ath10k *ar,
					   struct usb_interface *interface)
{
	struct ath10k_usb *ar_usb = ath10k_usb_priv(ar);
	struct usb_host_interface *iface_desc = interface->cur_altsetting;
	struct usb_endpoint_descriptor *endpoint;
	struct ath10k_usb_pipe *pipe;
	int ret, i, urbcount;
	u8 pipe_num;

	ath10k_dbg(ar, ATH10K_DBG_USB, "usb setting up pipes using interface\n");

	/* walk descriptors and setup pipes */
	for (i = 0; i < iface_desc->desc.bNumEndpoints; ++i) {
		endpoint = &iface_desc->endpoint[i].desc;

		if (ATH10K_USB_IS_BULK_EP(endpoint->bmAttributes)) {
			ath10k_dbg(ar, ATH10K_DBG_USB,
				   "usb %s bulk ep 0x%2.2x maxpktsz %d\n",
				   ATH10K_USB_IS_DIR_IN
				   (endpoint->bEndpointAddress) ?
				   "rx" : "tx", endpoint->bEndpointAddress,
				   le16_to_cpu(endpoint->wMaxPacketSize));
		} else if (ATH10K_USB_IS_INT_EP(endpoint->bmAttributes)) {
			ath10k_dbg(ar, ATH10K_DBG_USB,
				   "usb %s int ep 0x%2.2x maxpktsz %d interval %d\n",
				   ATH10K_USB_IS_DIR_IN
				   (endpoint->bEndpointAddress) ?
				   "rx" : "tx", endpoint->bEndpointAddress,
				   le16_to_cpu(endpoint->wMaxPacketSize),
				   endpoint->bInterval);
		} else if (ATH10K_USB_IS_ISOC_EP(endpoint->bmAttributes)) {
			/* TODO for ISO */
			ath10k_dbg(ar, ATH10K_DBG_USB,
				   "usb %s isoc ep 0x%2.2x maxpktsz %d interval %d\n",
				   ATH10K_USB_IS_DIR_IN
				   (endpoint->bEndpointAddress) ?
				   "rx" : "tx", endpoint->bEndpointAddress,
				   le16_to_cpu(endpoint->wMaxPacketSize),
				   endpoint->bInterval);
		}

		/* Ignore broken descriptors. */
		if (usb_endpoint_maxp(endpoint) == 0)
			continue;

		urbcount = 0;

		pipe_num =
		    ath10k_usb_get_logical_pipe_num(endpoint->bEndpointAddress,
						    &urbcount);
		if (pipe_num == ATH10K_USB_PIPE_INVALID)
			continue;

		pipe = &ar_usb->pipes[pipe_num];
		if (pipe->ar_usb)
			/* hmmm..pipe was already setup */
			continue;

		pipe->ar_usb = ar_usb;
		pipe->logical_pipe_num = pipe_num;
		pipe->ep_address = endpoint->bEndpointAddress;
		pipe->max_packet_size = le16_to_cpu(endpoint->wMaxPacketSize);

		if (ATH10K_USB_IS_BULK_EP(endpoint->bmAttributes)) {
			if (ATH10K_USB_IS_DIR_IN(pipe->ep_address)) {
				pipe->usb_pipe_handle =
				    usb_rcvbulkpipe(ar_usb->udev,
						    pipe->ep_address);
			} else {
				pipe->usb_pipe_handle =
				    usb_sndbulkpipe(ar_usb->udev,
						    pipe->ep_address);
			}
		} else if (ATH10K_USB_IS_INT_EP(endpoint->bmAttributes)) {
			if (ATH10K_USB_IS_DIR_IN(pipe->ep_address)) {
				pipe->usb_pipe_handle =
				    usb_rcvintpipe(ar_usb->udev,
						   pipe->ep_address);
			} else {
				pipe->usb_pipe_handle =
				    usb_sndintpipe(ar_usb->udev,
						   pipe->ep_address);
			}
		} else if (ATH10K_USB_IS_ISOC_EP(endpoint->bmAttributes)) {
			/* TODO for ISO */
			if (ATH10K_USB_IS_DIR_IN(pipe->ep_address)) {
				pipe->usb_pipe_handle =
				    usb_rcvisocpipe(ar_usb->udev,
						    pipe->ep_address);
			} else {
				pipe->usb_pipe_handle =
				    usb_sndisocpipe(ar_usb->udev,
						    pipe->ep_address);
			}
		}

		pipe->ep_desc = endpoint;

		if (!ATH10K_USB_IS_DIR_IN(pipe->ep_address))
			pipe->flags |= ATH10K_USB_PIPE_FLAG_TX;

		ret = ath10k_usb_alloc_pipe_resources(ar, pipe, urbcount);
		if (ret)
			return ret;
	}

	return 0;
}

static int ath10k_usb_create(struct ath10k *ar,
			     struct usb_interface *interface)
{
	struct ath10k_usb *ar_usb = ath10k_usb_priv(ar);
	struct usb_device *dev = interface_to_usbdev(interface);
	struct ath10k_usb_pipe *pipe;
	int ret, i;

	usb_set_intfdata(interface, ar_usb);
	spin_lock_init(&ar_usb->cs_lock);
	ar_usb->udev = dev;
	ar_usb->interface = interface;

	for (i = 0; i < ATH10K_USB_PIPE_MAX; i++) {
		pipe = &ar_usb->pipes[i];
		INIT_WORK(&pipe->io_complete_work,
			  ath10k_usb_io_comp_work);
		skb_queue_head_init(&pipe->io_comp_queue);
	}

	ar_usb->diag_cmd_buffer = kzalloc(ATH10K_USB_MAX_DIAG_CMD, GFP_KERNEL);
	if (!ar_usb->diag_cmd_buffer) {
		ret = -ENOMEM;
		goto err;
	}

	ar_usb->diag_resp_buffer = kzalloc(ATH10K_USB_MAX_DIAG_RESP,
					   GFP_KERNEL);
	if (!ar_usb->diag_resp_buffer) {
		ret = -ENOMEM;
		goto err;
	}

	ret = ath10k_usb_setup_pipe_resources(ar, interface);
	if (ret)
		goto err;

	return 0;

err:
	ath10k_usb_destroy(ar);
	return ret;
}

static int ath10k_usb_napi_poll(struct napi_struct *ctx, int budget)
{
	struct ath10k *ar = container_of(ctx, struct ath10k, napi);
	int done;

	done = ath10k_htt_rx_hl_indication(ar, budget);
	ath10k_dbg(ar, ATH10K_DBG_USB, "napi poll: done: %d, budget:%d\n", done, budget);

	if (done < budget)
		napi_complete_done(ctx, done);

	return done;
}

/* ath10k usb driver registered functions */
static int ath10k_usb_probe(struct usb_interface *interface,
			    const struct usb_device_id *id)
{
	struct ath10k *ar;
	struct ath10k_usb *ar_usb;
	struct usb_device *dev = interface_to_usbdev(interface);
	int ret, vendor_id, product_id;
	enum ath10k_hw_rev hw_rev;
	struct ath10k_bus_params bus_params = {};

	/* Assumption: All USB based chipsets (so far) are QCA9377 based.
	 * If there will be newer chipsets that does not use the hw reg
	 * setup as defined in qca6174_regs and qca6174_values, this
	 * assumption is no longer valid and hw_rev must be setup differently
	 * depending on chipset.
	 */
	hw_rev = ATH10K_HW_QCA9377;

	ar = ath10k_core_create(sizeof(*ar_usb), &dev->dev, ATH10K_BUS_USB,
				hw_rev, &ath10k_usb_hif_ops);
	if (!ar) {
		dev_err(&dev->dev, "failed to allocate core\n");
		return -ENOMEM;
	}

<<<<<<< HEAD
	netif_napi_add(&ar->napi_dev, &ar->napi, ath10k_usb_napi_poll,
		       NAPI_POLL_WEIGHT);
=======
	netif_napi_add(&ar->napi_dev, &ar->napi, ath10k_usb_napi_poll);
>>>>>>> 7365df19

	usb_get_dev(dev);
	vendor_id = le16_to_cpu(dev->descriptor.idVendor);
	product_id = le16_to_cpu(dev->descriptor.idProduct);

	ath10k_dbg(ar, ATH10K_DBG_BOOT,
		   "usb new func vendor 0x%04x product 0x%04x\n",
		   vendor_id, product_id);

	ar_usb = ath10k_usb_priv(ar);
	ret = ath10k_usb_create(ar, interface);
	if (ret)
		goto err;
	ar_usb->ar = ar;

	ar->dev_id = product_id;
	ar->id.vendor = vendor_id;
	ar->id.device = product_id;

	bus_params.dev_type = ATH10K_DEV_TYPE_HL;
	/* TODO: don't know yet how to get chip_id with USB */
	bus_params.chip_id = 0;
	bus_params.hl_msdu_ids = true;
	ret = ath10k_core_register(ar, &bus_params);
	if (ret) {
		ath10k_warn(ar, "failed to register driver core: %d\n", ret);
		goto err_usb_destroy;
	}

	/* TODO: remove this once USB support is fully implemented */
	ath10k_warn(ar, "Warning: ath10k USB support is incomplete, don't expect anything to work!\n");

	return 0;

err_usb_destroy:
	ath10k_usb_destroy(ar);

err:
	ath10k_core_destroy(ar);

	usb_put_dev(dev);

	return ret;
}

static void ath10k_usb_remove(struct usb_interface *interface)
{
	struct ath10k_usb *ar_usb;

	ar_usb = usb_get_intfdata(interface);
	if (!ar_usb)
		return;

	ath10k_core_unregister(ar_usb->ar);
	netif_napi_del(&ar_usb->ar->napi);
	ath10k_usb_destroy(ar_usb->ar);
	usb_put_dev(interface_to_usbdev(interface));
	ath10k_core_destroy(ar_usb->ar);
}

#ifdef CONFIG_PM

static int ath10k_usb_pm_suspend(struct usb_interface *interface,
				 pm_message_t message)
{
	struct ath10k_usb *ar_usb = usb_get_intfdata(interface);

	ath10k_usb_flush_all(ar_usb->ar);
	return 0;
}

static int ath10k_usb_pm_resume(struct usb_interface *interface)
{
	struct ath10k_usb *ar_usb = usb_get_intfdata(interface);
	struct ath10k *ar = ar_usb->ar;

	ath10k_usb_post_recv_transfers(ar,
				       &ar_usb->pipes[ATH10K_USB_PIPE_RX_DATA]);

	return 0;
}

#else

#define ath10k_usb_pm_suspend NULL
#define ath10k_usb_pm_resume NULL

#endif

/* table of devices that work with this driver */
static struct usb_device_id ath10k_usb_ids[] = {
	{USB_DEVICE(0x13b1, 0x0042)}, /* Linksys WUSB6100M */
	{ /* Terminating entry */ },
};

MODULE_DEVICE_TABLE(usb, ath10k_usb_ids);

static struct usb_driver ath10k_usb_driver = {
	.name = "ath10k_usb",
	.probe = ath10k_usb_probe,
	.suspend = ath10k_usb_pm_suspend,
	.resume = ath10k_usb_pm_resume,
	.disconnect = ath10k_usb_remove,
	.id_table = ath10k_usb_ids,
	.supports_autosuspend = true,
	.disable_hub_initiated_lpm = 1,
};

module_usb_driver(ath10k_usb_driver);

MODULE_AUTHOR("Atheros Communications, Inc.");
MODULE_DESCRIPTION("Driver support for Qualcomm Atheros 802.11ac WLAN USB devices");
MODULE_LICENSE("Dual BSD/GPL");<|MERGE_RESOLUTION|>--- conflicted
+++ resolved
@@ -1014,12 +1014,7 @@
 		return -ENOMEM;
 	}
 
-<<<<<<< HEAD
-	netif_napi_add(&ar->napi_dev, &ar->napi, ath10k_usb_napi_poll,
-		       NAPI_POLL_WEIGHT);
-=======
 	netif_napi_add(&ar->napi_dev, &ar->napi, ath10k_usb_napi_poll);
->>>>>>> 7365df19
 
 	usb_get_dev(dev);
 	vendor_id = le16_to_cpu(dev->descriptor.idVendor);
