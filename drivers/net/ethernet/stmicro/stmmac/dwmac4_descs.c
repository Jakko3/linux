/*
 * This contains the functions to handle the descriptors for DesignWare databook
 * 4.xx.
 *
 * Copyright (C) 2015  STMicroelectronics Ltd
 *
 * This program is free software; you can redistribute it and/or modify it
 * under the terms and conditions of the GNU General Public License,
 * version 2, as published by the Free Software Foundation.
 *
 * Author: Alexandre Torgue <alexandre.torgue@st.com>
 */

#include <linux/stmmac.h>
#include "common.h"
#include "dwmac4_descs.h"

static int dwmac4_wrback_get_tx_status(void *data, struct stmmac_extra_stats *x,
				       struct dma_desc *p,
				       void __iomem *ioaddr)
{
	struct net_device_stats *stats = (struct net_device_stats *)data;
	unsigned int tdes3;
	int ret = tx_done;

	tdes3 = le32_to_cpu(p->des3);

	/* Get tx owner first */
	if (unlikely(tdes3 & TDES3_OWN))
		return tx_dma_own;

	/* Verify tx error by looking at the last segment. */
	if (likely(!(tdes3 & TDES3_LAST_DESCRIPTOR)))
		return tx_not_ls;

	if (unlikely(tdes3 & TDES3_ERROR_SUMMARY)) {
		if (unlikely(tdes3 & TDES3_JABBER_TIMEOUT))
			x->tx_jabber++;
		if (unlikely(tdes3 & TDES3_PACKET_FLUSHED))
			x->tx_frame_flushed++;
		if (unlikely(tdes3 & TDES3_LOSS_CARRIER)) {
			x->tx_losscarrier++;
			stats->tx_carrier_errors++;
		}
		if (unlikely(tdes3 & TDES3_NO_CARRIER)) {
			x->tx_carrier++;
			stats->tx_carrier_errors++;
		}
		if (unlikely((tdes3 & TDES3_LATE_COLLISION) ||
			     (tdes3 & TDES3_EXCESSIVE_COLLISION)))
			stats->collisions +=
			    (tdes3 & TDES3_COLLISION_COUNT_MASK)
			    >> TDES3_COLLISION_COUNT_SHIFT;

		if (unlikely(tdes3 & TDES3_EXCESSIVE_DEFERRAL))
			x->tx_deferred++;

		if (unlikely(tdes3 & TDES3_UNDERFLOW_ERROR))
			x->tx_underflow++;

		if (unlikely(tdes3 & TDES3_IP_HDR_ERROR))
			x->tx_ip_header_error++;

		if (unlikely(tdes3 & TDES3_PAYLOAD_ERROR))
			x->tx_payload_error++;

		ret = tx_err;
	}

	if (unlikely(tdes3 & TDES3_DEFERRED))
		x->tx_deferred++;

	return ret;
}

static int dwmac4_wrback_get_rx_status(void *data, struct stmmac_extra_stats *x,
				       struct dma_desc *p)
{
	struct net_device_stats *stats = (struct net_device_stats *)data;
	unsigned int rdes1 = le32_to_cpu(p->des1);
	unsigned int rdes2 = le32_to_cpu(p->des2);
	unsigned int rdes3 = le32_to_cpu(p->des3);
	int message_type;
	int ret = good_frame;

	if (unlikely(rdes3 & RDES3_OWN))
		return dma_own;

	/* Verify rx error by looking at the last segment. */
	if (likely(!(rdes3 & RDES3_LAST_DESCRIPTOR)))
		return discard_frame;

	if (unlikely(rdes3 & RDES3_ERROR_SUMMARY)) {
		if (unlikely(rdes3 & RDES3_GIANT_PACKET))
			stats->rx_length_errors++;
		if (unlikely(rdes3 & RDES3_OVERFLOW_ERROR))
			x->rx_gmac_overflow++;

		if (unlikely(rdes3 & RDES3_RECEIVE_WATCHDOG))
			x->rx_watchdog++;

		if (unlikely(rdes3 & RDES3_RECEIVE_ERROR))
			x->rx_mii++;

		if (unlikely(rdes3 & RDES3_CRC_ERROR)) {
			x->rx_crc++;
			stats->rx_crc_errors++;
		}

		if (unlikely(rdes3 & RDES3_DRIBBLE_ERROR))
			x->dribbling_bit++;

		ret = discard_frame;
	}

	message_type = (rdes1 & ERDES4_MSG_TYPE_MASK) >> 8;

	if (rdes1 & RDES1_IP_HDR_ERROR)
		x->ip_hdr_err++;
	if (rdes1 & RDES1_IP_CSUM_BYPASSED)
		x->ip_csum_bypassed++;
	if (rdes1 & RDES1_IPV4_HEADER)
		x->ipv4_pkt_rcvd++;
	if (rdes1 & RDES1_IPV6_HEADER)
		x->ipv6_pkt_rcvd++;

	if (message_type == RDES_EXT_NO_PTP)
		x->no_ptp_rx_msg_type_ext++;
	else if (message_type == RDES_EXT_SYNC)
		x->ptp_rx_msg_type_sync++;
	else if (message_type == RDES_EXT_FOLLOW_UP)
		x->ptp_rx_msg_type_follow_up++;
	else if (message_type == RDES_EXT_DELAY_REQ)
		x->ptp_rx_msg_type_delay_req++;
	else if (message_type == RDES_EXT_DELAY_RESP)
		x->ptp_rx_msg_type_delay_resp++;
	else if (message_type == RDES_EXT_PDELAY_REQ)
		x->ptp_rx_msg_type_pdelay_req++;
	else if (message_type == RDES_EXT_PDELAY_RESP)
		x->ptp_rx_msg_type_pdelay_resp++;
	else if (message_type == RDES_EXT_PDELAY_FOLLOW_UP)
		x->ptp_rx_msg_type_pdelay_follow_up++;
	else if (message_type == RDES_PTP_ANNOUNCE)
		x->ptp_rx_msg_type_announce++;
	else if (message_type == RDES_PTP_MANAGEMENT)
		x->ptp_rx_msg_type_management++;
	else if (message_type == RDES_PTP_PKT_RESERVED_TYPE)
		x->ptp_rx_msg_pkt_reserved_type++;

	if (rdes1 & RDES1_PTP_PACKET_TYPE)
		x->ptp_frame_type++;
	if (rdes1 & RDES1_PTP_VER)
		x->ptp_ver++;
	if (rdes1 & RDES1_TIMESTAMP_DROPPED)
		x->timestamp_dropped++;

	if (unlikely(rdes2 & RDES2_SA_FILTER_FAIL)) {
		x->sa_rx_filter_fail++;
		ret = discard_frame;
	}
	if (unlikely(rdes2 & RDES2_DA_FILTER_FAIL)) {
		x->da_rx_filter_fail++;
		ret = discard_frame;
	}

	if (rdes2 & RDES2_L3_FILTER_MATCH)
		x->l3_filter_match++;
	if (rdes2 & RDES2_L4_FILTER_MATCH)
		x->l4_filter_match++;
	if ((rdes2 & RDES2_L3_L4_FILT_NB_MATCH_MASK)
	    >> RDES2_L3_L4_FILT_NB_MATCH_SHIFT)
		x->l3_l4_filter_no_match++;

	return ret;
}

static int dwmac4_rd_get_tx_len(struct dma_desc *p)
{
	return (le32_to_cpu(p->des2) & TDES2_BUFFER1_SIZE_MASK);
}

static int dwmac4_get_tx_owner(struct dma_desc *p)
{
	return (le32_to_cpu(p->des3) & TDES3_OWN) >> TDES3_OWN_SHIFT;
}

static void dwmac4_set_tx_owner(struct dma_desc *p)
{
	p->des3 |= cpu_to_le32(TDES3_OWN);
}

static void dwmac4_set_rx_owner(struct dma_desc *p)
{
	p->des3 |= cpu_to_le32(RDES3_OWN);
}

static int dwmac4_get_tx_ls(struct dma_desc *p)
{
	return (le32_to_cpu(p->des3) & TDES3_LAST_DESCRIPTOR)
		>> TDES3_LAST_DESCRIPTOR_SHIFT;
}

static int dwmac4_wrback_get_rx_frame_len(struct dma_desc *p, int rx_coe)
{
	return (le32_to_cpu(p->des3) & RDES3_PACKET_SIZE_MASK);
}

static void dwmac4_rd_enable_tx_timestamp(struct dma_desc *p)
{
	p->des2 |= cpu_to_le32(TDES2_TIMESTAMP_ENABLE);
}

static int dwmac4_wrback_get_tx_timestamp_status(struct dma_desc *p)
{
<<<<<<< HEAD
	return (le32_to_cpu(p->des3) & TDES3_TIMESTAMP_STATUS)
		>> TDES3_TIMESTAMP_STATUS_SHIFT;
=======
	/* Context type from W/B descriptor must be zero */
	if (p->des3 & TDES3_CONTEXT_TYPE)
		return -EINVAL;

	/* Tx Timestamp Status is 1 so des0 and des1'll have valid values */
	if (p->des3 & TDES3_TIMESTAMP_STATUS)
		return 0;

	return 1;
>>>>>>> 3b404a51
}

static inline u64 dwmac4_get_timestamp(void *desc, u32 ats)
{
	struct dma_desc *p = (struct dma_desc *)desc;
	u64 ns;

	ns = le32_to_cpu(p->des0);
	/* convert high/sec time stamp value to nanosecond */
	ns += le32_to_cpu(p->des1) * 1000000000ULL;

	return ns;
}

static int dwmac4_rx_check_timestamp(void *desc)
{
	struct dma_desc *p = (struct dma_desc *)desc;
	u32 own, ctxt;
	int ret = 1;

	own = p->des3 & RDES3_OWN;
	ctxt = ((p->des3 & RDES3_CONTEXT_DESCRIPTOR)
		>> RDES3_CONTEXT_DESCRIPTOR_SHIFT);

	if (likely(!own && ctxt)) {
		if ((p->des0 == 0xffffffff) && (p->des1 == 0xffffffff))
			/* Corrupted value */
			ret = -EINVAL;
		else
			/* A valid Timestamp is ready to be read */
			ret = 0;
	}

	/* Timestamp not ready */
	return ret;
}

static int dwmac4_wrback_get_rx_timestamp_status(void *desc, u32 ats)
{
	struct dma_desc *p = (struct dma_desc *)desc;
	int ret = -EINVAL;

	/* Get the status from normal w/b descriptor */
	if (likely(p->des3 & TDES3_RS1V)) {
		if (likely(p->des1 & RDES1_TIMESTAMP_AVAILABLE)) {
			int i = 0;

			/* Check if timestamp is OK from context descriptor */
			do {
				ret = dwmac4_rx_check_timestamp(desc);
				if (ret < 0)
					goto exit;
				i++;

<<<<<<< HEAD
	return (le32_to_cpu(p->des1) & RDES1_TIMESTAMP_AVAILABLE)
		>> RDES1_TIMESTAMP_AVAILABLE_SHIFT;
=======
			} while ((ret == 1) || (i < 10));

			if (i == 10)
				ret = -EBUSY;
		}
	}
exit:
	return ret;
>>>>>>> 3b404a51
}

static void dwmac4_rd_init_rx_desc(struct dma_desc *p, int disable_rx_ic,
				   int mode, int end)
{
	p->des3 = cpu_to_le32(RDES3_OWN | RDES3_BUFFER1_VALID_ADDR);

	if (!disable_rx_ic)
		p->des3 |= cpu_to_le32(RDES3_INT_ON_COMPLETION_EN);
}

static void dwmac4_rd_init_tx_desc(struct dma_desc *p, int mode, int end)
{
	p->des0 = 0;
	p->des1 = 0;
	p->des2 = 0;
	p->des3 = 0;
}

static void dwmac4_rd_prepare_tx_desc(struct dma_desc *p, int is_fs, int len,
				      bool csum_flag, int mode, bool tx_own,
				      bool ls)
{
	unsigned int tdes3 = le32_to_cpu(p->des3);

	p->des2 |= cpu_to_le32(len & TDES2_BUFFER1_SIZE_MASK);

	if (is_fs)
		tdes3 |= TDES3_FIRST_DESCRIPTOR;
	else
		tdes3 &= ~TDES3_FIRST_DESCRIPTOR;

	if (likely(csum_flag))
		tdes3 |= (TX_CIC_FULL << TDES3_CHECKSUM_INSERTION_SHIFT);
	else
		tdes3 &= ~(TX_CIC_FULL << TDES3_CHECKSUM_INSERTION_SHIFT);

	if (ls)
		tdes3 |= TDES3_LAST_DESCRIPTOR;
	else
		tdes3 &= ~TDES3_LAST_DESCRIPTOR;

	/* Finally set the OWN bit. Later the DMA will start! */
	if (tx_own)
		tdes3 |= TDES3_OWN;

	if (is_fs & tx_own)
		/* When the own bit, for the first frame, has to be set, all
		 * descriptors for the same frame has to be set before, to
		 * avoid race condition.
		 */
		wmb();

	p->des3 = cpu_to_le32(tdes3);
}

static void dwmac4_rd_prepare_tso_tx_desc(struct dma_desc *p, int is_fs,
					  int len1, int len2, bool tx_own,
					  bool ls, unsigned int tcphdrlen,
					  unsigned int tcppayloadlen)
{
	unsigned int tdes3 = le32_to_cpu(p->des3);

	if (len1)
		p->des2 |= cpu_to_le32((len1 & TDES2_BUFFER1_SIZE_MASK));

	if (len2)
		p->des2 |= cpu_to_le32((len2 << TDES2_BUFFER2_SIZE_MASK_SHIFT)
			    & TDES2_BUFFER2_SIZE_MASK);

	if (is_fs) {
		tdes3 |= TDES3_FIRST_DESCRIPTOR |
			 TDES3_TCP_SEGMENTATION_ENABLE |
			 ((tcphdrlen << TDES3_HDR_LEN_SHIFT) &
			  TDES3_SLOT_NUMBER_MASK) |
			 ((tcppayloadlen & TDES3_TCP_PKT_PAYLOAD_MASK));
	} else {
		tdes3 &= ~TDES3_FIRST_DESCRIPTOR;
	}

	if (ls)
		tdes3 |= TDES3_LAST_DESCRIPTOR;
	else
		tdes3 &= ~TDES3_LAST_DESCRIPTOR;

	/* Finally set the OWN bit. Later the DMA will start! */
	if (tx_own)
		tdes3 |= TDES3_OWN;

	if (is_fs & tx_own)
		/* When the own bit, for the first frame, has to be set, all
		 * descriptors for the same frame has to be set before, to
		 * avoid race condition.
		 */
		wmb();

	p->des3 = cpu_to_le32(tdes3);
}

static void dwmac4_release_tx_desc(struct dma_desc *p, int mode)
{
	p->des2 = 0;
	p->des3 = 0;
}

static void dwmac4_rd_set_tx_ic(struct dma_desc *p)
{
	p->des2 |= cpu_to_le32(TDES2_INTERRUPT_ON_COMPLETION);
}

static void dwmac4_display_ring(void *head, unsigned int size, bool rx)
{
	struct dma_desc *p = (struct dma_desc *)head;
	int i;

	pr_info("%s descriptor ring:\n", rx ? "RX" : "TX");

	for (i = 0; i < size; i++) {
		pr_info("%d [0x%x]: 0x%x 0x%x 0x%x 0x%x\n",
			i, (unsigned int)virt_to_phys(p),
			le32_to_cpu(p->des0), le32_to_cpu(p->des1),
			le32_to_cpu(p->des2), le32_to_cpu(p->des3));
		p++;
	}
}

static void dwmac4_set_mss_ctxt(struct dma_desc *p, unsigned int mss)
{
	p->des0 = 0;
	p->des1 = 0;
	p->des2 = cpu_to_le32(mss);
	p->des3 = cpu_to_le32(TDES3_CONTEXT_TYPE | TDES3_CTXT_TCMSSV);
}

const struct stmmac_desc_ops dwmac4_desc_ops = {
	.tx_status = dwmac4_wrback_get_tx_status,
	.rx_status = dwmac4_wrback_get_rx_status,
	.get_tx_len = dwmac4_rd_get_tx_len,
	.get_tx_owner = dwmac4_get_tx_owner,
	.set_tx_owner = dwmac4_set_tx_owner,
	.set_rx_owner = dwmac4_set_rx_owner,
	.get_tx_ls = dwmac4_get_tx_ls,
	.get_rx_frame_len = dwmac4_wrback_get_rx_frame_len,
	.enable_tx_timestamp = dwmac4_rd_enable_tx_timestamp,
	.get_tx_timestamp_status = dwmac4_wrback_get_tx_timestamp_status,
	.get_rx_timestamp_status = dwmac4_wrback_get_rx_timestamp_status,
	.get_timestamp = dwmac4_get_timestamp,
	.set_tx_ic = dwmac4_rd_set_tx_ic,
	.prepare_tx_desc = dwmac4_rd_prepare_tx_desc,
	.prepare_tso_tx_desc = dwmac4_rd_prepare_tso_tx_desc,
	.release_tx_desc = dwmac4_release_tx_desc,
	.init_rx_desc = dwmac4_rd_init_rx_desc,
	.init_tx_desc = dwmac4_rd_init_tx_desc,
	.display_ring = dwmac4_display_ring,
	.set_mss = dwmac4_set_mss_ctxt,
};

const struct stmmac_mode_ops dwmac4_ring_mode_ops = { };<|MERGE_RESOLUTION|>--- conflicted
+++ resolved
@@ -212,20 +212,15 @@
 
 static int dwmac4_wrback_get_tx_timestamp_status(struct dma_desc *p)
 {
-<<<<<<< HEAD
-	return (le32_to_cpu(p->des3) & TDES3_TIMESTAMP_STATUS)
-		>> TDES3_TIMESTAMP_STATUS_SHIFT;
-=======
 	/* Context type from W/B descriptor must be zero */
-	if (p->des3 & TDES3_CONTEXT_TYPE)
+	if (le32_to_cpu(p->des3) & TDES3_CONTEXT_TYPE)
 		return -EINVAL;
 
 	/* Tx Timestamp Status is 1 so des0 and des1'll have valid values */
-	if (p->des3 & TDES3_TIMESTAMP_STATUS)
+	if (le32_to_cpu(p->des3) & TDES3_TIMESTAMP_STATUS)
 		return 0;
 
 	return 1;
->>>>>>> 3b404a51
 }
 
 static inline u64 dwmac4_get_timestamp(void *desc, u32 ats)
@@ -270,7 +265,7 @@
 
 	/* Get the status from normal w/b descriptor */
 	if (likely(p->des3 & TDES3_RS1V)) {
-		if (likely(p->des1 & RDES1_TIMESTAMP_AVAILABLE)) {
+		if (likely(le32_to_cpu(p->des1) & RDES1_TIMESTAMP_AVAILABLE)) {
 			int i = 0;
 
 			/* Check if timestamp is OK from context descriptor */
@@ -280,10 +275,6 @@
 					goto exit;
 				i++;
 
-<<<<<<< HEAD
-	return (le32_to_cpu(p->des1) & RDES1_TIMESTAMP_AVAILABLE)
-		>> RDES1_TIMESTAMP_AVAILABLE_SHIFT;
-=======
 			} while ((ret == 1) || (i < 10));
 
 			if (i == 10)
@@ -292,7 +283,6 @@
 	}
 exit:
 	return ret;
->>>>>>> 3b404a51
 }
 
 static void dwmac4_rd_init_rx_desc(struct dma_desc *p, int disable_rx_ic,
