// SPDX-License-Identifier: GPL-2.0
/* Copyright(c) 2007 - 2011 Realtek Corporation. */

#include "../include/osdep_service.h"
#include "../include/drv_types.h"

#include "../include/hal_intf.h"
#include "../include/hal_com.h"
#include "../include/rtl8188e_hal.h"

#define _HAL_INIT_C_

#define	CHAN_PLAN_HW	0x80

u8 /* return the final channel plan decision */
hal_com_get_channel_plan(struct adapter *padapter, u8 hw_channel_plan,
			 u8 sw_channel_plan, u8 def_channel_plan,
			 bool load_fail)
{
	u8 sw_cfg;
	u8 chnlplan;

	sw_cfg = true;
	if (!load_fail) {
		if (!rtw_is_channel_plan_valid(sw_channel_plan))
			sw_cfg = false;
		if (hw_channel_plan & CHAN_PLAN_HW)
			sw_cfg = false;
	}

	if (sw_cfg)
		chnlplan = sw_channel_plan;
	else
		chnlplan = hw_channel_plan & (~CHAN_PLAN_HW);

	if (!rtw_is_channel_plan_valid(chnlplan))
		chnlplan = def_channel_plan;

	return chnlplan;
}

u8 MRateToHwRate(u8 rate)
{
	u8 ret = DESC_RATE1M;

	switch (rate) {
		/*  CCK and OFDM non-HT rates */
	case IEEE80211_CCK_RATE_1MB:
		ret = DESC_RATE1M;
		break;
	case IEEE80211_CCK_RATE_2MB:
		ret = DESC_RATE2M;
		break;
	case IEEE80211_CCK_RATE_5MB:
		ret = DESC_RATE5_5M;
		break;
	case IEEE80211_CCK_RATE_11MB:
		ret = DESC_RATE11M;
		break;
	case IEEE80211_OFDM_RATE_6MB:
		ret = DESC_RATE6M;
		break;
	case IEEE80211_OFDM_RATE_9MB:
		ret = DESC_RATE9M;
		break;
	case IEEE80211_OFDM_RATE_12MB:
		ret = DESC_RATE12M;
		break;
	case IEEE80211_OFDM_RATE_18MB:
		ret = DESC_RATE18M;
		break;
	case IEEE80211_OFDM_RATE_24MB:
		ret = DESC_RATE24M;
		break;
	case IEEE80211_OFDM_RATE_36MB:
		ret = DESC_RATE36M;
		break;
	case IEEE80211_OFDM_RATE_48MB:
		ret = DESC_RATE48M;
		break;
	case IEEE80211_OFDM_RATE_54MB:
		ret = DESC_RATE54M;
		break;
	default:
		break;
	}
	return ret;
}

void HalSetBrateCfg(struct adapter *adapt, u8 *brates, u16 *rate_cfg)
{
	u8 i, is_brate, brate;

	for (i = 0; i < NDIS_802_11_LENGTH_RATES_EX; i++) {
		is_brate = brates[i] & IEEE80211_BASIC_RATE_MASK;
		brate = brates[i] & 0x7f;

		if (is_brate) {
			switch (brate) {
			case IEEE80211_CCK_RATE_1MB:
				*rate_cfg |= RATE_1M;
				break;
			case IEEE80211_CCK_RATE_2MB:
				*rate_cfg |= RATE_2M;
				break;
			case IEEE80211_CCK_RATE_5MB:
				*rate_cfg |= RATE_5_5M;
				break;
			case IEEE80211_CCK_RATE_11MB:
				*rate_cfg |= RATE_11M;
				break;
			case IEEE80211_OFDM_RATE_6MB:
				*rate_cfg |= RATE_6M;
				break;
			case IEEE80211_OFDM_RATE_9MB:
				*rate_cfg |= RATE_9M;
				break;
			case IEEE80211_OFDM_RATE_12MB:
				*rate_cfg |= RATE_12M;
				break;
			case IEEE80211_OFDM_RATE_18MB:
				*rate_cfg |= RATE_18M;
				break;
			case IEEE80211_OFDM_RATE_24MB:
				*rate_cfg |= RATE_24M;
				break;
			case IEEE80211_OFDM_RATE_36MB:
				*rate_cfg |= RATE_36M;
				break;
			case IEEE80211_OFDM_RATE_48MB:
				*rate_cfg |= RATE_48M;
				break;
			case IEEE80211_OFDM_RATE_54MB:
				*rate_cfg |= RATE_54M;
				break;
			}
		}
	}
<<<<<<< HEAD
}

static void one_out_pipe(struct adapter *adapter)
{
	struct dvobj_priv *pdvobjpriv = adapter_to_dvobj(adapter);

	pdvobjpriv->Queue2Pipe[0] = pdvobjpriv->RtOutPipe[0];/* VO */
	pdvobjpriv->Queue2Pipe[1] = pdvobjpriv->RtOutPipe[0];/* VI */
	pdvobjpriv->Queue2Pipe[2] = pdvobjpriv->RtOutPipe[0];/* BE */
	pdvobjpriv->Queue2Pipe[3] = pdvobjpriv->RtOutPipe[0];/* BK */

	pdvobjpriv->Queue2Pipe[4] = pdvobjpriv->RtOutPipe[0];/* BCN */
	pdvobjpriv->Queue2Pipe[5] = pdvobjpriv->RtOutPipe[0];/* MGT */
	pdvobjpriv->Queue2Pipe[6] = pdvobjpriv->RtOutPipe[0];/* HIGH */
	pdvobjpriv->Queue2Pipe[7] = pdvobjpriv->RtOutPipe[0];/* TXCMD */
}

static void two_out_pipe(struct adapter *adapter, bool wifi_cfg)
{
	struct dvobj_priv *pdvobjpriv = adapter_to_dvobj(adapter);

	if (wifi_cfg) { /* WMM */
		/* BK, BE, VI, VO, BCN,	CMD, MGT, HIGH, HCCA */
		/*  0,  1,  0,  1,   0,   0,   0,    0,    0}; */
		/* 0:H, 1:L */

		pdvobjpriv->Queue2Pipe[0] = pdvobjpriv->RtOutPipe[1];/* VO */
		pdvobjpriv->Queue2Pipe[1] = pdvobjpriv->RtOutPipe[0];/* VI */
		pdvobjpriv->Queue2Pipe[2] = pdvobjpriv->RtOutPipe[1];/* BE */
		pdvobjpriv->Queue2Pipe[3] = pdvobjpriv->RtOutPipe[0];/* BK */

		pdvobjpriv->Queue2Pipe[4] = pdvobjpriv->RtOutPipe[0];/* BCN */
		pdvobjpriv->Queue2Pipe[5] = pdvobjpriv->RtOutPipe[0];/* MGT */
		pdvobjpriv->Queue2Pipe[6] = pdvobjpriv->RtOutPipe[0];/* HIGH */
		pdvobjpriv->Queue2Pipe[7] = pdvobjpriv->RtOutPipe[0];/* TXCMD */

	} else {/* typical setting */
		/* BK, BE, VI, VO, BCN,	CMD, MGT, HIGH, HCCA */
		/*  1,	1,  0,  0,   0,   0,   0,    0,    0}; */
		/* 0:H, 1:L */

		pdvobjpriv->Queue2Pipe[0] = pdvobjpriv->RtOutPipe[0];/* VO */
		pdvobjpriv->Queue2Pipe[1] = pdvobjpriv->RtOutPipe[0];/* VI */
		pdvobjpriv->Queue2Pipe[2] = pdvobjpriv->RtOutPipe[1];/* BE */
		pdvobjpriv->Queue2Pipe[3] = pdvobjpriv->RtOutPipe[1];/* BK */

		pdvobjpriv->Queue2Pipe[4] = pdvobjpriv->RtOutPipe[0];/* BCN */
		pdvobjpriv->Queue2Pipe[5] = pdvobjpriv->RtOutPipe[0];/* MGT */
		pdvobjpriv->Queue2Pipe[6] = pdvobjpriv->RtOutPipe[0];/* HIGH */
		pdvobjpriv->Queue2Pipe[7] = pdvobjpriv->RtOutPipe[0];/* TXCMD */
	}
}

static void three_out_pipe(struct adapter *adapter, bool wifi_cfg)
{
	struct dvobj_priv *pdvobjpriv = adapter_to_dvobj(adapter);

	if (wifi_cfg) {/* for WMM */
		/* BK, BE, VI, VO, BCN,	CMD, MGT, HIGH, HCCA */
		/*  1,	2,  1,  0,   0,   0,   0,    0,    0}; */
		/* 0:H, 1:N, 2:L */

		pdvobjpriv->Queue2Pipe[0] = pdvobjpriv->RtOutPipe[0];/* VO */
		pdvobjpriv->Queue2Pipe[1] = pdvobjpriv->RtOutPipe[1];/* VI */
		pdvobjpriv->Queue2Pipe[2] = pdvobjpriv->RtOutPipe[2];/* BE */
		pdvobjpriv->Queue2Pipe[3] = pdvobjpriv->RtOutPipe[1];/* BK */

		pdvobjpriv->Queue2Pipe[4] = pdvobjpriv->RtOutPipe[0];/* BCN */
		pdvobjpriv->Queue2Pipe[5] = pdvobjpriv->RtOutPipe[0];/* MGT */
		pdvobjpriv->Queue2Pipe[6] = pdvobjpriv->RtOutPipe[0];/* HIGH */
		pdvobjpriv->Queue2Pipe[7] = pdvobjpriv->RtOutPipe[0];/* TXCMD */

	} else {/* typical setting */
		/* BK, BE, VI, VO, BCN,	CMD, MGT, HIGH, HCCA */
		/*  2,  2,  1,  0,   0,   0,   0,    0,    0}; */
		/* 0:H, 1:N, 2:L */

		pdvobjpriv->Queue2Pipe[0] = pdvobjpriv->RtOutPipe[0];/* VO */
		pdvobjpriv->Queue2Pipe[1] = pdvobjpriv->RtOutPipe[1];/* VI */
		pdvobjpriv->Queue2Pipe[2] = pdvobjpriv->RtOutPipe[2];/* BE */
		pdvobjpriv->Queue2Pipe[3] = pdvobjpriv->RtOutPipe[2];/* BK */

		pdvobjpriv->Queue2Pipe[4] = pdvobjpriv->RtOutPipe[0];/* BCN */
		pdvobjpriv->Queue2Pipe[5] = pdvobjpriv->RtOutPipe[0];/* MGT */
		pdvobjpriv->Queue2Pipe[6] = pdvobjpriv->RtOutPipe[0];/* HIGH */
		pdvobjpriv->Queue2Pipe[7] = pdvobjpriv->RtOutPipe[0];/* TXCMD */
	}
}

bool Hal_MappingOutPipe(struct adapter *adapter, u8 numoutpipe)
{
	struct registry_priv *pregistrypriv = &adapter->registrypriv;
	bool wifi_cfg = pregistrypriv->wifi_spec;
	bool result = true;

	switch (numoutpipe) {
	case 2:
		two_out_pipe(adapter, wifi_cfg);
		break;
	case 3:
		three_out_pipe(adapter, wifi_cfg);
		break;
	case 1:
		one_out_pipe(adapter);
		break;
	default:
		result = false;
		break;
	}
	return result;
}

/*
* C2H event format:
* Field	 TRIGGER		CONTENT	   CMD_SEQ	CMD_LEN		 CMD_ID
* BITS	 [127:120]	[119:16]      [15:8]		  [7:4]		   [3:0]
*/

s32 c2h_evt_read(struct adapter *adapter, u8 *buf)
{
	s32 ret = _FAIL;
	struct c2h_evt_hdr *c2h_evt;
	int i;
	u8 trigger;

	if (!buf)
		goto exit;

	ret = rtw_read8(adapter, REG_C2HEVT_CLEAR, &trigger);
	if (ret)
		return _FAIL;

	if (trigger == C2H_EVT_HOST_CLOSE)
		goto exit; /* Not ready */
	else if (trigger != C2H_EVT_FW_CLOSE)
		goto clear_evt; /* Not a valid value */

	c2h_evt = (struct c2h_evt_hdr *)buf;

	memset(c2h_evt, 0, 16);

	ret = rtw_read8(adapter, REG_C2HEVT_MSG_NORMAL, buf);
	if (ret) {
		ret = _FAIL;
		goto clear_evt;
	}

	ret = rtw_read8(adapter, REG_C2HEVT_MSG_NORMAL + 1, buf + 1);
	if (ret) {
		ret = _FAIL;
		goto clear_evt;
	}
	/* Read the content */
	for (i = 0; i < c2h_evt->plen; i++) {
		ret = rtw_read8(adapter, REG_C2HEVT_MSG_NORMAL +
						sizeof(*c2h_evt) + i, c2h_evt->payload + i);
		if (ret) {
			ret = _FAIL;
			goto clear_evt;
		}
	}

	ret = _SUCCESS;

clear_evt:
	/*
	* Clear event to notify FW we have read the command.
	* If this field isn't clear, the FW won't update the next
	* command message.
	*/
	rtw_write8(adapter, REG_C2HEVT_CLEAR, C2H_EVT_HOST_CLOSE);
exit:
	return ret;
=======
>>>>>>> 7365df19
}<|MERGE_RESOLUTION|>--- conflicted
+++ resolved
@@ -136,180 +136,4 @@
 			}
 		}
 	}
-<<<<<<< HEAD
-}
-
-static void one_out_pipe(struct adapter *adapter)
-{
-	struct dvobj_priv *pdvobjpriv = adapter_to_dvobj(adapter);
-
-	pdvobjpriv->Queue2Pipe[0] = pdvobjpriv->RtOutPipe[0];/* VO */
-	pdvobjpriv->Queue2Pipe[1] = pdvobjpriv->RtOutPipe[0];/* VI */
-	pdvobjpriv->Queue2Pipe[2] = pdvobjpriv->RtOutPipe[0];/* BE */
-	pdvobjpriv->Queue2Pipe[3] = pdvobjpriv->RtOutPipe[0];/* BK */
-
-	pdvobjpriv->Queue2Pipe[4] = pdvobjpriv->RtOutPipe[0];/* BCN */
-	pdvobjpriv->Queue2Pipe[5] = pdvobjpriv->RtOutPipe[0];/* MGT */
-	pdvobjpriv->Queue2Pipe[6] = pdvobjpriv->RtOutPipe[0];/* HIGH */
-	pdvobjpriv->Queue2Pipe[7] = pdvobjpriv->RtOutPipe[0];/* TXCMD */
-}
-
-static void two_out_pipe(struct adapter *adapter, bool wifi_cfg)
-{
-	struct dvobj_priv *pdvobjpriv = adapter_to_dvobj(adapter);
-
-	if (wifi_cfg) { /* WMM */
-		/* BK, BE, VI, VO, BCN,	CMD, MGT, HIGH, HCCA */
-		/*  0,  1,  0,  1,   0,   0,   0,    0,    0}; */
-		/* 0:H, 1:L */
-
-		pdvobjpriv->Queue2Pipe[0] = pdvobjpriv->RtOutPipe[1];/* VO */
-		pdvobjpriv->Queue2Pipe[1] = pdvobjpriv->RtOutPipe[0];/* VI */
-		pdvobjpriv->Queue2Pipe[2] = pdvobjpriv->RtOutPipe[1];/* BE */
-		pdvobjpriv->Queue2Pipe[3] = pdvobjpriv->RtOutPipe[0];/* BK */
-
-		pdvobjpriv->Queue2Pipe[4] = pdvobjpriv->RtOutPipe[0];/* BCN */
-		pdvobjpriv->Queue2Pipe[5] = pdvobjpriv->RtOutPipe[0];/* MGT */
-		pdvobjpriv->Queue2Pipe[6] = pdvobjpriv->RtOutPipe[0];/* HIGH */
-		pdvobjpriv->Queue2Pipe[7] = pdvobjpriv->RtOutPipe[0];/* TXCMD */
-
-	} else {/* typical setting */
-		/* BK, BE, VI, VO, BCN,	CMD, MGT, HIGH, HCCA */
-		/*  1,	1,  0,  0,   0,   0,   0,    0,    0}; */
-		/* 0:H, 1:L */
-
-		pdvobjpriv->Queue2Pipe[0] = pdvobjpriv->RtOutPipe[0];/* VO */
-		pdvobjpriv->Queue2Pipe[1] = pdvobjpriv->RtOutPipe[0];/* VI */
-		pdvobjpriv->Queue2Pipe[2] = pdvobjpriv->RtOutPipe[1];/* BE */
-		pdvobjpriv->Queue2Pipe[3] = pdvobjpriv->RtOutPipe[1];/* BK */
-
-		pdvobjpriv->Queue2Pipe[4] = pdvobjpriv->RtOutPipe[0];/* BCN */
-		pdvobjpriv->Queue2Pipe[5] = pdvobjpriv->RtOutPipe[0];/* MGT */
-		pdvobjpriv->Queue2Pipe[6] = pdvobjpriv->RtOutPipe[0];/* HIGH */
-		pdvobjpriv->Queue2Pipe[7] = pdvobjpriv->RtOutPipe[0];/* TXCMD */
-	}
-}
-
-static void three_out_pipe(struct adapter *adapter, bool wifi_cfg)
-{
-	struct dvobj_priv *pdvobjpriv = adapter_to_dvobj(adapter);
-
-	if (wifi_cfg) {/* for WMM */
-		/* BK, BE, VI, VO, BCN,	CMD, MGT, HIGH, HCCA */
-		/*  1,	2,  1,  0,   0,   0,   0,    0,    0}; */
-		/* 0:H, 1:N, 2:L */
-
-		pdvobjpriv->Queue2Pipe[0] = pdvobjpriv->RtOutPipe[0];/* VO */
-		pdvobjpriv->Queue2Pipe[1] = pdvobjpriv->RtOutPipe[1];/* VI */
-		pdvobjpriv->Queue2Pipe[2] = pdvobjpriv->RtOutPipe[2];/* BE */
-		pdvobjpriv->Queue2Pipe[3] = pdvobjpriv->RtOutPipe[1];/* BK */
-
-		pdvobjpriv->Queue2Pipe[4] = pdvobjpriv->RtOutPipe[0];/* BCN */
-		pdvobjpriv->Queue2Pipe[5] = pdvobjpriv->RtOutPipe[0];/* MGT */
-		pdvobjpriv->Queue2Pipe[6] = pdvobjpriv->RtOutPipe[0];/* HIGH */
-		pdvobjpriv->Queue2Pipe[7] = pdvobjpriv->RtOutPipe[0];/* TXCMD */
-
-	} else {/* typical setting */
-		/* BK, BE, VI, VO, BCN,	CMD, MGT, HIGH, HCCA */
-		/*  2,  2,  1,  0,   0,   0,   0,    0,    0}; */
-		/* 0:H, 1:N, 2:L */
-
-		pdvobjpriv->Queue2Pipe[0] = pdvobjpriv->RtOutPipe[0];/* VO */
-		pdvobjpriv->Queue2Pipe[1] = pdvobjpriv->RtOutPipe[1];/* VI */
-		pdvobjpriv->Queue2Pipe[2] = pdvobjpriv->RtOutPipe[2];/* BE */
-		pdvobjpriv->Queue2Pipe[3] = pdvobjpriv->RtOutPipe[2];/* BK */
-
-		pdvobjpriv->Queue2Pipe[4] = pdvobjpriv->RtOutPipe[0];/* BCN */
-		pdvobjpriv->Queue2Pipe[5] = pdvobjpriv->RtOutPipe[0];/* MGT */
-		pdvobjpriv->Queue2Pipe[6] = pdvobjpriv->RtOutPipe[0];/* HIGH */
-		pdvobjpriv->Queue2Pipe[7] = pdvobjpriv->RtOutPipe[0];/* TXCMD */
-	}
-}
-
-bool Hal_MappingOutPipe(struct adapter *adapter, u8 numoutpipe)
-{
-	struct registry_priv *pregistrypriv = &adapter->registrypriv;
-	bool wifi_cfg = pregistrypriv->wifi_spec;
-	bool result = true;
-
-	switch (numoutpipe) {
-	case 2:
-		two_out_pipe(adapter, wifi_cfg);
-		break;
-	case 3:
-		three_out_pipe(adapter, wifi_cfg);
-		break;
-	case 1:
-		one_out_pipe(adapter);
-		break;
-	default:
-		result = false;
-		break;
-	}
-	return result;
-}
-
-/*
-* C2H event format:
-* Field	 TRIGGER		CONTENT	   CMD_SEQ	CMD_LEN		 CMD_ID
-* BITS	 [127:120]	[119:16]      [15:8]		  [7:4]		   [3:0]
-*/
-
-s32 c2h_evt_read(struct adapter *adapter, u8 *buf)
-{
-	s32 ret = _FAIL;
-	struct c2h_evt_hdr *c2h_evt;
-	int i;
-	u8 trigger;
-
-	if (!buf)
-		goto exit;
-
-	ret = rtw_read8(adapter, REG_C2HEVT_CLEAR, &trigger);
-	if (ret)
-		return _FAIL;
-
-	if (trigger == C2H_EVT_HOST_CLOSE)
-		goto exit; /* Not ready */
-	else if (trigger != C2H_EVT_FW_CLOSE)
-		goto clear_evt; /* Not a valid value */
-
-	c2h_evt = (struct c2h_evt_hdr *)buf;
-
-	memset(c2h_evt, 0, 16);
-
-	ret = rtw_read8(adapter, REG_C2HEVT_MSG_NORMAL, buf);
-	if (ret) {
-		ret = _FAIL;
-		goto clear_evt;
-	}
-
-	ret = rtw_read8(adapter, REG_C2HEVT_MSG_NORMAL + 1, buf + 1);
-	if (ret) {
-		ret = _FAIL;
-		goto clear_evt;
-	}
-	/* Read the content */
-	for (i = 0; i < c2h_evt->plen; i++) {
-		ret = rtw_read8(adapter, REG_C2HEVT_MSG_NORMAL +
-						sizeof(*c2h_evt) + i, c2h_evt->payload + i);
-		if (ret) {
-			ret = _FAIL;
-			goto clear_evt;
-		}
-	}
-
-	ret = _SUCCESS;
-
-clear_evt:
-	/*
-	* Clear event to notify FW we have read the command.
-	* If this field isn't clear, the FW won't update the next
-	* command message.
-	*/
-	rtw_write8(adapter, REG_C2HEVT_CLEAR, C2H_EVT_HOST_CLOSE);
-exit:
-	return ret;
-=======
->>>>>>> 7365df19
 }