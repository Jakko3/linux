--- conflicted
+++ resolved
@@ -852,15 +852,9 @@
 
 	/* Allocate memory for the VDP commands */
 	size = NB_VDP_CMD * sizeof(struct sti_hqvdp_cmd);
-<<<<<<< HEAD
 	hqvdp->hqvdp_cmd = dma_alloc_wc(hqvdp->dev, size,
-					&hqvdp->hqvdp_cmd_paddr,
+					&dma_addr,
 					GFP_KERNEL | GFP_DMA);
-=======
-	hqvdp->hqvdp_cmd = dma_alloc_writecombine(hqvdp->dev, size,
-					 &dma_addr,
-					 GFP_KERNEL | GFP_DMA);
->>>>>>> 568d7c76
 	if (!hqvdp->hqvdp_cmd) {
 		DRM_ERROR("Failed to allocate memory for VDP cmd\n");
 		return;
