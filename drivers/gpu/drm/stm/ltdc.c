// SPDX-License-Identifier: GPL-2.0
/*
 * Copyright (C) STMicroelectronics SA 2017
 *
 * Authors: Philippe Cornu <philippe.cornu@st.com>
 *          Yannick Fertre <yannick.fertre@st.com>
 *          Fabien Dessenne <fabien.dessenne@st.com>
 *          Mickael Reulier <mickael.reulier@st.com>
 */

#include <linux/clk.h>
#include <linux/component.h>
#include <linux/delay.h>
#include <linux/interrupt.h>
#include <linux/media-bus-format.h>
#include <linux/module.h>
#include <linux/of_address.h>
#include <linux/of_graph.h>
#include <linux/pinctrl/consumer.h>
#include <linux/platform_device.h>
#include <linux/pm_runtime.h>
#include <linux/regmap.h>
#include <linux/reset.h>

#include <drm/drm_atomic.h>
#include <drm/drm_atomic_helper.h>
#include <drm/drm_blend.h>
#include <drm/drm_bridge.h>
#include <drm/drm_device.h>
#include <drm/drm_edid.h>
<<<<<<< HEAD
#include <drm/drm_fb_cma_helper.h>
=======
#include <drm/drm_fb_dma_helper.h>
>>>>>>> 7365df19
#include <drm/drm_fourcc.h>
#include <drm/drm_framebuffer.h>
#include <drm/drm_gem_atomic_helper.h>
#include <drm/drm_gem_dma_helper.h>
#include <drm/drm_of.h>
#include <drm/drm_probe_helper.h>
#include <drm/drm_simple_kms_helper.h>
#include <drm/drm_vblank.h>

#include <video/videomode.h>

#include "ltdc.h"

#define NB_CRTC 1
#define CRTC_MASK GENMASK(NB_CRTC - 1, 0)

#define MAX_IRQ 4

#define HWVER_10200 0x010200
#define HWVER_10300 0x010300
#define HWVER_20101 0x020101
#define HWVER_40100 0x040100

/*
 * The address of some registers depends on the HW version: such registers have
 * an extra offset specified with layer_ofs.
 */
#define LAY_OFS_0	0x80
#define LAY_OFS_1	0x100
#define LAY_OFS	(ldev->caps.layer_ofs)

/* Global register offsets */
#define LTDC_IDR	0x0000		/* IDentification */
#define LTDC_LCR	0x0004		/* Layer Count */
#define LTDC_SSCR	0x0008		/* Synchronization Size Configuration */
#define LTDC_BPCR	0x000C		/* Back Porch Configuration */
#define LTDC_AWCR	0x0010		/* Active Width Configuration */
#define LTDC_TWCR	0x0014		/* Total Width Configuration */
#define LTDC_GCR	0x0018		/* Global Control */
#define LTDC_GC1R	0x001C		/* Global Configuration 1 */
#define LTDC_GC2R	0x0020		/* Global Configuration 2 */
#define LTDC_SRCR	0x0024		/* Shadow Reload Configuration */
#define LTDC_GACR	0x0028		/* GAmma Correction */
#define LTDC_BCCR	0x002C		/* Background Color Configuration */
#define LTDC_IER	0x0034		/* Interrupt Enable */
#define LTDC_ISR	0x0038		/* Interrupt Status */
#define LTDC_ICR	0x003C		/* Interrupt Clear */
#define LTDC_LIPCR	0x0040		/* Line Interrupt Position Conf. */
#define LTDC_CPSR	0x0044		/* Current Position Status */
#define LTDC_CDSR	0x0048		/* Current Display Status */
#define LTDC_EDCR	0x0060		/* External Display Control */
#define LTDC_CCRCR	0x007C		/* Computed CRC value */
#define LTDC_FUT	0x0090		/* Fifo underrun Threshold */

/* Layer register offsets */
#define LTDC_L1C0R	(ldev->caps.layer_regs[0])	/* L1 configuration 0 */
#define LTDC_L1C1R	(ldev->caps.layer_regs[1])	/* L1 configuration 1 */
#define LTDC_L1RCR	(ldev->caps.layer_regs[2])	/* L1 reload control */
#define LTDC_L1CR	(ldev->caps.layer_regs[3])	/* L1 control register */
#define LTDC_L1WHPCR	(ldev->caps.layer_regs[4])	/* L1 window horizontal position configuration */
#define LTDC_L1WVPCR	(ldev->caps.layer_regs[5])	/* L1 window vertical position configuration */
#define LTDC_L1CKCR	(ldev->caps.layer_regs[6])	/* L1 color keying configuration */
#define LTDC_L1PFCR	(ldev->caps.layer_regs[7])	/* L1 pixel format configuration */
#define LTDC_L1CACR	(ldev->caps.layer_regs[8])	/* L1 constant alpha configuration */
#define LTDC_L1DCCR	(ldev->caps.layer_regs[9])	/* L1 default color configuration */
#define LTDC_L1BFCR	(ldev->caps.layer_regs[10])	/* L1 blending factors configuration */
#define LTDC_L1BLCR	(ldev->caps.layer_regs[11])	/* L1 burst length configuration */
#define LTDC_L1PCR	(ldev->caps.layer_regs[12])	/* L1 planar configuration */
#define LTDC_L1CFBAR	(ldev->caps.layer_regs[13])	/* L1 color frame buffer address */
#define LTDC_L1CFBLR	(ldev->caps.layer_regs[14])	/* L1 color frame buffer length */
#define LTDC_L1CFBLNR	(ldev->caps.layer_regs[15])	/* L1 color frame buffer line number */
#define LTDC_L1AFBA0R	(ldev->caps.layer_regs[16])	/* L1 auxiliary frame buffer address 0 */
#define LTDC_L1AFBA1R	(ldev->caps.layer_regs[17])	/* L1 auxiliary frame buffer address 1 */
#define LTDC_L1AFBLR	(ldev->caps.layer_regs[18])	/* L1 auxiliary frame buffer length */
#define LTDC_L1AFBLNR	(ldev->caps.layer_regs[19])	/* L1 auxiliary frame buffer line number */
#define LTDC_L1CLUTWR	(ldev->caps.layer_regs[20])	/* L1 CLUT write */
#define LTDC_L1CYR0R	(ldev->caps.layer_regs[21])	/* L1 Conversion YCbCr RGB 0 */
#define LTDC_L1CYR1R	(ldev->caps.layer_regs[22])	/* L1 Conversion YCbCr RGB 1 */
#define LTDC_L1FPF0R	(ldev->caps.layer_regs[23])	/* L1 Flexible Pixel Format 0 */
#define LTDC_L1FPF1R	(ldev->caps.layer_regs[24])	/* L1 Flexible Pixel Format 1 */

/* Bit definitions */
#define SSCR_VSH	GENMASK(10, 0)	/* Vertical Synchronization Height */
#define SSCR_HSW	GENMASK(27, 16)	/* Horizontal Synchronization Width */

#define BPCR_AVBP	GENMASK(10, 0)	/* Accumulated Vertical Back Porch */
#define BPCR_AHBP	GENMASK(27, 16)	/* Accumulated Horizontal Back Porch */

#define AWCR_AAH	GENMASK(10, 0)	/* Accumulated Active Height */
#define AWCR_AAW	GENMASK(27, 16)	/* Accumulated Active Width */

#define TWCR_TOTALH	GENMASK(10, 0)	/* TOTAL Height */
#define TWCR_TOTALW	GENMASK(27, 16)	/* TOTAL Width */

#define GCR_LTDCEN	BIT(0)		/* LTDC ENable */
#define GCR_DEN		BIT(16)		/* Dither ENable */
#define GCR_CRCEN	BIT(19)		/* CRC ENable */
#define GCR_PCPOL	BIT(28)		/* Pixel Clock POLarity-Inverted */
#define GCR_DEPOL	BIT(29)		/* Data Enable POLarity-High */
#define GCR_VSPOL	BIT(30)		/* Vertical Synchro POLarity-High */
#define GCR_HSPOL	BIT(31)		/* Horizontal Synchro POLarity-High */

#define GC1R_WBCH	GENMASK(3, 0)	/* Width of Blue CHannel output */
#define GC1R_WGCH	GENMASK(7, 4)	/* Width of Green Channel output */
#define GC1R_WRCH	GENMASK(11, 8)	/* Width of Red Channel output */
#define GC1R_PBEN	BIT(12)		/* Precise Blending ENable */
#define GC1R_DT		GENMASK(15, 14)	/* Dithering Technique */
#define GC1R_GCT	GENMASK(19, 17)	/* Gamma Correction Technique */
#define GC1R_SHREN	BIT(21)		/* SHadow Registers ENabled */
#define GC1R_BCP	BIT(22)		/* Background Colour Programmable */
#define GC1R_BBEN	BIT(23)		/* Background Blending ENabled */
#define GC1R_LNIP	BIT(24)		/* Line Number IRQ Position */
#define GC1R_TP		BIT(25)		/* Timing Programmable */
#define GC1R_IPP	BIT(26)		/* IRQ Polarity Programmable */
#define GC1R_SPP	BIT(27)		/* Sync Polarity Programmable */
#define GC1R_DWP	BIT(28)		/* Dither Width Programmable */
#define GC1R_STREN	BIT(29)		/* STatus Registers ENabled */
#define GC1R_BMEN	BIT(31)		/* Blind Mode ENabled */

#define GC2R_EDCA	BIT(0)		/* External Display Control Ability  */
#define GC2R_STSAEN	BIT(1)		/* Slave Timing Sync Ability ENabled */
#define GC2R_DVAEN	BIT(2)		/* Dual-View Ability ENabled */
#define GC2R_DPAEN	BIT(3)		/* Dual-Port Ability ENabled */
#define GC2R_BW		GENMASK(6, 4)	/* Bus Width (log2 of nb of bytes) */
#define GC2R_EDCEN	BIT(7)		/* External Display Control ENabled */

#define SRCR_IMR	BIT(0)		/* IMmediate Reload */
#define SRCR_VBR	BIT(1)		/* Vertical Blanking Reload */

#define BCCR_BCBLACK	0x00		/* Background Color BLACK */
#define BCCR_BCBLUE	GENMASK(7, 0)	/* Background Color BLUE */
#define BCCR_BCGREEN	GENMASK(15, 8)	/* Background Color GREEN */
#define BCCR_BCRED	GENMASK(23, 16)	/* Background Color RED */
#define BCCR_BCWHITE	GENMASK(23, 0)	/* Background Color WHITE */

#define IER_LIE		BIT(0)		/* Line Interrupt Enable */
#define IER_FUWIE	BIT(1)		/* Fifo Underrun Warning Interrupt Enable */
#define IER_TERRIE	BIT(2)		/* Transfer ERRor Interrupt Enable */
#define IER_RRIE	BIT(3)		/* Register Reload Interrupt Enable */
#define IER_FUEIE	BIT(6)		/* Fifo Underrun Error Interrupt Enable */
#define IER_CRCIE	BIT(7)		/* CRC Error Interrupt Enable */

#define CPSR_CYPOS	GENMASK(15, 0)	/* Current Y position */

#define ISR_LIF		BIT(0)		/* Line Interrupt Flag */
#define ISR_FUWIF	BIT(1)		/* Fifo Underrun Warning Interrupt Flag */
#define ISR_TERRIF	BIT(2)		/* Transfer ERRor Interrupt Flag */
#define ISR_RRIF	BIT(3)		/* Register Reload Interrupt Flag */
#define ISR_FUEIF	BIT(6)		/* Fifo Underrun Error Interrupt Flag */
#define ISR_CRCIF	BIT(7)		/* CRC Error Interrupt Flag */

#define EDCR_OCYEN	BIT(25)		/* Output Conversion to YCbCr 422: ENable */
#define EDCR_OCYSEL	BIT(26)		/* Output Conversion to YCbCr 422: SELection of the CCIR */
#define EDCR_OCYCO	BIT(27)		/* Output Conversion to YCbCr 422: Chrominance Order */

#define LXCR_LEN	BIT(0)		/* Layer ENable */
#define LXCR_COLKEN	BIT(1)		/* Color Keying Enable */
#define LXCR_CLUTEN	BIT(4)		/* Color Look-Up Table ENable */
#define LXCR_HMEN	BIT(8)		/* Horizontal Mirroring ENable */

#define LXWHPCR_WHSTPOS	GENMASK(11, 0)	/* Window Horizontal StarT POSition */
#define LXWHPCR_WHSPPOS	GENMASK(27, 16)	/* Window Horizontal StoP POSition */

#define LXWVPCR_WVSTPOS	GENMASK(10, 0)	/* Window Vertical StarT POSition */
#define LXWVPCR_WVSPPOS	GENMASK(26, 16)	/* Window Vertical StoP POSition */

#define LXPFCR_PF	GENMASK(2, 0)	/* Pixel Format */
#define PF_FLEXIBLE	0x7		/* Flexible Pixel Format selected */

#define LXCACR_CONSTA	GENMASK(7, 0)	/* CONSTant Alpha */

#define LXBFCR_BF2	GENMASK(2, 0)	/* Blending Factor 2 */
#define LXBFCR_BF1	GENMASK(10, 8)	/* Blending Factor 1 */
#define LXBFCR_BOR	GENMASK(18, 16) /* Blending ORder */

#define LXCFBLR_CFBLL	GENMASK(12, 0)	/* Color Frame Buffer Line Length */
#define LXCFBLR_CFBP	GENMASK(31, 16) /* Color Frame Buffer Pitch in bytes */

#define LXCFBLNR_CFBLN	GENMASK(10, 0)	/* Color Frame Buffer Line Number */

#define LXCR_C1R_YIA	BIT(0)		/* Ycbcr 422 Interleaved Ability */
#define LXCR_C1R_YSPA	BIT(1)		/* Ycbcr 420 Semi-Planar Ability */
#define LXCR_C1R_YFPA	BIT(2)		/* Ycbcr 420 Full-Planar Ability */
#define LXCR_C1R_SCA	BIT(31)		/* SCaling Ability*/

#define LxPCR_YREN	BIT(9)		/* Y Rescale Enable for the color dynamic range */
#define LxPCR_OF	BIT(8)		/* Odd pixel First */
#define LxPCR_CBF	BIT(7)		/* CB component First */
#define LxPCR_YF	BIT(6)		/* Y component First */
#define LxPCR_YCM	GENMASK(5, 4)	/* Ycbcr Conversion Mode */
#define YCM_I		0x0		/* Interleaved 422 */
#define YCM_SP		0x1		/* Semi-Planar 420 */
#define YCM_FP		0x2		/* Full-Planar 420 */
#define LxPCR_YCEN	BIT(3)		/* YCbCr-to-RGB Conversion Enable */

#define LXRCR_IMR	BIT(0)		/* IMmediate Reload */
#define LXRCR_VBR	BIT(1)		/* Vertical Blanking Reload */
#define LXRCR_GRMSK	BIT(2)		/* Global (centralized) Reload MaSKed */

#define CLUT_SIZE	256

#define CONSTA_MAX	0xFF		/* CONSTant Alpha MAX= 1.0 */
#define BF1_PAXCA	0x600		/* Pixel Alpha x Constant Alpha */
#define BF1_CA		0x400		/* Constant Alpha */
#define BF2_1PAXCA	0x007		/* 1 - (Pixel Alpha x Constant Alpha) */
#define BF2_1CA		0x005		/* 1 - Constant Alpha */

#define NB_PF		8		/* Max nb of HW pixel format */

#define FUT_DFT		128		/* Default value of fifo underrun threshold */

/*
 * Skip the first value and the second in case CRC was enabled during
 * the thread irq. This is to be sure CRC value is relevant for the
 * frame.
 */
#define CRC_SKIP_FRAMES 2

enum ltdc_pix_fmt {
	PF_NONE,
	/* RGB formats */
	PF_ARGB8888,		/* ARGB [32 bits] */
	PF_RGBA8888,		/* RGBA [32 bits] */
	PF_ABGR8888,		/* ABGR [32 bits] */
	PF_BGRA8888,		/* BGRA [32 bits] */
	PF_RGB888,		/* RGB [24 bits] */
	PF_BGR888,		/* BGR [24 bits] */
	PF_RGB565,		/* RGB [16 bits] */
	PF_BGR565,		/* BGR [16 bits] */
	PF_ARGB1555,		/* ARGB A:1 bit RGB:15 bits [16 bits] */
	PF_ARGB4444,		/* ARGB A:4 bits R/G/B: 4 bits each [16 bits] */
	/* Indexed formats */
	PF_L8,			/* Indexed 8 bits [8 bits] */
	PF_AL44,		/* Alpha:4 bits + indexed 4 bits [8 bits] */
	PF_AL88			/* Alpha:8 bits + indexed 8 bits [16 bits] */
};

/* The index gives the encoding of the pixel format for an HW version */
static const enum ltdc_pix_fmt ltdc_pix_fmt_a0[NB_PF] = {
	PF_ARGB8888,		/* 0x00 */
	PF_RGB888,		/* 0x01 */
	PF_RGB565,		/* 0x02 */
	PF_ARGB1555,		/* 0x03 */
	PF_ARGB4444,		/* 0x04 */
	PF_L8,			/* 0x05 */
	PF_AL44,		/* 0x06 */
	PF_AL88			/* 0x07 */
};

static const enum ltdc_pix_fmt ltdc_pix_fmt_a1[NB_PF] = {
	PF_ARGB8888,		/* 0x00 */
	PF_RGB888,		/* 0x01 */
	PF_RGB565,		/* 0x02 */
	PF_RGBA8888,		/* 0x03 */
	PF_AL44,		/* 0x04 */
	PF_L8,			/* 0x05 */
	PF_ARGB1555,		/* 0x06 */
	PF_ARGB4444		/* 0x07 */
};

static const enum ltdc_pix_fmt ltdc_pix_fmt_a2[NB_PF] = {
	PF_ARGB8888,		/* 0x00 */
	PF_ABGR8888,		/* 0x01 */
	PF_RGBA8888,		/* 0x02 */
	PF_BGRA8888,		/* 0x03 */
	PF_RGB565,		/* 0x04 */
	PF_BGR565,		/* 0x05 */
	PF_RGB888,		/* 0x06 */
	PF_NONE			/* 0x07 */
};

static const u32 ltdc_drm_fmt_a0[] = {
	DRM_FORMAT_ARGB8888,
	DRM_FORMAT_XRGB8888,
	DRM_FORMAT_RGB888,
	DRM_FORMAT_RGB565,
	DRM_FORMAT_ARGB1555,
	DRM_FORMAT_XRGB1555,
	DRM_FORMAT_ARGB4444,
	DRM_FORMAT_XRGB4444,
	DRM_FORMAT_C8
};

static const u32 ltdc_drm_fmt_a1[] = {
	DRM_FORMAT_ARGB8888,
	DRM_FORMAT_XRGB8888,
	DRM_FORMAT_RGB888,
	DRM_FORMAT_RGB565,
	DRM_FORMAT_RGBA8888,
	DRM_FORMAT_RGBX8888,
	DRM_FORMAT_ARGB1555,
	DRM_FORMAT_XRGB1555,
	DRM_FORMAT_ARGB4444,
	DRM_FORMAT_XRGB4444,
	DRM_FORMAT_C8
};

static const u32 ltdc_drm_fmt_a2[] = {
	DRM_FORMAT_ARGB8888,
	DRM_FORMAT_XRGB8888,
	DRM_FORMAT_ABGR8888,
	DRM_FORMAT_XBGR8888,
	DRM_FORMAT_RGBA8888,
	DRM_FORMAT_RGBX8888,
	DRM_FORMAT_BGRA8888,
	DRM_FORMAT_BGRX8888,
	DRM_FORMAT_RGB565,
	DRM_FORMAT_BGR565,
	DRM_FORMAT_RGB888,
	DRM_FORMAT_BGR888,
	DRM_FORMAT_ARGB1555,
	DRM_FORMAT_XRGB1555,
	DRM_FORMAT_ARGB4444,
	DRM_FORMAT_XRGB4444,
	DRM_FORMAT_C8
};

static const u32 ltdc_drm_fmt_ycbcr_cp[] = {
	DRM_FORMAT_YUYV,
	DRM_FORMAT_YVYU,
	DRM_FORMAT_UYVY,
	DRM_FORMAT_VYUY
};

static const u32 ltdc_drm_fmt_ycbcr_sp[] = {
	DRM_FORMAT_NV12,
	DRM_FORMAT_NV21
};

static const u32 ltdc_drm_fmt_ycbcr_fp[] = {
	DRM_FORMAT_YUV420,
	DRM_FORMAT_YVU420
};

/* Layer register offsets */
static const u32 ltdc_layer_regs_a0[] = {
	0x80,	/* L1 configuration 0 */
	0x00,	/* not available */
	0x00,	/* not available */
	0x84,	/* L1 control register */
	0x88,	/* L1 window horizontal position configuration */
	0x8c,	/* L1 window vertical position configuration */
	0x90,	/* L1 color keying configuration */
	0x94,	/* L1 pixel format configuration */
	0x98,	/* L1 constant alpha configuration */
	0x9c,	/* L1 default color configuration */
	0xa0,	/* L1 blending factors configuration */
	0x00,	/* not available */
	0x00,	/* not available */
	0xac,	/* L1 color frame buffer address */
	0xb0,	/* L1 color frame buffer length */
	0xb4,	/* L1 color frame buffer line number */
	0x00,	/* not available */
	0x00,	/* not available */
	0x00,	/* not available */
	0x00,	/* not available */
	0xc4,	/* L1 CLUT write */
	0x00,	/* not available */
	0x00,	/* not available */
	0x00,	/* not available */
	0x00	/* not available */
};

static const u32 ltdc_layer_regs_a1[] = {
	0x80,	/* L1 configuration 0 */
	0x84,	/* L1 configuration 1 */
	0x00,	/* L1 reload control */
	0x88,	/* L1 control register */
	0x8c,	/* L1 window horizontal position configuration */
	0x90,	/* L1 window vertical position configuration */
	0x94,	/* L1 color keying configuration */
	0x98,	/* L1 pixel format configuration */
	0x9c,	/* L1 constant alpha configuration */
	0xa0,	/* L1 default color configuration */
	0xa4,	/* L1 blending factors configuration */
	0xa8,	/* L1 burst length configuration */
	0x00,	/* not available */
	0xac,	/* L1 color frame buffer address */
	0xb0,	/* L1 color frame buffer length */
	0xb4,	/* L1 color frame buffer line number */
	0xb8,	/* L1 auxiliary frame buffer address 0 */
	0xbc,	/* L1 auxiliary frame buffer address 1 */
	0xc0,	/* L1 auxiliary frame buffer length */
	0xc4,	/* L1 auxiliary frame buffer line number */
	0xc8,	/* L1 CLUT write */
	0x00,	/* not available */
	0x00,	/* not available */
	0x00,	/* not available */
	0x00	/* not available */
};

static const u32 ltdc_layer_regs_a2[] = {
	0x100,	/* L1 configuration 0 */
	0x104,	/* L1 configuration 1 */
	0x108,	/* L1 reload control */
	0x10c,	/* L1 control register */
	0x110,	/* L1 window horizontal position configuration */
	0x114,	/* L1 window vertical position configuration */
	0x118,	/* L1 color keying configuration */
	0x11c,	/* L1 pixel format configuration */
	0x120,	/* L1 constant alpha configuration */
	0x124,	/* L1 default color configuration */
	0x128,	/* L1 blending factors configuration */
	0x12c,	/* L1 burst length configuration */
	0x130,	/* L1 planar configuration */
	0x134,	/* L1 color frame buffer address */
	0x138,	/* L1 color frame buffer length */
	0x13c,	/* L1 color frame buffer line number */
	0x140,	/* L1 auxiliary frame buffer address 0 */
	0x144,	/* L1 auxiliary frame buffer address 1 */
	0x148,	/* L1 auxiliary frame buffer length */
	0x14c,	/* L1 auxiliary frame buffer line number */
	0x150,	/* L1 CLUT write */
	0x16c,	/* L1 Conversion YCbCr RGB 0 */
	0x170,	/* L1 Conversion YCbCr RGB 1 */
	0x174,	/* L1 Flexible Pixel Format 0 */
	0x178	/* L1 Flexible Pixel Format 1 */
};

static const u64 ltdc_format_modifiers[] = {
	DRM_FORMAT_MOD_LINEAR,
	DRM_FORMAT_MOD_INVALID
};

static const struct regmap_config stm32_ltdc_regmap_cfg = {
	.reg_bits = 32,
	.val_bits = 32,
	.reg_stride = sizeof(u32),
	.max_register = 0x400,
	.use_relaxed_mmio = true,
	.cache_type = REGCACHE_NONE,
};

static const u32 ltdc_ycbcr2rgb_coeffs[DRM_COLOR_ENCODING_MAX][DRM_COLOR_RANGE_MAX][2] = {
	[DRM_COLOR_YCBCR_BT601][DRM_COLOR_YCBCR_LIMITED_RANGE] = {
		0x02040199,	/* (b_cb = 516 / r_cr = 409) */
		0x006400D0	/* (g_cb = 100 / g_cr = 208) */
	},
	[DRM_COLOR_YCBCR_BT601][DRM_COLOR_YCBCR_FULL_RANGE] = {
		0x01C60167,	/* (b_cb = 454 / r_cr = 359) */
		0x005800B7	/* (g_cb = 88 / g_cr = 183) */
	},
	[DRM_COLOR_YCBCR_BT709][DRM_COLOR_YCBCR_LIMITED_RANGE] = {
		0x021D01CB,	/* (b_cb = 541 / r_cr = 459) */
		0x00370089	/* (g_cb = 55 / g_cr = 137) */
	},
	[DRM_COLOR_YCBCR_BT709][DRM_COLOR_YCBCR_FULL_RANGE] = {
		0x01DB0193,	/* (b_cb = 475 / r_cr = 403) */
		0x00300078	/* (g_cb = 48 / g_cr = 120) */
	}
	/* BT2020 not supported */
};

static inline struct ltdc_device *crtc_to_ltdc(struct drm_crtc *crtc)
{
	return (struct ltdc_device *)crtc->dev->dev_private;
}

static inline struct ltdc_device *plane_to_ltdc(struct drm_plane *plane)
{
	return (struct ltdc_device *)plane->dev->dev_private;
}

static inline struct ltdc_device *encoder_to_ltdc(struct drm_encoder *enc)
{
	return (struct ltdc_device *)enc->dev->dev_private;
}

static inline enum ltdc_pix_fmt to_ltdc_pixelformat(u32 drm_fmt)
{
	enum ltdc_pix_fmt pf;

	switch (drm_fmt) {
	case DRM_FORMAT_ARGB8888:
	case DRM_FORMAT_XRGB8888:
		pf = PF_ARGB8888;
		break;
	case DRM_FORMAT_ABGR8888:
	case DRM_FORMAT_XBGR8888:
		pf = PF_ABGR8888;
		break;
	case DRM_FORMAT_RGBA8888:
	case DRM_FORMAT_RGBX8888:
		pf = PF_RGBA8888;
		break;
	case DRM_FORMAT_BGRA8888:
	case DRM_FORMAT_BGRX8888:
		pf = PF_BGRA8888;
		break;
	case DRM_FORMAT_RGB888:
		pf = PF_RGB888;
		break;
	case DRM_FORMAT_BGR888:
		pf = PF_BGR888;
		break;
	case DRM_FORMAT_RGB565:
		pf = PF_RGB565;
		break;
	case DRM_FORMAT_BGR565:
		pf = PF_BGR565;
		break;
	case DRM_FORMAT_ARGB1555:
	case DRM_FORMAT_XRGB1555:
		pf = PF_ARGB1555;
		break;
	case DRM_FORMAT_ARGB4444:
	case DRM_FORMAT_XRGB4444:
		pf = PF_ARGB4444;
		break;
	case DRM_FORMAT_C8:
		pf = PF_L8;
		break;
	default:
		pf = PF_NONE;
		break;
		/* Note: There are no DRM_FORMAT for AL44 and AL88 */
	}

	return pf;
}

static inline u32 ltdc_set_flexible_pixel_format(struct drm_plane *plane, enum ltdc_pix_fmt pix_fmt)
{
	struct ltdc_device *ldev = plane_to_ltdc(plane);
	u32 lofs = plane->index * LAY_OFS, ret = PF_FLEXIBLE;
	int psize, alen, apos, rlen, rpos, glen, gpos, blen, bpos;

	switch (pix_fmt) {
	case PF_BGR888:
		psize = 3;
		alen = 0; apos = 0; rlen = 8; rpos = 0;
		glen = 8; gpos = 8; blen = 8; bpos = 16;
	break;
	case PF_ARGB1555:
		psize = 2;
		alen = 1; apos = 15; rlen = 5; rpos = 10;
		glen = 5; gpos = 5;  blen = 5; bpos = 0;
	break;
	case PF_ARGB4444:
		psize = 2;
		alen = 4; apos = 12; rlen = 4; rpos = 8;
		glen = 4; gpos = 4; blen = 4; bpos = 0;
	break;
	case PF_L8:
		psize = 1;
		alen = 0; apos = 0; rlen = 8; rpos = 0;
		glen = 8; gpos = 0; blen = 8; bpos = 0;
	break;
	case PF_AL44:
		psize = 1;
		alen = 4; apos = 4; rlen = 4; rpos = 0;
		glen = 4; gpos = 0; blen = 4; bpos = 0;
	break;
	case PF_AL88:
		psize = 2;
		alen = 8; apos = 8; rlen = 8; rpos = 0;
		glen = 8; gpos = 0; blen = 8; bpos = 0;
	break;
	default:
		ret = NB_PF; /* error case, trace msg is handled by the caller */
	break;
	}

	if (ret == PF_FLEXIBLE) {
		regmap_write(ldev->regmap, LTDC_L1FPF0R + lofs,
			     (rlen << 14)  + (rpos << 9) + (alen << 5) + apos);

		regmap_write(ldev->regmap, LTDC_L1FPF1R + lofs,
			     (psize << 18) + (blen << 14)  + (bpos << 9) + (glen << 5) + gpos);
	}

	return ret;
}

/*
 * All non-alpha color formats derived from native alpha color formats are
 * either characterized by a FourCC format code
 */
static inline u32 is_xrgb(u32 drm)
{
	return ((drm & 0xFF) == 'X' || ((drm >> 8) & 0xFF) == 'X');
}

static inline void ltdc_set_ycbcr_config(struct drm_plane *plane, u32 drm_pix_fmt)
{
	struct ltdc_device *ldev = plane_to_ltdc(plane);
	struct drm_plane_state *state = plane->state;
	u32 lofs = plane->index * LAY_OFS;
	u32 val;

	switch (drm_pix_fmt) {
	case DRM_FORMAT_YUYV:
		val = (YCM_I << 4) | LxPCR_YF | LxPCR_CBF;
		break;
	case DRM_FORMAT_YVYU:
		val = (YCM_I << 4) | LxPCR_YF;
		break;
	case DRM_FORMAT_UYVY:
		val = (YCM_I << 4) | LxPCR_CBF;
		break;
	case DRM_FORMAT_VYUY:
		val = (YCM_I << 4);
		break;
	case DRM_FORMAT_NV12:
		val = (YCM_SP << 4) | LxPCR_CBF;
		break;
	case DRM_FORMAT_NV21:
		val = (YCM_SP << 4);
		break;
	case DRM_FORMAT_YUV420:
	case DRM_FORMAT_YVU420:
		val = (YCM_FP << 4);
		break;
	default:
		/* RGB or not a YCbCr supported format */
		DRM_ERROR("Unsupported pixel format: %u\n", drm_pix_fmt);
		return;
	}

	/* Enable limited range */
	if (state->color_range == DRM_COLOR_YCBCR_LIMITED_RANGE)
		val |= LxPCR_YREN;

	/* enable ycbcr conversion */
	val |= LxPCR_YCEN;

	regmap_write(ldev->regmap, LTDC_L1PCR + lofs, val);
}

static inline void ltdc_set_ycbcr_coeffs(struct drm_plane *plane)
{
	struct ltdc_device *ldev = plane_to_ltdc(plane);
	struct drm_plane_state *state = plane->state;
	enum drm_color_encoding enc = state->color_encoding;
	enum drm_color_range ran = state->color_range;
	u32 lofs = plane->index * LAY_OFS;

	if (enc != DRM_COLOR_YCBCR_BT601 && enc != DRM_COLOR_YCBCR_BT709) {
		DRM_ERROR("color encoding %d not supported, use bt601 by default\n", enc);
		/* set by default color encoding to DRM_COLOR_YCBCR_BT601 */
		enc = DRM_COLOR_YCBCR_BT601;
	}

	if (ran != DRM_COLOR_YCBCR_LIMITED_RANGE && ran != DRM_COLOR_YCBCR_FULL_RANGE) {
		DRM_ERROR("color range %d not supported, use limited range by default\n", ran);
		/* set by default color range to DRM_COLOR_YCBCR_LIMITED_RANGE */
		ran = DRM_COLOR_YCBCR_LIMITED_RANGE;
	}

	DRM_DEBUG_DRIVER("Color encoding=%d, range=%d\n", enc, ran);
	regmap_write(ldev->regmap, LTDC_L1CYR0R + lofs,
		     ltdc_ycbcr2rgb_coeffs[enc][ran][0]);
	regmap_write(ldev->regmap, LTDC_L1CYR1R + lofs,
		     ltdc_ycbcr2rgb_coeffs[enc][ran][1]);
}

static inline void ltdc_irq_crc_handle(struct ltdc_device *ldev,
				       struct drm_crtc *crtc)
{
	u32 crc;
	int ret;

	if (ldev->crc_skip_count < CRC_SKIP_FRAMES) {
		ldev->crc_skip_count++;
		return;
	}

	/* Get the CRC of the frame */
	ret = regmap_read(ldev->regmap, LTDC_CCRCR, &crc);
	if (ret)
		return;

	/* Report to DRM the CRC (hw dependent feature) */
	drm_crtc_add_crc_entry(crtc, true, drm_crtc_accurate_vblank_count(crtc), &crc);
}

static irqreturn_t ltdc_irq_thread(int irq, void *arg)
{
	struct drm_device *ddev = arg;
	struct ltdc_device *ldev = ddev->dev_private;
	struct drm_crtc *crtc = drm_crtc_from_index(ddev, 0);

	/* Line IRQ : trigger the vblank event */
	if (ldev->irq_status & ISR_LIF) {
		drm_crtc_handle_vblank(crtc);

		/* Early return if CRC is not active */
		if (ldev->crc_active)
			ltdc_irq_crc_handle(ldev, crtc);
	}

	mutex_lock(&ldev->err_lock);
	if (ldev->irq_status & ISR_TERRIF)
		ldev->transfer_err++;
	if (ldev->irq_status & ISR_FUEIF)
		ldev->fifo_err++;
	if (ldev->irq_status & ISR_FUWIF)
		ldev->fifo_warn++;
	mutex_unlock(&ldev->err_lock);

	return IRQ_HANDLED;
}

static irqreturn_t ltdc_irq(int irq, void *arg)
{
	struct drm_device *ddev = arg;
	struct ltdc_device *ldev = ddev->dev_private;

	/*
	 *  Read & Clear the interrupt status
	 *  In order to write / read registers in this critical section
	 *  very quickly, the regmap functions are not used.
	 */
	ldev->irq_status = readl_relaxed(ldev->regs + LTDC_ISR);
	writel_relaxed(ldev->irq_status, ldev->regs + LTDC_ICR);

	return IRQ_WAKE_THREAD;
}

/*
 * DRM_CRTC
 */

static void ltdc_crtc_update_clut(struct drm_crtc *crtc)
{
	struct ltdc_device *ldev = crtc_to_ltdc(crtc);
	struct drm_color_lut *lut;
	u32 val;
	int i;

	if (!crtc->state->color_mgmt_changed || !crtc->state->gamma_lut)
		return;

	lut = (struct drm_color_lut *)crtc->state->gamma_lut->data;

	for (i = 0; i < CLUT_SIZE; i++, lut++) {
		val = ((lut->red << 8) & 0xff0000) | (lut->green & 0xff00) |
			(lut->blue >> 8) | (i << 24);
		regmap_write(ldev->regmap, LTDC_L1CLUTWR, val);
	}
}

static void ltdc_crtc_atomic_enable(struct drm_crtc *crtc,
				    struct drm_atomic_state *state)
{
	struct ltdc_device *ldev = crtc_to_ltdc(crtc);
	struct drm_device *ddev = crtc->dev;

	DRM_DEBUG_DRIVER("\n");

	pm_runtime_get_sync(ddev->dev);

	/* Sets the background color value */
	regmap_write(ldev->regmap, LTDC_BCCR, BCCR_BCBLACK);

	/* Enable IRQ */
	regmap_set_bits(ldev->regmap, LTDC_IER, IER_FUWIE | IER_FUEIE | IER_RRIE | IER_TERRIE);

	/* Commit shadow registers = update planes at next vblank */
	if (!ldev->caps.plane_reg_shadow)
		regmap_set_bits(ldev->regmap, LTDC_SRCR, SRCR_VBR);

	drm_crtc_vblank_on(crtc);
}

static void ltdc_crtc_atomic_disable(struct drm_crtc *crtc,
				     struct drm_atomic_state *state)
{
	struct ltdc_device *ldev = crtc_to_ltdc(crtc);
	struct drm_device *ddev = crtc->dev;
	int layer_index = 0;

	DRM_DEBUG_DRIVER("\n");

	drm_crtc_vblank_off(crtc);

	/* Disable all layers */
	for (layer_index = 0; layer_index < ldev->caps.nb_layers; layer_index++)
		regmap_write_bits(ldev->regmap, LTDC_L1CR + layer_index * LAY_OFS,
				  LXCR_CLUTEN | LXCR_LEN, 0);

	/* disable IRQ */
	regmap_clear_bits(ldev->regmap, LTDC_IER, IER_FUWIE | IER_FUEIE | IER_RRIE | IER_TERRIE);

	/* immediately commit disable of layers before switching off LTDC */
	if (!ldev->caps.plane_reg_shadow)
		regmap_set_bits(ldev->regmap, LTDC_SRCR, SRCR_IMR);

	pm_runtime_put_sync(ddev->dev);

	/*  clear interrupt error counters */
	mutex_lock(&ldev->err_lock);
	ldev->transfer_err = 0;
	ldev->fifo_err = 0;
	ldev->fifo_warn = 0;
	mutex_unlock(&ldev->err_lock);
}

#define CLK_TOLERANCE_HZ 50

static enum drm_mode_status
ltdc_crtc_mode_valid(struct drm_crtc *crtc,
		     const struct drm_display_mode *mode)
{
	struct ltdc_device *ldev = crtc_to_ltdc(crtc);
	int target = mode->clock * 1000;
	int target_min = target - CLK_TOLERANCE_HZ;
	int target_max = target + CLK_TOLERANCE_HZ;
	int result;

	result = clk_round_rate(ldev->pixel_clk, target);

	DRM_DEBUG_DRIVER("clk rate target %d, available %d\n", target, result);

	/* Filter modes according to the max frequency supported by the pads */
	if (result > ldev->caps.pad_max_freq_hz)
		return MODE_CLOCK_HIGH;

	/*
	 * Accept all "preferred" modes:
	 * - this is important for panels because panel clock tolerances are
	 *   bigger than hdmi ones and there is no reason to not accept them
	 *   (the fps may vary a little but it is not a problem).
	 * - the hdmi preferred mode will be accepted too, but userland will
	 *   be able to use others hdmi "valid" modes if necessary.
	 */
	if (mode->type & DRM_MODE_TYPE_PREFERRED)
		return MODE_OK;

	/*
	 * Filter modes according to the clock value, particularly useful for
	 * hdmi modes that require precise pixel clocks.
	 */
	if (result < target_min || result > target_max)
		return MODE_CLOCK_RANGE;

	return MODE_OK;
}

static bool ltdc_crtc_mode_fixup(struct drm_crtc *crtc,
				 const struct drm_display_mode *mode,
				 struct drm_display_mode *adjusted_mode)
{
	struct ltdc_device *ldev = crtc_to_ltdc(crtc);
	int rate = mode->clock * 1000;

	if (clk_set_rate(ldev->pixel_clk, rate) < 0) {
		DRM_ERROR("Cannot set rate (%dHz) for pixel clk\n", rate);
		return false;
	}

	adjusted_mode->clock = clk_get_rate(ldev->pixel_clk) / 1000;

	DRM_DEBUG_DRIVER("requested clock %dkHz, adjusted clock %dkHz\n",
			 mode->clock, adjusted_mode->clock);

	return true;
}

static void ltdc_crtc_mode_set_nofb(struct drm_crtc *crtc)
{
	struct ltdc_device *ldev = crtc_to_ltdc(crtc);
	struct drm_device *ddev = crtc->dev;
	struct drm_connector_list_iter iter;
	struct drm_connector *connector = NULL;
	struct drm_encoder *encoder = NULL, *en_iter;
	struct drm_bridge *bridge = NULL, *br_iter;
	struct drm_display_mode *mode = &crtc->state->adjusted_mode;
	u32 hsync, vsync, accum_hbp, accum_vbp, accum_act_w, accum_act_h;
	u32 total_width, total_height;
	u32 bus_formats = MEDIA_BUS_FMT_RGB888_1X24;
	u32 bus_flags = 0;
	u32 val;
	int ret;

	/* get encoder from crtc */
	drm_for_each_encoder(en_iter, ddev)
		if (en_iter->crtc == crtc) {
			encoder = en_iter;
			break;
		}

	if (encoder) {
		/* get bridge from encoder */
		list_for_each_entry(br_iter, &encoder->bridge_chain, chain_node)
			if (br_iter->encoder == encoder) {
				bridge = br_iter;
				break;
			}

		/* Get the connector from encoder */
		drm_connector_list_iter_begin(ddev, &iter);
		drm_for_each_connector_iter(connector, &iter)
			if (connector->encoder == encoder)
				break;
		drm_connector_list_iter_end(&iter);
	}

	if (bridge && bridge->timings) {
		bus_flags = bridge->timings->input_bus_flags;
	} else if (connector) {
		bus_flags = connector->display_info.bus_flags;
		if (connector->display_info.num_bus_formats)
			bus_formats = connector->display_info.bus_formats[0];
	}

	if (!pm_runtime_active(ddev->dev)) {
		ret = pm_runtime_get_sync(ddev->dev);
		if (ret) {
			DRM_ERROR("Failed to set mode, cannot get sync\n");
			return;
		}
	}

	DRM_DEBUG_DRIVER("CRTC:%d mode:%s\n", crtc->base.id, mode->name);
	DRM_DEBUG_DRIVER("Video mode: %dx%d", mode->hdisplay, mode->vdisplay);
	DRM_DEBUG_DRIVER(" hfp %d hbp %d hsl %d vfp %d vbp %d vsl %d\n",
			 mode->hsync_start - mode->hdisplay,
			 mode->htotal - mode->hsync_end,
			 mode->hsync_end - mode->hsync_start,
			 mode->vsync_start - mode->vdisplay,
			 mode->vtotal - mode->vsync_end,
			 mode->vsync_end - mode->vsync_start);

	/* Convert video timings to ltdc timings */
	hsync = mode->hsync_end - mode->hsync_start - 1;
	vsync = mode->vsync_end - mode->vsync_start - 1;
	accum_hbp = mode->htotal - mode->hsync_start - 1;
	accum_vbp = mode->vtotal - mode->vsync_start - 1;
	accum_act_w = accum_hbp + mode->hdisplay;
	accum_act_h = accum_vbp + mode->vdisplay;
	total_width = mode->htotal - 1;
	total_height = mode->vtotal - 1;

	/* Configures the HS, VS, DE and PC polarities. Default Active Low */
	val = 0;

	if (mode->flags & DRM_MODE_FLAG_PHSYNC)
		val |= GCR_HSPOL;

	if (mode->flags & DRM_MODE_FLAG_PVSYNC)
		val |= GCR_VSPOL;

	if (bus_flags & DRM_BUS_FLAG_DE_LOW)
		val |= GCR_DEPOL;

	if (bus_flags & DRM_BUS_FLAG_PIXDATA_DRIVE_NEGEDGE)
		val |= GCR_PCPOL;

	regmap_update_bits(ldev->regmap, LTDC_GCR,
			   GCR_HSPOL | GCR_VSPOL | GCR_DEPOL | GCR_PCPOL, val);

	/* Set Synchronization size */
	val = (hsync << 16) | vsync;
	regmap_update_bits(ldev->regmap, LTDC_SSCR, SSCR_VSH | SSCR_HSW, val);

	/* Set Accumulated Back porch */
	val = (accum_hbp << 16) | accum_vbp;
	regmap_update_bits(ldev->regmap, LTDC_BPCR, BPCR_AVBP | BPCR_AHBP, val);

	/* Set Accumulated Active Width */
	val = (accum_act_w << 16) | accum_act_h;
	regmap_update_bits(ldev->regmap, LTDC_AWCR, AWCR_AAW | AWCR_AAH, val);

	/* Set total width & height */
	val = (total_width << 16) | total_height;
	regmap_update_bits(ldev->regmap, LTDC_TWCR, TWCR_TOTALH | TWCR_TOTALW, val);

	regmap_write(ldev->regmap, LTDC_LIPCR, (accum_act_h + 1));

	/* Configure the output format (hw version dependent) */
	if (ldev->caps.ycbcr_output) {
		/* Input video dynamic_range & colorimetry */
		int vic = drm_match_cea_mode(mode);
		u32 val;

		if (vic == 6 || vic == 7 || vic == 21 || vic == 22 ||
		    vic == 2 || vic == 3 || vic == 17 || vic == 18)
			/* ITU-R BT.601 */
			val = 0;
		else
			/* ITU-R BT.709 */
			val = EDCR_OCYSEL;

		switch (bus_formats) {
		case MEDIA_BUS_FMT_YUYV8_1X16:
			/* enable ycbcr output converter */
			regmap_write(ldev->regmap, LTDC_EDCR, EDCR_OCYEN | val);
			break;
		case MEDIA_BUS_FMT_YVYU8_1X16:
			/* enable ycbcr output converter & invert chrominance order */
			regmap_write(ldev->regmap, LTDC_EDCR, EDCR_OCYEN | EDCR_OCYCO | val);
			break;
		default:
			/* disable ycbcr output converter */
			regmap_write(ldev->regmap, LTDC_EDCR, 0);
			break;
		}
	}
}

static void ltdc_crtc_atomic_flush(struct drm_crtc *crtc,
				   struct drm_atomic_state *state)
{
	struct ltdc_device *ldev = crtc_to_ltdc(crtc);
	struct drm_device *ddev = crtc->dev;
	struct drm_pending_vblank_event *event = crtc->state->event;

	DRM_DEBUG_ATOMIC("\n");

	ltdc_crtc_update_clut(crtc);

	/* Commit shadow registers = update planes at next vblank */
	if (!ldev->caps.plane_reg_shadow)
		regmap_set_bits(ldev->regmap, LTDC_SRCR, SRCR_VBR);

	if (event) {
		crtc->state->event = NULL;

		spin_lock_irq(&ddev->event_lock);
		if (drm_crtc_vblank_get(crtc) == 0)
			drm_crtc_arm_vblank_event(crtc, event);
		else
			drm_crtc_send_vblank_event(crtc, event);
		spin_unlock_irq(&ddev->event_lock);
	}
}

static bool ltdc_crtc_get_scanout_position(struct drm_crtc *crtc,
					   bool in_vblank_irq,
					   int *vpos, int *hpos,
					   ktime_t *stime, ktime_t *etime,
					   const struct drm_display_mode *mode)
{
	struct drm_device *ddev = crtc->dev;
	struct ltdc_device *ldev = ddev->dev_private;
	int line, vactive_start, vactive_end, vtotal;

	if (stime)
		*stime = ktime_get();

	/* The active area starts after vsync + front porch and ends
	 * at vsync + front porc + display size.
	 * The total height also include back porch.
	 * We have 3 possible cases to handle:
	 * - line < vactive_start: vpos = line - vactive_start and will be
	 * negative
	 * - vactive_start < line < vactive_end: vpos = line - vactive_start
	 * and will be positive
	 * - line > vactive_end: vpos = line - vtotal - vactive_start
	 * and will negative
	 *
	 * Computation for the two first cases are identical so we can
	 * simplify the code and only test if line > vactive_end
	 */
	if (pm_runtime_active(ddev->dev)) {
		regmap_read(ldev->regmap, LTDC_CPSR, &line);
		line &= CPSR_CYPOS;
		regmap_read(ldev->regmap, LTDC_BPCR, &vactive_start);
		vactive_start &= BPCR_AVBP;
		regmap_read(ldev->regmap, LTDC_AWCR, &vactive_end);
		vactive_end &= AWCR_AAH;
		regmap_read(ldev->regmap, LTDC_TWCR, &vtotal);
		vtotal &= TWCR_TOTALH;

		if (line > vactive_end)
			*vpos = line - vtotal - vactive_start;
		else
			*vpos = line - vactive_start;
	} else {
		*vpos = 0;
	}

	*hpos = 0;

	if (etime)
		*etime = ktime_get();

	return true;
}

static const struct drm_crtc_helper_funcs ltdc_crtc_helper_funcs = {
	.mode_valid = ltdc_crtc_mode_valid,
	.mode_fixup = ltdc_crtc_mode_fixup,
	.mode_set_nofb = ltdc_crtc_mode_set_nofb,
	.atomic_flush = ltdc_crtc_atomic_flush,
	.atomic_enable = ltdc_crtc_atomic_enable,
	.atomic_disable = ltdc_crtc_atomic_disable,
	.get_scanout_position = ltdc_crtc_get_scanout_position,
};

static int ltdc_crtc_enable_vblank(struct drm_crtc *crtc)
{
	struct ltdc_device *ldev = crtc_to_ltdc(crtc);
	struct drm_crtc_state *state = crtc->state;

	DRM_DEBUG_DRIVER("\n");

	if (state->enable)
		regmap_set_bits(ldev->regmap, LTDC_IER, IER_LIE);
	else
		return -EPERM;

	return 0;
}

static void ltdc_crtc_disable_vblank(struct drm_crtc *crtc)
{
	struct ltdc_device *ldev = crtc_to_ltdc(crtc);

	DRM_DEBUG_DRIVER("\n");
	regmap_clear_bits(ldev->regmap, LTDC_IER, IER_LIE);
}

static int ltdc_crtc_set_crc_source(struct drm_crtc *crtc, const char *source)
{
	struct ltdc_device *ldev = crtc_to_ltdc(crtc);
	int ret;

	DRM_DEBUG_DRIVER("\n");

	if (!crtc)
		return -ENODEV;

	if (source && strcmp(source, "auto") == 0) {
		ldev->crc_active = true;
		ret = regmap_set_bits(ldev->regmap, LTDC_GCR, GCR_CRCEN);
	} else if (!source) {
		ldev->crc_active = false;
		ret = regmap_clear_bits(ldev->regmap, LTDC_GCR, GCR_CRCEN);
	} else {
		ret = -EINVAL;
	}

	ldev->crc_skip_count = 0;
	return ret;
}

static int ltdc_crtc_verify_crc_source(struct drm_crtc *crtc,
				       const char *source, size_t *values_cnt)
{
	DRM_DEBUG_DRIVER("\n");

	if (!crtc)
		return -ENODEV;

	if (source && strcmp(source, "auto") != 0) {
		DRM_DEBUG_DRIVER("Unknown CRC source %s for %s\n",
				 source, crtc->name);
		return -EINVAL;
	}

	*values_cnt = 1;
	return 0;
}

static void ltdc_crtc_atomic_print_state(struct drm_printer *p,
					 const struct drm_crtc_state *state)
{
	struct drm_crtc *crtc = state->crtc;
	struct ltdc_device *ldev = crtc_to_ltdc(crtc);

	drm_printf(p, "\ttransfer_error=%d\n", ldev->transfer_err);
	drm_printf(p, "\tfifo_underrun_error=%d\n", ldev->fifo_err);
	drm_printf(p, "\tfifo_underrun_warning=%d\n", ldev->fifo_warn);
	drm_printf(p, "\tfifo_underrun_threshold=%d\n", ldev->fifo_threshold);
}

static const struct drm_crtc_funcs ltdc_crtc_funcs = {
	.destroy = drm_crtc_cleanup,
	.set_config = drm_atomic_helper_set_config,
	.page_flip = drm_atomic_helper_page_flip,
	.reset = drm_atomic_helper_crtc_reset,
	.atomic_duplicate_state = drm_atomic_helper_crtc_duplicate_state,
	.atomic_destroy_state = drm_atomic_helper_crtc_destroy_state,
	.enable_vblank = ltdc_crtc_enable_vblank,
	.disable_vblank = ltdc_crtc_disable_vblank,
	.get_vblank_timestamp = drm_crtc_vblank_helper_get_vblank_timestamp,
	.atomic_print_state = ltdc_crtc_atomic_print_state,
};

static const struct drm_crtc_funcs ltdc_crtc_with_crc_support_funcs = {
	.destroy = drm_crtc_cleanup,
	.set_config = drm_atomic_helper_set_config,
	.page_flip = drm_atomic_helper_page_flip,
	.reset = drm_atomic_helper_crtc_reset,
	.atomic_duplicate_state = drm_atomic_helper_crtc_duplicate_state,
	.atomic_destroy_state = drm_atomic_helper_crtc_destroy_state,
	.enable_vblank = ltdc_crtc_enable_vblank,
	.disable_vblank = ltdc_crtc_disable_vblank,
	.get_vblank_timestamp = drm_crtc_vblank_helper_get_vblank_timestamp,
	.set_crc_source = ltdc_crtc_set_crc_source,
	.verify_crc_source = ltdc_crtc_verify_crc_source,
	.atomic_print_state = ltdc_crtc_atomic_print_state,
};

/*
 * DRM_PLANE
 */

static int ltdc_plane_atomic_check(struct drm_plane *plane,
				   struct drm_atomic_state *state)
{
	struct drm_plane_state *new_plane_state = drm_atomic_get_new_plane_state(state,
										 plane);
	struct drm_framebuffer *fb = new_plane_state->fb;
	u32 src_w, src_h;

	DRM_DEBUG_DRIVER("\n");

	if (!fb)
		return 0;

	/* convert src_ from 16:16 format */
	src_w = new_plane_state->src_w >> 16;
	src_h = new_plane_state->src_h >> 16;

	/* Reject scaling */
	if (src_w != new_plane_state->crtc_w || src_h != new_plane_state->crtc_h) {
		DRM_DEBUG_DRIVER("Scaling is not supported");

		return -EINVAL;
	}

	return 0;
}

static void ltdc_plane_atomic_update(struct drm_plane *plane,
				     struct drm_atomic_state *state)
{
	struct ltdc_device *ldev = plane_to_ltdc(plane);
	struct drm_plane_state *newstate = drm_atomic_get_new_plane_state(state,
									  plane);
	struct drm_framebuffer *fb = newstate->fb;
	u32 lofs = plane->index * LAY_OFS;
	u32 x0 = newstate->crtc_x;
	u32 x1 = newstate->crtc_x + newstate->crtc_w - 1;
	u32 y0 = newstate->crtc_y;
	u32 y1 = newstate->crtc_y + newstate->crtc_h - 1;
	u32 src_x, src_y, src_w, src_h;
	u32 val, pitch_in_bytes, line_length, line_number, ahbp, avbp, bpcr;
	u32 paddr, paddr1, paddr2;
	enum ltdc_pix_fmt pf;

	if (!newstate->crtc || !fb) {
		DRM_DEBUG_DRIVER("fb or crtc NULL");
		return;
	}

	/* convert src_ from 16:16 format */
	src_x = newstate->src_x >> 16;
	src_y = newstate->src_y >> 16;
	src_w = newstate->src_w >> 16;
	src_h = newstate->src_h >> 16;

	DRM_DEBUG_DRIVER("plane:%d fb:%d (%dx%d)@(%d,%d) -> (%dx%d)@(%d,%d)\n",
			 plane->base.id, fb->base.id,
			 src_w, src_h, src_x, src_y,
			 newstate->crtc_w, newstate->crtc_h,
			 newstate->crtc_x, newstate->crtc_y);

	regmap_read(ldev->regmap, LTDC_BPCR, &bpcr);

	ahbp = (bpcr & BPCR_AHBP) >> 16;
	avbp = bpcr & BPCR_AVBP;

	/* Configures the horizontal start and stop position */
	val = ((x1 + 1 + ahbp) << 16) + (x0 + 1 + ahbp);
	regmap_write_bits(ldev->regmap, LTDC_L1WHPCR + lofs,
			  LXWHPCR_WHSTPOS | LXWHPCR_WHSPPOS, val);

	/* Configures the vertical start and stop position */
	val = ((y1 + 1 + avbp) << 16) + (y0 + 1 + avbp);
	regmap_write_bits(ldev->regmap, LTDC_L1WVPCR + lofs,
			  LXWVPCR_WVSTPOS | LXWVPCR_WVSPPOS, val);

	/* Specifies the pixel format */
	pf = to_ltdc_pixelformat(fb->format->format);
	for (val = 0; val < NB_PF; val++)
		if (ldev->caps.pix_fmt_hw[val] == pf)
			break;

	/* Use the flexible color format feature if necessary and available */
	if (ldev->caps.pix_fmt_flex && val == NB_PF)
		val = ltdc_set_flexible_pixel_format(plane, pf);

	if (val == NB_PF) {
		DRM_ERROR("Pixel format %.4s not supported\n",
			  (char *)&fb->format->format);
		val = 0;	/* set by default ARGB 32 bits */
	}
	regmap_write_bits(ldev->regmap, LTDC_L1PFCR + lofs, LXPFCR_PF, val);

	/* Specifies the constant alpha value */
	val = newstate->alpha >> 8;
	regmap_write_bits(ldev->regmap, LTDC_L1CACR + lofs, LXCACR_CONSTA, val);

	/* Specifies the blending factors */
	val = BF1_PAXCA | BF2_1PAXCA;
	if (!fb->format->has_alpha)
		val = BF1_CA | BF2_1CA;

	/* Manage hw-specific capabilities */
	if (ldev->caps.non_alpha_only_l1 &&
	    plane->type != DRM_PLANE_TYPE_PRIMARY)
		val = BF1_PAXCA | BF2_1PAXCA;

	if (ldev->caps.dynamic_zorder) {
		val |= (newstate->normalized_zpos << 16);
		regmap_write_bits(ldev->regmap, LTDC_L1BFCR + lofs,
				  LXBFCR_BF2 | LXBFCR_BF1 | LXBFCR_BOR, val);
	} else {
		regmap_write_bits(ldev->regmap, LTDC_L1BFCR + lofs,
				  LXBFCR_BF2 | LXBFCR_BF1, val);
	}

	/* Sets the FB address */
	paddr = (u32)drm_fb_dma_get_gem_addr(fb, newstate, 0);

	if (newstate->rotation & DRM_MODE_REFLECT_X)
		paddr += (fb->format->cpp[0] * (x1 - x0 + 1)) - 1;

	if (newstate->rotation & DRM_MODE_REFLECT_Y)
		paddr += (fb->pitches[0] * (y1 - y0));

	if (newstate->rotation & DRM_MODE_REFLECT_X)
		paddr += (fb->format->cpp[0] * (x1 - x0 + 1)) - 1;

	if (newstate->rotation & DRM_MODE_REFLECT_Y)
		paddr += (fb->pitches[0] * (y1 - y0));

	DRM_DEBUG_DRIVER("fb: phys 0x%08x", paddr);
	regmap_write(ldev->regmap, LTDC_L1CFBAR + lofs, paddr);

	/* Configures the color frame buffer pitch in bytes & line length */
	line_length = fb->format->cpp[0] *
		      (x1 - x0 + 1) + (ldev->caps.bus_width >> 3) - 1;

	if (newstate->rotation & DRM_MODE_REFLECT_Y)
		/* Compute negative value (signed on 16 bits) for the picth */
		pitch_in_bytes = 0x10000 - fb->pitches[0];
	else
		pitch_in_bytes = fb->pitches[0];

	val = (pitch_in_bytes << 16) | line_length;
	regmap_write_bits(ldev->regmap, LTDC_L1CFBLR + lofs, LXCFBLR_CFBLL | LXCFBLR_CFBP, val);

	/* Configures the frame buffer line number */
	line_number = y1 - y0 + 1;
	regmap_write_bits(ldev->regmap, LTDC_L1CFBLNR + lofs, LXCFBLNR_CFBLN, line_number);

	if (ldev->caps.ycbcr_input) {
		if (fb->format->is_yuv) {
			switch (fb->format->format) {
			case DRM_FORMAT_NV12:
			case DRM_FORMAT_NV21:
			/* Configure the auxiliary frame buffer address 0 */
<<<<<<< HEAD
			paddr1 = (u32)drm_fb_cma_get_gem_addr(fb, newstate, 1);
=======
			paddr1 = (u32)drm_fb_dma_get_gem_addr(fb, newstate, 1);
>>>>>>> 7365df19

			if (newstate->rotation & DRM_MODE_REFLECT_X)
				paddr1 += ((fb->format->cpp[1] * (x1 - x0 + 1)) >> 1) - 1;

			if (newstate->rotation & DRM_MODE_REFLECT_Y)
				paddr1 += (fb->pitches[1] * (y1 - y0 - 1)) >> 1;

			regmap_write(ldev->regmap, LTDC_L1AFBA0R + lofs, paddr1);
			break;
			case DRM_FORMAT_YUV420:
			/* Configure the auxiliary frame buffer address 0 & 1 */
<<<<<<< HEAD
			paddr1 = (u32)drm_fb_cma_get_gem_addr(fb, newstate, 1);
			paddr2 = (u32)drm_fb_cma_get_gem_addr(fb, newstate, 2);
=======
			paddr1 = (u32)drm_fb_dma_get_gem_addr(fb, newstate, 1);
			paddr2 = (u32)drm_fb_dma_get_gem_addr(fb, newstate, 2);
>>>>>>> 7365df19

			if (newstate->rotation & DRM_MODE_REFLECT_X) {
				paddr1 += ((fb->format->cpp[1] * (x1 - x0 + 1)) >> 1) - 1;
				paddr2 += ((fb->format->cpp[2] * (x1 - x0 + 1)) >> 1) - 1;
			}

			if (newstate->rotation & DRM_MODE_REFLECT_Y) {
				paddr1 += (fb->pitches[1] * (y1 - y0 - 1)) >> 1;
				paddr2 += (fb->pitches[2] * (y1 - y0 - 1)) >> 1;
			}

			regmap_write(ldev->regmap, LTDC_L1AFBA0R + lofs, paddr1);
			regmap_write(ldev->regmap, LTDC_L1AFBA1R + lofs, paddr2);
			break;
			case DRM_FORMAT_YVU420:
			/* Configure the auxiliary frame buffer address 0 & 1 */
<<<<<<< HEAD
			paddr1 = (u32)drm_fb_cma_get_gem_addr(fb, newstate, 2);
			paddr2 = (u32)drm_fb_cma_get_gem_addr(fb, newstate, 1);
=======
			paddr1 = (u32)drm_fb_dma_get_gem_addr(fb, newstate, 2);
			paddr2 = (u32)drm_fb_dma_get_gem_addr(fb, newstate, 1);
>>>>>>> 7365df19

			if (newstate->rotation & DRM_MODE_REFLECT_X) {
				paddr1 += ((fb->format->cpp[1] * (x1 - x0 + 1)) >> 1) - 1;
				paddr2 += ((fb->format->cpp[2] * (x1 - x0 + 1)) >> 1) - 1;
			}

			if (newstate->rotation & DRM_MODE_REFLECT_Y) {
				paddr1 += (fb->pitches[1] * (y1 - y0 - 1)) >> 1;
				paddr2 += (fb->pitches[2] * (y1 - y0 - 1)) >> 1;
			}

			regmap_write(ldev->regmap, LTDC_L1AFBA0R + lofs, paddr1);
			regmap_write(ldev->regmap, LTDC_L1AFBA1R + lofs, paddr2);
			break;
			}

			/*
			 * Set the length and the number of lines of the auxiliary
			 * buffers if the framebuffer contains more than one plane.
			 */
			if (fb->format->num_planes > 1) {
				if (newstate->rotation & DRM_MODE_REFLECT_Y)
					/*
					 * Compute negative value (signed on 16 bits)
					 * for the picth
					 */
					pitch_in_bytes = 0x10000 - fb->pitches[1];
				else
					pitch_in_bytes = fb->pitches[1];

				line_length = ((fb->format->cpp[1] * (x1 - x0 + 1)) >> 1) +
					      (ldev->caps.bus_width >> 3) - 1;

				/* Configure the auxiliary buffer length */
				val = (pitch_in_bytes << 16) | line_length;
				regmap_write(ldev->regmap, LTDC_L1AFBLR + lofs, val);

				/* Configure the auxiliary frame buffer line number */
				val = line_number >> 1;
				regmap_write(ldev->regmap, LTDC_L1AFBLNR + lofs, val);
			}

			/* Configure YCbC conversion coefficient */
			ltdc_set_ycbcr_coeffs(plane);

			/* Configure YCbCr format and enable/disable conversion */
			ltdc_set_ycbcr_config(plane, fb->format->format);
		} else {
			/* disable ycbcr conversion */
			regmap_write(ldev->regmap, LTDC_L1PCR + lofs, 0);
		}
	}

	/* Enable layer and CLUT if needed */
	val = fb->format->format == DRM_FORMAT_C8 ? LXCR_CLUTEN : 0;
	val |= LXCR_LEN;

	/* Enable horizontal mirroring if requested */
	if (newstate->rotation & DRM_MODE_REFLECT_X)
		val |= LXCR_HMEN;

	regmap_write_bits(ldev->regmap, LTDC_L1CR + lofs, LXCR_LEN | LXCR_CLUTEN | LXCR_HMEN, val);

	/* Commit shadow registers = update plane at next vblank */
	if (ldev->caps.plane_reg_shadow)
		regmap_write_bits(ldev->regmap, LTDC_L1RCR + lofs,
				  LXRCR_IMR | LXRCR_VBR | LXRCR_GRMSK, LXRCR_VBR);

	ldev->plane_fpsi[plane->index].counter++;

	mutex_lock(&ldev->err_lock);
	if (ldev->transfer_err) {
		DRM_WARN("ltdc transfer error: %d\n", ldev->transfer_err);
		ldev->transfer_err = 0;
	}

	if (ldev->caps.fifo_threshold) {
		if (ldev->fifo_err) {
			DRM_WARN("ltdc fifo underrun: please verify display mode\n");
			ldev->fifo_err = 0;
		}
	} else {
		if (ldev->fifo_warn >= ldev->fifo_threshold) {
			DRM_WARN("ltdc fifo underrun: please verify display mode\n");
			ldev->fifo_warn = 0;
		}
	}
	mutex_unlock(&ldev->err_lock);
}

static void ltdc_plane_atomic_disable(struct drm_plane *plane,
				      struct drm_atomic_state *state)
{
	struct drm_plane_state *oldstate = drm_atomic_get_old_plane_state(state,
									  plane);
	struct ltdc_device *ldev = plane_to_ltdc(plane);
	u32 lofs = plane->index * LAY_OFS;

	/* Disable layer */
	regmap_write_bits(ldev->regmap, LTDC_L1CR + lofs, LXCR_LEN | LXCR_CLUTEN |  LXCR_HMEN, 0);

	/* Commit shadow registers = update plane at next vblank */
	if (ldev->caps.plane_reg_shadow)
		regmap_write_bits(ldev->regmap, LTDC_L1RCR + lofs,
				  LXRCR_IMR | LXRCR_VBR | LXRCR_GRMSK, LXRCR_VBR);

	DRM_DEBUG_DRIVER("CRTC:%d plane:%d\n",
			 oldstate->crtc->base.id, plane->base.id);
}

static void ltdc_plane_atomic_print_state(struct drm_printer *p,
					  const struct drm_plane_state *state)
{
	struct drm_plane *plane = state->plane;
	struct ltdc_device *ldev = plane_to_ltdc(plane);
	struct fps_info *fpsi = &ldev->plane_fpsi[plane->index];
	int ms_since_last;
	ktime_t now;

	now = ktime_get();
	ms_since_last = ktime_to_ms(ktime_sub(now, fpsi->last_timestamp));

	drm_printf(p, "\tuser_updates=%dfps\n",
		   DIV_ROUND_CLOSEST(fpsi->counter * 1000, ms_since_last));

	fpsi->last_timestamp = now;
	fpsi->counter = 0;
}

static const struct drm_plane_funcs ltdc_plane_funcs = {
	.update_plane = drm_atomic_helper_update_plane,
	.disable_plane = drm_atomic_helper_disable_plane,
	.destroy = drm_plane_cleanup,
	.reset = drm_atomic_helper_plane_reset,
	.atomic_duplicate_state = drm_atomic_helper_plane_duplicate_state,
	.atomic_destroy_state = drm_atomic_helper_plane_destroy_state,
	.atomic_print_state = ltdc_plane_atomic_print_state,
};

static const struct drm_plane_helper_funcs ltdc_plane_helper_funcs = {
	.atomic_check = ltdc_plane_atomic_check,
	.atomic_update = ltdc_plane_atomic_update,
	.atomic_disable = ltdc_plane_atomic_disable,
};

static struct drm_plane *ltdc_plane_create(struct drm_device *ddev,
					   enum drm_plane_type type,
					   int index)
{
	unsigned long possible_crtcs = CRTC_MASK;
	struct ltdc_device *ldev = ddev->dev_private;
	struct device *dev = ddev->dev;
	struct drm_plane *plane;
	unsigned int i, nb_fmt = 0;
	u32 *formats;
	u32 drm_fmt;
	const u64 *modifiers = ltdc_format_modifiers;
	u32 lofs = index * LAY_OFS;
	u32 val;
	int ret;

	/* Allocate the biggest size according to supported color formats */
	formats = devm_kzalloc(dev, (ldev->caps.pix_fmt_nb +
			       ARRAY_SIZE(ltdc_drm_fmt_ycbcr_cp) +
			       ARRAY_SIZE(ltdc_drm_fmt_ycbcr_sp) +
			       ARRAY_SIZE(ltdc_drm_fmt_ycbcr_fp)) *
			       sizeof(*formats), GFP_KERNEL);

	for (i = 0; i < ldev->caps.pix_fmt_nb; i++) {
		drm_fmt = ldev->caps.pix_fmt_drm[i];

		/* Manage hw-specific capabilities */
		if (ldev->caps.non_alpha_only_l1)
			/* XR24 & RX24 like formats supported only on primary layer */
			if (type != DRM_PLANE_TYPE_PRIMARY && is_xrgb(drm_fmt))
				continue;

		formats[nb_fmt++] = drm_fmt;
	}

	/* Add YCbCr supported pixel formats */
	if (ldev->caps.ycbcr_input) {
		regmap_read(ldev->regmap, LTDC_L1C1R + lofs, &val);
		if (val & LXCR_C1R_YIA) {
			memcpy(&formats[nb_fmt], ltdc_drm_fmt_ycbcr_cp,
			       ARRAY_SIZE(ltdc_drm_fmt_ycbcr_cp) * sizeof(*formats));
			nb_fmt += ARRAY_SIZE(ltdc_drm_fmt_ycbcr_cp);
		}
		if (val & LXCR_C1R_YSPA) {
			memcpy(&formats[nb_fmt], ltdc_drm_fmt_ycbcr_sp,
			       ARRAY_SIZE(ltdc_drm_fmt_ycbcr_sp) * sizeof(*formats));
			nb_fmt += ARRAY_SIZE(ltdc_drm_fmt_ycbcr_sp);
		}
		if (val & LXCR_C1R_YFPA) {
			memcpy(&formats[nb_fmt], ltdc_drm_fmt_ycbcr_fp,
			       ARRAY_SIZE(ltdc_drm_fmt_ycbcr_fp) * sizeof(*formats));
			nb_fmt += ARRAY_SIZE(ltdc_drm_fmt_ycbcr_fp);
		}
	}

	plane = devm_kzalloc(dev, sizeof(*plane), GFP_KERNEL);
	if (!plane)
		return NULL;

	ret = drm_universal_plane_init(ddev, plane, possible_crtcs,
				       &ltdc_plane_funcs, formats, nb_fmt,
				       modifiers, type, NULL);
	if (ret < 0)
		return NULL;

	if (ldev->caps.ycbcr_input) {
		if (val & (LXCR_C1R_YIA | LXCR_C1R_YSPA | LXCR_C1R_YFPA))
			drm_plane_create_color_properties(plane,
							  BIT(DRM_COLOR_YCBCR_BT601) |
							  BIT(DRM_COLOR_YCBCR_BT709),
							  BIT(DRM_COLOR_YCBCR_LIMITED_RANGE) |
							  BIT(DRM_COLOR_YCBCR_FULL_RANGE),
							  DRM_COLOR_YCBCR_BT601,
							  DRM_COLOR_YCBCR_LIMITED_RANGE);
	}

	drm_plane_helper_add(plane, &ltdc_plane_helper_funcs);

	drm_plane_create_alpha_property(plane);

	DRM_DEBUG_DRIVER("plane:%d created\n", plane->base.id);

	return plane;
}

static void ltdc_plane_destroy_all(struct drm_device *ddev)
{
	struct drm_plane *plane, *plane_temp;

	list_for_each_entry_safe(plane, plane_temp,
				 &ddev->mode_config.plane_list, head)
		drm_plane_cleanup(plane);
}

static int ltdc_crtc_init(struct drm_device *ddev, struct drm_crtc *crtc)
{
	struct ltdc_device *ldev = ddev->dev_private;
	struct drm_plane *primary, *overlay;
	int supported_rotations = DRM_MODE_ROTATE_0 | DRM_MODE_REFLECT_X | DRM_MODE_REFLECT_Y;
	unsigned int i;
	int ret;

	primary = ltdc_plane_create(ddev, DRM_PLANE_TYPE_PRIMARY, 0);
	if (!primary) {
		DRM_ERROR("Can not create primary plane\n");
		return -EINVAL;
	}

	if (ldev->caps.dynamic_zorder)
		drm_plane_create_zpos_property(primary, 0, 0, ldev->caps.nb_layers - 1);
	else
		drm_plane_create_zpos_immutable_property(primary, 0);

	if (ldev->caps.plane_rotation)
		drm_plane_create_rotation_property(primary, DRM_MODE_ROTATE_0,
						   supported_rotations);

	/* Init CRTC according to its hardware features */
	if (ldev->caps.crc)
		ret = drm_crtc_init_with_planes(ddev, crtc, primary, NULL,
						&ltdc_crtc_with_crc_support_funcs, NULL);
	else
		ret = drm_crtc_init_with_planes(ddev, crtc, primary, NULL,
						&ltdc_crtc_funcs, NULL);
	if (ret) {
		DRM_ERROR("Can not initialize CRTC\n");
		goto cleanup;
	}

	drm_crtc_helper_add(crtc, &ltdc_crtc_helper_funcs);

	drm_mode_crtc_set_gamma_size(crtc, CLUT_SIZE);
	drm_crtc_enable_color_mgmt(crtc, 0, false, CLUT_SIZE);

	DRM_DEBUG_DRIVER("CRTC:%d created\n", crtc->base.id);

	/* Add planes. Note : the first layer is used by primary plane */
	for (i = 1; i < ldev->caps.nb_layers; i++) {
		overlay = ltdc_plane_create(ddev, DRM_PLANE_TYPE_OVERLAY, i);
		if (!overlay) {
			ret = -ENOMEM;
			DRM_ERROR("Can not create overlay plane %d\n", i);
			goto cleanup;
		}
		if (ldev->caps.dynamic_zorder)
			drm_plane_create_zpos_property(overlay, i, 0, ldev->caps.nb_layers - 1);
		else
			drm_plane_create_zpos_immutable_property(overlay, i);

		if (ldev->caps.plane_rotation)
			drm_plane_create_rotation_property(overlay, DRM_MODE_ROTATE_0,
							   supported_rotations);
	}

	return 0;

cleanup:
	ltdc_plane_destroy_all(ddev);
	return ret;
}

static void ltdc_encoder_disable(struct drm_encoder *encoder)
{
	struct drm_device *ddev = encoder->dev;
	struct ltdc_device *ldev = ddev->dev_private;

	DRM_DEBUG_DRIVER("\n");

	/* Disable LTDC */
	regmap_clear_bits(ldev->regmap, LTDC_GCR, GCR_LTDCEN);

	/* Set to sleep state the pinctrl whatever type of encoder */
	pinctrl_pm_select_sleep_state(ddev->dev);
}

static void ltdc_encoder_enable(struct drm_encoder *encoder)
{
	struct drm_device *ddev = encoder->dev;
	struct ltdc_device *ldev = ddev->dev_private;

	DRM_DEBUG_DRIVER("\n");

	/* set fifo underrun threshold register */
	if (ldev->caps.fifo_threshold)
		regmap_write(ldev->regmap, LTDC_FUT, ldev->fifo_threshold);

	/* Enable LTDC */
	regmap_set_bits(ldev->regmap, LTDC_GCR, GCR_LTDCEN);
}

static void ltdc_encoder_mode_set(struct drm_encoder *encoder,
				  struct drm_display_mode *mode,
				  struct drm_display_mode *adjusted_mode)
{
	struct drm_device *ddev = encoder->dev;

	DRM_DEBUG_DRIVER("\n");

	/*
	 * Set to default state the pinctrl only with DPI type.
	 * Others types like DSI, don't need pinctrl due to
	 * internal bridge (the signals do not come out of the chipset).
	 */
	if (encoder->encoder_type == DRM_MODE_ENCODER_DPI)
		pinctrl_pm_select_default_state(ddev->dev);
}

static const struct drm_encoder_helper_funcs ltdc_encoder_helper_funcs = {
	.disable = ltdc_encoder_disable,
	.enable = ltdc_encoder_enable,
	.mode_set = ltdc_encoder_mode_set,
};

static int ltdc_encoder_init(struct drm_device *ddev, struct drm_bridge *bridge)
{
	struct drm_encoder *encoder;
	int ret;

	encoder = devm_kzalloc(ddev->dev, sizeof(*encoder), GFP_KERNEL);
	if (!encoder)
		return -ENOMEM;

	encoder->possible_crtcs = CRTC_MASK;
	encoder->possible_clones = 0;	/* No cloning support */

	drm_simple_encoder_init(ddev, encoder, DRM_MODE_ENCODER_DPI);

	drm_encoder_helper_add(encoder, &ltdc_encoder_helper_funcs);

	ret = drm_bridge_attach(encoder, bridge, NULL, 0);
	if (ret) {
		if (ret != -EPROBE_DEFER)
			drm_encoder_cleanup(encoder);
		return ret;
	}

	DRM_DEBUG_DRIVER("Bridge encoder:%d created\n", encoder->base.id);

	return 0;
}

static int ltdc_get_caps(struct drm_device *ddev)
{
	struct ltdc_device *ldev = ddev->dev_private;
	u32 bus_width_log2, lcr, gc2r;

	/*
	 * at least 1 layer must be managed & the number of layers
	 * must not exceed LTDC_MAX_LAYER
	 */
	regmap_read(ldev->regmap, LTDC_LCR, &lcr);

	ldev->caps.nb_layers = clamp((int)lcr, 1, LTDC_MAX_LAYER);

	/* set data bus width */
	regmap_read(ldev->regmap, LTDC_GC2R, &gc2r);
	bus_width_log2 = (gc2r & GC2R_BW) >> 4;
	ldev->caps.bus_width = 8 << bus_width_log2;
	regmap_read(ldev->regmap, LTDC_IDR, &ldev->caps.hw_version);

	switch (ldev->caps.hw_version) {
	case HWVER_10200:
	case HWVER_10300:
		ldev->caps.layer_ofs = LAY_OFS_0;
		ldev->caps.layer_regs = ltdc_layer_regs_a0;
		ldev->caps.pix_fmt_hw = ltdc_pix_fmt_a0;
		ldev->caps.pix_fmt_drm = ltdc_drm_fmt_a0;
		ldev->caps.pix_fmt_nb = ARRAY_SIZE(ltdc_drm_fmt_a0);
		ldev->caps.pix_fmt_flex = false;
		/*
		 * Hw older versions support non-alpha color formats derived
		 * from native alpha color formats only on the primary layer.
		 * For instance, RG16 native format without alpha works fine
		 * on 2nd layer but XR24 (derived color format from AR24)
		 * does not work on 2nd layer.
		 */
		ldev->caps.non_alpha_only_l1 = true;
		ldev->caps.pad_max_freq_hz = 90000000;
		if (ldev->caps.hw_version == HWVER_10200)
			ldev->caps.pad_max_freq_hz = 65000000;
		ldev->caps.nb_irq = 2;
		ldev->caps.ycbcr_input = false;
		ldev->caps.ycbcr_output = false;
		ldev->caps.plane_reg_shadow = false;
		ldev->caps.crc = false;
		ldev->caps.dynamic_zorder = false;
		ldev->caps.plane_rotation = false;
		ldev->caps.fifo_threshold = false;
		break;
	case HWVER_20101:
		ldev->caps.layer_ofs = LAY_OFS_0;
		ldev->caps.layer_regs = ltdc_layer_regs_a1;
		ldev->caps.pix_fmt_hw = ltdc_pix_fmt_a1;
		ldev->caps.pix_fmt_drm = ltdc_drm_fmt_a1;
		ldev->caps.pix_fmt_nb = ARRAY_SIZE(ltdc_drm_fmt_a1);
		ldev->caps.pix_fmt_flex = false;
		ldev->caps.non_alpha_only_l1 = false;
		ldev->caps.pad_max_freq_hz = 150000000;
		ldev->caps.nb_irq = 4;
		ldev->caps.ycbcr_input = false;
		ldev->caps.ycbcr_output = false;
		ldev->caps.plane_reg_shadow = false;
		ldev->caps.crc = false;
		ldev->caps.dynamic_zorder = false;
		ldev->caps.plane_rotation = false;
		ldev->caps.fifo_threshold = false;
		break;
	case HWVER_40100:
		ldev->caps.layer_ofs = LAY_OFS_1;
		ldev->caps.layer_regs = ltdc_layer_regs_a2;
		ldev->caps.pix_fmt_hw = ltdc_pix_fmt_a2;
		ldev->caps.pix_fmt_drm = ltdc_drm_fmt_a2;
		ldev->caps.pix_fmt_nb = ARRAY_SIZE(ltdc_drm_fmt_a2);
		ldev->caps.pix_fmt_flex = true;
		ldev->caps.non_alpha_only_l1 = false;
		ldev->caps.pad_max_freq_hz = 90000000;
		ldev->caps.nb_irq = 2;
		ldev->caps.ycbcr_input = true;
		ldev->caps.ycbcr_output = true;
		ldev->caps.plane_reg_shadow = true;
		ldev->caps.crc = true;
		ldev->caps.dynamic_zorder = true;
		ldev->caps.plane_rotation = true;
		ldev->caps.fifo_threshold = true;
		break;
	default:
		return -ENODEV;
	}

	return 0;
}

void ltdc_suspend(struct drm_device *ddev)
{
	struct ltdc_device *ldev = ddev->dev_private;

	DRM_DEBUG_DRIVER("\n");
	clk_disable_unprepare(ldev->pixel_clk);
}

int ltdc_resume(struct drm_device *ddev)
{
	struct ltdc_device *ldev = ddev->dev_private;
	int ret;

	DRM_DEBUG_DRIVER("\n");

	ret = clk_prepare_enable(ldev->pixel_clk);
	if (ret) {
		DRM_ERROR("failed to enable pixel clock (%d)\n", ret);
		return ret;
	}

	return 0;
}

int ltdc_load(struct drm_device *ddev)
{
	struct platform_device *pdev = to_platform_device(ddev->dev);
	struct ltdc_device *ldev = ddev->dev_private;
	struct device *dev = ddev->dev;
	struct device_node *np = dev->of_node;
	struct drm_bridge *bridge;
	struct drm_panel *panel;
	struct drm_crtc *crtc;
	struct reset_control *rstc;
	struct resource *res;
	int irq, i, nb_endpoints;
	int ret = -ENODEV;

	DRM_DEBUG_DRIVER("\n");

	/* Get number of endpoints */
	nb_endpoints = of_graph_get_endpoint_count(np);
	if (!nb_endpoints)
		return -ENODEV;

	ldev->pixel_clk = devm_clk_get(dev, "lcd");
	if (IS_ERR(ldev->pixel_clk)) {
		if (PTR_ERR(ldev->pixel_clk) != -EPROBE_DEFER)
			DRM_ERROR("Unable to get lcd clock\n");
		return PTR_ERR(ldev->pixel_clk);
	}

	if (clk_prepare_enable(ldev->pixel_clk)) {
		DRM_ERROR("Unable to prepare pixel clock\n");
		return -ENODEV;
	}

	/* Get endpoints if any */
	for (i = 0; i < nb_endpoints; i++) {
		ret = drm_of_find_panel_or_bridge(np, 0, i, &panel, &bridge);

		/*
		 * If at least one endpoint is -ENODEV, continue probing,
		 * else if at least one endpoint returned an error
		 * (ie -EPROBE_DEFER) then stop probing.
		 */
		if (ret == -ENODEV)
			continue;
		else if (ret)
			goto err;

		if (panel) {
			bridge = drm_panel_bridge_add_typed(panel,
							    DRM_MODE_CONNECTOR_DPI);
			if (IS_ERR(bridge)) {
				DRM_ERROR("panel-bridge endpoint %d\n", i);
				ret = PTR_ERR(bridge);
				goto err;
			}
		}

		if (bridge) {
			ret = ltdc_encoder_init(ddev, bridge);
			if (ret) {
				if (ret != -EPROBE_DEFER)
					DRM_ERROR("init encoder endpoint %d\n", i);
				goto err;
			}
		}
	}

	rstc = devm_reset_control_get_exclusive(dev, NULL);

	mutex_init(&ldev->err_lock);

	if (!IS_ERR(rstc)) {
		reset_control_assert(rstc);
		usleep_range(10, 20);
		reset_control_deassert(rstc);
	}

	res = platform_get_resource(pdev, IORESOURCE_MEM, 0);
	ldev->regs = devm_ioremap_resource(dev, res);
	if (IS_ERR(ldev->regs)) {
		DRM_ERROR("Unable to get ltdc registers\n");
		ret = PTR_ERR(ldev->regs);
		goto err;
	}

	ldev->regmap = devm_regmap_init_mmio(&pdev->dev, ldev->regs, &stm32_ltdc_regmap_cfg);
	if (IS_ERR(ldev->regmap)) {
		DRM_ERROR("Unable to regmap ltdc registers\n");
		ret = PTR_ERR(ldev->regmap);
		goto err;
	}

	ret = ltdc_get_caps(ddev);
	if (ret) {
		DRM_ERROR("hardware identifier (0x%08x) not supported!\n",
			  ldev->caps.hw_version);
		goto err;
	}

	/* Disable interrupts */
	if (ldev->caps.fifo_threshold)
		regmap_clear_bits(ldev->regmap, LTDC_IER, IER_LIE | IER_RRIE | IER_FUWIE |
				  IER_TERRIE);
	else
		regmap_clear_bits(ldev->regmap, LTDC_IER, IER_LIE | IER_RRIE | IER_FUWIE |
				  IER_TERRIE | IER_FUEIE);

	DRM_DEBUG_DRIVER("ltdc hw version 0x%08x\n", ldev->caps.hw_version);

	/* initialize default value for fifo underrun threshold & clear interrupt error counters */
	ldev->transfer_err = 0;
	ldev->fifo_err = 0;
	ldev->fifo_warn = 0;
	ldev->fifo_threshold = FUT_DFT;

	for (i = 0; i < ldev->caps.nb_irq; i++) {
		irq = platform_get_irq(pdev, i);
		if (irq < 0) {
			ret = irq;
			goto err;
		}

		ret = devm_request_threaded_irq(dev, irq, ltdc_irq,
						ltdc_irq_thread, IRQF_ONESHOT,
						dev_name(dev), ddev);
		if (ret) {
			DRM_ERROR("Failed to register LTDC interrupt\n");
			goto err;
		}
	}

	crtc = devm_kzalloc(dev, sizeof(*crtc), GFP_KERNEL);
	if (!crtc) {
		DRM_ERROR("Failed to allocate crtc\n");
		ret = -ENOMEM;
		goto err;
	}

	ret = ltdc_crtc_init(ddev, crtc);
	if (ret) {
		DRM_ERROR("Failed to init crtc\n");
		goto err;
	}

	ret = drm_vblank_init(ddev, NB_CRTC);
	if (ret) {
		DRM_ERROR("Failed calling drm_vblank_init()\n");
		goto err;
	}

	clk_disable_unprepare(ldev->pixel_clk);

	pinctrl_pm_select_sleep_state(ddev->dev);

	pm_runtime_enable(ddev->dev);

	return 0;
err:
	for (i = 0; i < nb_endpoints; i++)
		drm_of_panel_bridge_remove(ddev->dev->of_node, 0, i);

	clk_disable_unprepare(ldev->pixel_clk);

	return ret;
}

void ltdc_unload(struct drm_device *ddev)
{
	struct device *dev = ddev->dev;
	int nb_endpoints, i;

	DRM_DEBUG_DRIVER("\n");

	nb_endpoints = of_graph_get_endpoint_count(dev->of_node);

	for (i = 0; i < nb_endpoints; i++)
		drm_of_panel_bridge_remove(ddev->dev->of_node, 0, i);

	pm_runtime_disable(ddev->dev);
}

MODULE_AUTHOR("Philippe Cornu <philippe.cornu@st.com>");
MODULE_AUTHOR("Yannick Fertre <yannick.fertre@st.com>");
MODULE_AUTHOR("Fabien Dessenne <fabien.dessenne@st.com>");
MODULE_AUTHOR("Mickael Reulier <mickael.reulier@st.com>");
MODULE_DESCRIPTION("STMicroelectronics ST DRM LTDC driver");
MODULE_LICENSE("GPL v2");<|MERGE_RESOLUTION|>--- conflicted
+++ resolved
@@ -28,11 +28,7 @@
 #include <drm/drm_bridge.h>
 #include <drm/drm_device.h>
 #include <drm/drm_edid.h>
-<<<<<<< HEAD
-#include <drm/drm_fb_cma_helper.h>
-=======
 #include <drm/drm_fb_dma_helper.h>
->>>>>>> 7365df19
 #include <drm/drm_fourcc.h>
 #include <drm/drm_framebuffer.h>
 #include <drm/drm_gem_atomic_helper.h>
@@ -1358,12 +1354,6 @@
 	if (newstate->rotation & DRM_MODE_REFLECT_Y)
 		paddr += (fb->pitches[0] * (y1 - y0));
 
-	if (newstate->rotation & DRM_MODE_REFLECT_X)
-		paddr += (fb->format->cpp[0] * (x1 - x0 + 1)) - 1;
-
-	if (newstate->rotation & DRM_MODE_REFLECT_Y)
-		paddr += (fb->pitches[0] * (y1 - y0));
-
 	DRM_DEBUG_DRIVER("fb: phys 0x%08x", paddr);
 	regmap_write(ldev->regmap, LTDC_L1CFBAR + lofs, paddr);
 
@@ -1390,11 +1380,7 @@
 			case DRM_FORMAT_NV12:
 			case DRM_FORMAT_NV21:
 			/* Configure the auxiliary frame buffer address 0 */
-<<<<<<< HEAD
-			paddr1 = (u32)drm_fb_cma_get_gem_addr(fb, newstate, 1);
-=======
 			paddr1 = (u32)drm_fb_dma_get_gem_addr(fb, newstate, 1);
->>>>>>> 7365df19
 
 			if (newstate->rotation & DRM_MODE_REFLECT_X)
 				paddr1 += ((fb->format->cpp[1] * (x1 - x0 + 1)) >> 1) - 1;
@@ -1406,13 +1392,8 @@
 			break;
 			case DRM_FORMAT_YUV420:
 			/* Configure the auxiliary frame buffer address 0 & 1 */
-<<<<<<< HEAD
-			paddr1 = (u32)drm_fb_cma_get_gem_addr(fb, newstate, 1);
-			paddr2 = (u32)drm_fb_cma_get_gem_addr(fb, newstate, 2);
-=======
 			paddr1 = (u32)drm_fb_dma_get_gem_addr(fb, newstate, 1);
 			paddr2 = (u32)drm_fb_dma_get_gem_addr(fb, newstate, 2);
->>>>>>> 7365df19
 
 			if (newstate->rotation & DRM_MODE_REFLECT_X) {
 				paddr1 += ((fb->format->cpp[1] * (x1 - x0 + 1)) >> 1) - 1;
@@ -1429,13 +1410,8 @@
 			break;
 			case DRM_FORMAT_YVU420:
 			/* Configure the auxiliary frame buffer address 0 & 1 */
-<<<<<<< HEAD
-			paddr1 = (u32)drm_fb_cma_get_gem_addr(fb, newstate, 2);
-			paddr2 = (u32)drm_fb_cma_get_gem_addr(fb, newstate, 1);
-=======
 			paddr1 = (u32)drm_fb_dma_get_gem_addr(fb, newstate, 2);
 			paddr2 = (u32)drm_fb_dma_get_gem_addr(fb, newstate, 1);
->>>>>>> 7365df19
 
 			if (newstate->rotation & DRM_MODE_REFLECT_X) {
 				paddr1 += ((fb->format->cpp[1] * (x1 - x0 + 1)) >> 1) - 1;
