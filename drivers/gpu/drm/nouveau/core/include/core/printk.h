#ifndef __NOUVEAU_PRINTK_H__
#define __NOUVEAU_PRINTK_H__

#include <core/os.h>
#include <core/debug.h>

struct nouveau_object;

<<<<<<< HEAD
#define NV_PRINTK_FATAL    KERN_CRIT
#define NV_PRINTK_ERROR    KERN_ERR
#define NV_PRINTK_WARN     KERN_WARNING
#define NV_PRINTK_INFO     KERN_INFO
#define NV_PRINTK_DEBUG    KERN_DEBUG
#define NV_PRINTK_PARANOIA KERN_DEBUG
#define NV_PRINTK_TRACE    KERN_DEBUG
#define NV_PRINTK_SPAM     KERN_DEBUG

extern int nv_printk_suspend_level;

#define NV_DBG_SUSPEND (nv_printk_suspend_level)
#define NV_PRINTK_SUSPEND  (nv_printk_level_to_pfx(nv_printk_suspend_level))

const char *nv_printk_level_to_pfx(int level);
void __printf(4, 5)
nv_printk_(struct nouveau_object *, const char *, int, const char *, ...);
=======
void __printf(3, 4)
nv_printk_(struct nouveau_object *, int, const char *, ...);
>>>>>>> d8ec26d7

#define nv_printk(o,l,f,a...) do {                                             \
	if (NV_DBG_##l <= CONFIG_NOUVEAU_DEBUG)                                \
		nv_printk_(nv_object(o), NV_DBG_##l, f, ##a);                  \
} while(0)

#define nv_fatal(o,f,a...) nv_printk((o), FATAL, f, ##a)
#define nv_error(o,f,a...) nv_printk((o), ERROR, f, ##a)
#define nv_warn(o,f,a...) nv_printk((o), WARN, f, ##a)
#define nv_info(o,f,a...) nv_printk((o), INFO, f, ##a)
#define nv_debug(o,f,a...) nv_printk((o), DEBUG, f, ##a)
#define nv_trace(o,f,a...) nv_printk((o), TRACE, f, ##a)
#define nv_spam(o,f,a...) nv_printk((o), SPAM, f, ##a)

#define nv_suspend(o,f,a...) nv_printk((o), SUSPEND, f, ##a)

static inline void nv_suspend_set_printk_level(int level)
{
	nv_printk_suspend_level = level;
}

#define nv_assert(f,a...) do {                                                 \
	if (NV_DBG_FATAL <= CONFIG_NOUVEAU_DEBUG)                              \
		nv_printk_(NULL, NV_DBG_FATAL, f "\n", ##a);                   \
	BUG_ON(1);                                                             \
} while(0)

#endif<|MERGE_RESOLUTION|>--- conflicted
+++ resolved
@@ -6,28 +6,8 @@
 
 struct nouveau_object;
 
-<<<<<<< HEAD
-#define NV_PRINTK_FATAL    KERN_CRIT
-#define NV_PRINTK_ERROR    KERN_ERR
-#define NV_PRINTK_WARN     KERN_WARNING
-#define NV_PRINTK_INFO     KERN_INFO
-#define NV_PRINTK_DEBUG    KERN_DEBUG
-#define NV_PRINTK_PARANOIA KERN_DEBUG
-#define NV_PRINTK_TRACE    KERN_DEBUG
-#define NV_PRINTK_SPAM     KERN_DEBUG
-
-extern int nv_printk_suspend_level;
-
-#define NV_DBG_SUSPEND (nv_printk_suspend_level)
-#define NV_PRINTK_SUSPEND  (nv_printk_level_to_pfx(nv_printk_suspend_level))
-
-const char *nv_printk_level_to_pfx(int level);
-void __printf(4, 5)
-nv_printk_(struct nouveau_object *, const char *, int, const char *, ...);
-=======
 void __printf(3, 4)
 nv_printk_(struct nouveau_object *, int, const char *, ...);
->>>>>>> d8ec26d7
 
 #define nv_printk(o,l,f,a...) do {                                             \
 	if (NV_DBG_##l <= CONFIG_NOUVEAU_DEBUG)                                \
@@ -42,13 +22,6 @@
 #define nv_trace(o,f,a...) nv_printk((o), TRACE, f, ##a)
 #define nv_spam(o,f,a...) nv_printk((o), SPAM, f, ##a)
 
-#define nv_suspend(o,f,a...) nv_printk((o), SUSPEND, f, ##a)
-
-static inline void nv_suspend_set_printk_level(int level)
-{
-	nv_printk_suspend_level = level;
-}
-
 #define nv_assert(f,a...) do {                                                 \
 	if (NV_DBG_FATAL <= CONFIG_NOUVEAU_DEBUG)                              \
 		nv_printk_(NULL, NV_DBG_FATAL, f "\n", ##a);                   \
