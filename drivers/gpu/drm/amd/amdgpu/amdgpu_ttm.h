/*
 * Copyright 2016 Advanced Micro Devices, Inc.
 *
 * Permission is hereby granted, free of charge, to any person obtaining a
 * copy of this software and associated documentation files (the "Software"),
 * to deal in the Software without restriction, including without limitation
 * the rights to use, copy, modify, merge, publish, distribute, sublicense,
 * and/or sell copies of the Software, and to permit persons to whom the
 * Software is furnished to do so, subject to the following conditions:
 *
 * The above copyright notice and this permission notice shall be included in
 * all copies or substantial portions of the Software.
 *
 * THE SOFTWARE IS PROVIDED "AS IS", WITHOUT WARRANTY OF ANY KIND, EXPRESS OR
 * IMPLIED, INCLUDING BUT NOT LIMITED TO THE WARRANTIES OF MERCHANTABILITY,
 * FITNESS FOR A PARTICULAR PURPOSE AND NONINFRINGEMENT.  IN NO EVENT SHALL
 * THE COPYRIGHT HOLDER(S) OR AUTHOR(S) BE LIABLE FOR ANY CLAIM, DAMAGES OR
 * OTHER LIABILITY, WHETHER IN AN ACTION OF CONTRACT, TORT OR OTHERWISE,
 * ARISING FROM, OUT OF OR IN CONNECTION WITH THE SOFTWARE OR THE USE OR
 * OTHER DEALINGS IN THE SOFTWARE.
 *
 */

#ifndef __AMDGPU_TTM_H__
#define __AMDGPU_TTM_H__

#include <linux/dma-direction.h>
#include <drm/gpu_scheduler.h>
#include "amdgpu.h"

#define AMDGPU_PL_GDS		(TTM_PL_PRIV + 0)
#define AMDGPU_PL_GWS		(TTM_PL_PRIV + 1)
#define AMDGPU_PL_OA		(TTM_PL_PRIV + 2)
#define AMDGPU_PL_PREEMPT	(TTM_PL_PRIV + 3)

#define AMDGPU_GTT_MAX_TRANSFER_SIZE	512
#define AMDGPU_GTT_NUM_TRANSFER_WINDOWS	2

#define AMDGPU_POISON	0xd0bed0be

struct amdgpu_vram_mgr {
	struct ttm_resource_manager manager;
	struct drm_mm mm;
	spinlock_t lock;
	struct list_head reservations_pending;
	struct list_head reserved_pages;
	atomic64_t vis_usage;
};

struct amdgpu_gtt_mgr {
	struct ttm_resource_manager manager;
	struct drm_mm mm;
	spinlock_t lock;
};

struct amdgpu_mman {
	struct ttm_device		bdev;
	bool				initialized;
	void __iomem			*aper_base_kaddr;

	/* buffer handling */
	const struct amdgpu_buffer_funcs	*buffer_funcs;
	struct amdgpu_ring			*buffer_funcs_ring;
	bool					buffer_funcs_enabled;

	struct mutex				gtt_window_lock;
	/* Scheduler entity for buffer moves */
	struct drm_sched_entity			entity;

	struct amdgpu_vram_mgr vram_mgr;
	struct amdgpu_gtt_mgr gtt_mgr;
	struct ttm_resource_manager preempt_mgr;

	uint64_t		stolen_vga_size;
	struct amdgpu_bo	*stolen_vga_memory;
	uint64_t		stolen_extended_size;
	struct amdgpu_bo	*stolen_extended_memory;
	bool			keep_stolen_vga_memory;

	struct amdgpu_bo	*stolen_reserved_memory;
	uint64_t		stolen_reserved_offset;
	uint64_t		stolen_reserved_size;

	/* discovery */
	uint8_t				*discovery_bin;
	uint32_t			discovery_tmr_size;
	struct amdgpu_bo		*discovery_memory;

	/* firmware VRAM reservation */
	u64		fw_vram_usage_start_offset;
	u64		fw_vram_usage_size;
	struct amdgpu_bo	*fw_vram_usage_reserved_bo;
	void		*fw_vram_usage_va;

	/* PAGE_SIZE'd BO for process memory r/w over SDMA. */
	struct amdgpu_bo	*sdma_access_bo;
	void			*sdma_access_ptr;
};

struct amdgpu_copy_mem {
	struct ttm_buffer_object	*bo;
	struct ttm_resource		*mem;
	unsigned long			offset;
};

int amdgpu_gtt_mgr_init(struct amdgpu_device *adev, uint64_t gtt_size);
void amdgpu_gtt_mgr_fini(struct amdgpu_device *adev);
int amdgpu_preempt_mgr_init(struct amdgpu_device *adev);
void amdgpu_preempt_mgr_fini(struct amdgpu_device *adev);
int amdgpu_vram_mgr_init(struct amdgpu_device *adev);
void amdgpu_vram_mgr_fini(struct amdgpu_device *adev);

bool amdgpu_gtt_mgr_has_gart_addr(struct ttm_resource *mem);
<<<<<<< HEAD
uint64_t amdgpu_gtt_mgr_usage(struct amdgpu_gtt_mgr *mgr);
int amdgpu_gtt_mgr_recover(struct amdgpu_gtt_mgr *mgr);
=======
void amdgpu_gtt_mgr_recover(struct amdgpu_gtt_mgr *mgr);
>>>>>>> 95cd2cdc

uint64_t amdgpu_preempt_mgr_usage(struct ttm_resource_manager *man);

u64 amdgpu_vram_mgr_bo_visible_size(struct amdgpu_bo *bo);
int amdgpu_vram_mgr_alloc_sgt(struct amdgpu_device *adev,
			      struct ttm_resource *mem,
			      u64 offset, u64 size,
			      struct device *dev,
			      enum dma_data_direction dir,
			      struct sg_table **sgt);
void amdgpu_vram_mgr_free_sgt(struct device *dev,
			      enum dma_data_direction dir,
			      struct sg_table *sgt);
<<<<<<< HEAD
uint64_t amdgpu_vram_mgr_usage(struct amdgpu_vram_mgr *mgr);
=======
>>>>>>> 95cd2cdc
uint64_t amdgpu_vram_mgr_vis_usage(struct amdgpu_vram_mgr *mgr);
int amdgpu_vram_mgr_reserve_range(struct amdgpu_vram_mgr *mgr,
				  uint64_t start, uint64_t size);
int amdgpu_vram_mgr_query_page_status(struct amdgpu_vram_mgr *mgr,
				      uint64_t start);

int amdgpu_ttm_init(struct amdgpu_device *adev);
void amdgpu_ttm_fini(struct amdgpu_device *adev);
void amdgpu_ttm_set_buffer_funcs_status(struct amdgpu_device *adev,
					bool enable);

int amdgpu_copy_buffer(struct amdgpu_ring *ring, uint64_t src_offset,
		       uint64_t dst_offset, uint32_t byte_count,
		       struct dma_resv *resv,
		       struct dma_fence **fence, bool direct_submit,
		       bool vm_needs_flush, bool tmz);
int amdgpu_ttm_copy_mem_to_mem(struct amdgpu_device *adev,
			       const struct amdgpu_copy_mem *src,
			       const struct amdgpu_copy_mem *dst,
			       uint64_t size, bool tmz,
			       struct dma_resv *resv,
			       struct dma_fence **f);
int amdgpu_fill_buffer(struct amdgpu_bo *bo,
			uint32_t src_data,
			struct dma_resv *resv,
			struct dma_fence **fence);

int amdgpu_ttm_alloc_gart(struct ttm_buffer_object *bo);
void amdgpu_ttm_recover_gart(struct ttm_buffer_object *tbo);
uint64_t amdgpu_ttm_domain_start(struct amdgpu_device *adev, uint32_t type);

#if IS_ENABLED(CONFIG_DRM_AMDGPU_USERPTR)
int amdgpu_ttm_tt_get_user_pages(struct amdgpu_bo *bo, struct page **pages);
bool amdgpu_ttm_tt_get_user_pages_done(struct ttm_tt *ttm);
#else
static inline int amdgpu_ttm_tt_get_user_pages(struct amdgpu_bo *bo,
					       struct page **pages)
{
	return -EPERM;
}
static inline bool amdgpu_ttm_tt_get_user_pages_done(struct ttm_tt *ttm)
{
	return false;
}
#endif

void amdgpu_ttm_tt_set_user_pages(struct ttm_tt *ttm, struct page **pages);
int amdgpu_ttm_tt_get_userptr(const struct ttm_buffer_object *tbo,
			      uint64_t *user_addr);
int amdgpu_ttm_tt_set_userptr(struct ttm_buffer_object *bo,
			      uint64_t addr, uint32_t flags);
bool amdgpu_ttm_tt_has_userptr(struct ttm_tt *ttm);
struct mm_struct *amdgpu_ttm_tt_get_usermm(struct ttm_tt *ttm);
bool amdgpu_ttm_tt_affect_userptr(struct ttm_tt *ttm, unsigned long start,
				  unsigned long end, unsigned long *userptr);
bool amdgpu_ttm_tt_userptr_invalidated(struct ttm_tt *ttm,
				       int *last_invalidated);
bool amdgpu_ttm_tt_is_userptr(struct ttm_tt *ttm);
bool amdgpu_ttm_tt_is_readonly(struct ttm_tt *ttm);
uint64_t amdgpu_ttm_tt_pde_flags(struct ttm_tt *ttm, struct ttm_resource *mem);
uint64_t amdgpu_ttm_tt_pte_flags(struct amdgpu_device *adev, struct ttm_tt *ttm,
				 struct ttm_resource *mem);
int amdgpu_ttm_evict_resources(struct amdgpu_device *adev, int mem_type);

void amdgpu_ttm_debugfs_init(struct amdgpu_device *adev);

#endif<|MERGE_RESOLUTION|>--- conflicted
+++ resolved
@@ -111,12 +111,7 @@
 void amdgpu_vram_mgr_fini(struct amdgpu_device *adev);
 
 bool amdgpu_gtt_mgr_has_gart_addr(struct ttm_resource *mem);
-<<<<<<< HEAD
-uint64_t amdgpu_gtt_mgr_usage(struct amdgpu_gtt_mgr *mgr);
-int amdgpu_gtt_mgr_recover(struct amdgpu_gtt_mgr *mgr);
-=======
 void amdgpu_gtt_mgr_recover(struct amdgpu_gtt_mgr *mgr);
->>>>>>> 95cd2cdc
 
 uint64_t amdgpu_preempt_mgr_usage(struct ttm_resource_manager *man);
 
@@ -130,10 +125,6 @@
 void amdgpu_vram_mgr_free_sgt(struct device *dev,
 			      enum dma_data_direction dir,
 			      struct sg_table *sgt);
-<<<<<<< HEAD
-uint64_t amdgpu_vram_mgr_usage(struct amdgpu_vram_mgr *mgr);
-=======
->>>>>>> 95cd2cdc
 uint64_t amdgpu_vram_mgr_vis_usage(struct amdgpu_vram_mgr *mgr);
 int amdgpu_vram_mgr_reserve_range(struct amdgpu_vram_mgr *mgr,
 				  uint64_t start, uint64_t size);
