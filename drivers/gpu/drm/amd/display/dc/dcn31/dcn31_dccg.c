/*
 * Copyright 2018 Advanced Micro Devices, Inc.
 *
 * Permission is hereby granted, free of charge, to any person obtaining a
 * copy of this software and associated documentation files (the "Software"),
 * to deal in the Software without restriction, including without limitation
 * the rights to use, copy, modify, merge, publish, distribute, sublicense,
 * and/or sell copies of the Software, and to permit persons to whom the
 * Software is furnished to do so, subject to the following conditions:
 *
 * The above copyright notice and this permission notice shall be included in
 * all copies or substantial portions of the Software.
 *
 * THE SOFTWARE IS PROVIDED "AS IS", WITHOUT WARRANTY OF ANY KIND, EXPRESS OR
 * IMPLIED, INCLUDING BUT NOT LIMITED TO THE WARRANTIES OF MERCHANTABILITY,
 * FITNESS FOR A PARTICULAR PURPOSE AND NONINFRINGEMENT.  IN NO EVENT SHALL
 * THE COPYRIGHT HOLDER(S) OR AUTHOR(S) BE LIABLE FOR ANY CLAIM, DAMAGES OR
 * OTHER LIABILITY, WHETHER IN AN ACTION OF CONTRACT, TORT OR OTHERWISE,
 * ARISING FROM, OUT OF OR IN CONNECTION WITH THE SOFTWARE OR THE USE OR
 * OTHER DEALINGS IN THE SOFTWARE.
 *
 * Authors: AMD
 *
 */

#include "reg_helper.h"
#include "core_types.h"
#include "dcn31_dccg.h"
#include "dal_asic_id.h"

#define TO_DCN_DCCG(dccg)\
	container_of(dccg, struct dcn_dccg, base)

#define REG(reg) \
	(dccg_dcn->regs->reg)

#undef FN
#define FN(reg_name, field_name) \
	dccg_dcn->dccg_shift->field_name, dccg_dcn->dccg_mask->field_name

#define CTX \
	dccg_dcn->base.ctx
#define DC_LOGGER \
	dccg->ctx->logger

static void dccg31_update_dpp_dto(struct dccg *dccg, int dpp_inst, int req_dppclk)
{
	struct dcn_dccg *dccg_dcn = TO_DCN_DCCG(dccg);

	if (dccg->ref_dppclk && req_dppclk) {
		int ref_dppclk = dccg->ref_dppclk;
		int modulo, phase;

		// phase / modulo = dpp pipe clk / dpp global clk
		modulo = 0xff;   // use FF at the end
		phase = ((modulo * req_dppclk) + ref_dppclk - 1) / ref_dppclk;

		if (phase > 0xff) {
			ASSERT(false);
			phase = 0xff;
		}

		REG_SET_2(DPPCLK_DTO_PARAM[dpp_inst], 0,
				DPPCLK0_DTO_PHASE, phase,
				DPPCLK0_DTO_MODULO, modulo);
		REG_UPDATE(DPPCLK_DTO_CTRL,
				DPPCLK_DTO_ENABLE[dpp_inst], 1);
	} else {
		//DTO must be enabled to generate a 0Hz clock output
		if (dccg->ctx->dc->debug.root_clock_optimization.bits.dpp) {
			REG_UPDATE(DPPCLK_DTO_CTRL,
					DPPCLK_DTO_ENABLE[dpp_inst], 1);
			REG_SET_2(DPPCLK_DTO_PARAM[dpp_inst], 0,
					DPPCLK0_DTO_PHASE, 0,
					DPPCLK0_DTO_MODULO, 1);
		} else {
			REG_UPDATE(DPPCLK_DTO_CTRL,
					DPPCLK_DTO_ENABLE[dpp_inst], 0);
		}
	}
	dccg->pipe_dppclk_khz[dpp_inst] = req_dppclk;
}

static enum phyd32clk_clock_source get_phy_mux_symclk(
		struct dcn_dccg *dccg_dcn,
		enum phyd32clk_clock_source src)
{
	if (dccg_dcn->base.ctx->asic_id.hw_internal_rev == YELLOW_CARP_B0) {
		if (src == PHYD32CLKC)
			src = PHYD32CLKF;
		if (src == PHYD32CLKD)
			src = PHYD32CLKG;
	}
	return src;
}

static void dccg31_enable_dpstreamclk(struct dccg *dccg, int otg_inst)
{
	struct dcn_dccg *dccg_dcn = TO_DCN_DCCG(dccg);

	/* enabled to select one of the DTBCLKs for pipe */
	switch (otg_inst) {
	case 0:
		REG_UPDATE(DPSTREAMCLK_CNTL,
				DPSTREAMCLK_PIPE0_EN, 1);
		break;
	case 1:
		REG_UPDATE(DPSTREAMCLK_CNTL,
				DPSTREAMCLK_PIPE1_EN, 1);
		break;
	case 2:
		REG_UPDATE(DPSTREAMCLK_CNTL,
				DPSTREAMCLK_PIPE2_EN, 1);
		break;
	case 3:
		REG_UPDATE(DPSTREAMCLK_CNTL,
				DPSTREAMCLK_PIPE3_EN, 1);
		break;
	default:
		BREAK_TO_DEBUGGER();
		return;
	}
	if (dccg->ctx->dc->debug.root_clock_optimization.bits.dpstream)
		REG_UPDATE_2(DCCG_GATE_DISABLE_CNTL3,
			DPSTREAMCLK_GATE_DISABLE, 1,
			DPSTREAMCLK_ROOT_GATE_DISABLE, 1);
}

static void dccg31_disable_dpstreamclk(struct dccg *dccg, int otg_inst)
{
	struct dcn_dccg *dccg_dcn = TO_DCN_DCCG(dccg);

	if (dccg->ctx->dc->debug.root_clock_optimization.bits.dpstream)
		REG_UPDATE_2(DCCG_GATE_DISABLE_CNTL3,
				DPSTREAMCLK_ROOT_GATE_DISABLE, 0,
				DPSTREAMCLK_GATE_DISABLE, 0);

	switch (otg_inst) {
	case 0:
		REG_UPDATE(DPSTREAMCLK_CNTL,
				DPSTREAMCLK_PIPE0_EN, 0);
		break;
	case 1:
		REG_UPDATE(DPSTREAMCLK_CNTL,
				DPSTREAMCLK_PIPE1_EN, 0);
		break;
	case 2:
		REG_UPDATE(DPSTREAMCLK_CNTL,
				DPSTREAMCLK_PIPE2_EN, 0);
		break;
	case 3:
		REG_UPDATE(DPSTREAMCLK_CNTL,
				DPSTREAMCLK_PIPE3_EN, 0);
		break;
	default:
		BREAK_TO_DEBUGGER();
		return;
	}
}

void dccg31_set_dpstreamclk(
		struct dccg *dccg,
		enum hdmistreamclk_source src,
		int otg_inst)
{
	if (src == REFCLK)
		dccg31_disable_dpstreamclk(dccg, otg_inst);
	else
		dccg31_enable_dpstreamclk(dccg, otg_inst);
}

void dccg31_enable_symclk32_se(
		struct dccg *dccg,
		int hpo_se_inst,
		enum phyd32clk_clock_source phyd32clk)
{
	struct dcn_dccg *dccg_dcn = TO_DCN_DCCG(dccg);

	phyd32clk = get_phy_mux_symclk(dccg_dcn, phyd32clk);

	/* select one of the PHYD32CLKs as the source for symclk32_se */
	switch (hpo_se_inst) {
	case 0:
		if (dccg->ctx->dc->debug.root_clock_optimization.bits.symclk32_se)
			REG_UPDATE_2(DCCG_GATE_DISABLE_CNTL3,
					SYMCLK32_SE0_GATE_DISABLE, 1,
					SYMCLK32_ROOT_SE0_GATE_DISABLE, 1);
		REG_UPDATE_2(SYMCLK32_SE_CNTL,
				SYMCLK32_SE0_SRC_SEL, phyd32clk,
				SYMCLK32_SE0_EN, 1);
		break;
	case 1:
		if (dccg->ctx->dc->debug.root_clock_optimization.bits.symclk32_se)
			REG_UPDATE_2(DCCG_GATE_DISABLE_CNTL3,
					SYMCLK32_SE1_GATE_DISABLE, 1,
					SYMCLK32_ROOT_SE1_GATE_DISABLE, 1);
		REG_UPDATE_2(SYMCLK32_SE_CNTL,
				SYMCLK32_SE1_SRC_SEL, phyd32clk,
				SYMCLK32_SE1_EN, 1);
		break;
	case 2:
		if (dccg->ctx->dc->debug.root_clock_optimization.bits.symclk32_se)
			REG_UPDATE_2(DCCG_GATE_DISABLE_CNTL3,
					SYMCLK32_SE2_GATE_DISABLE, 1,
					SYMCLK32_ROOT_SE2_GATE_DISABLE, 1);
		REG_UPDATE_2(SYMCLK32_SE_CNTL,
				SYMCLK32_SE2_SRC_SEL, phyd32clk,
				SYMCLK32_SE2_EN, 1);
		break;
	case 3:
		if (dccg->ctx->dc->debug.root_clock_optimization.bits.symclk32_se)
			REG_UPDATE_2(DCCG_GATE_DISABLE_CNTL3,
					SYMCLK32_SE3_GATE_DISABLE, 1,
					SYMCLK32_ROOT_SE3_GATE_DISABLE, 1);
		REG_UPDATE_2(SYMCLK32_SE_CNTL,
				SYMCLK32_SE3_SRC_SEL, phyd32clk,
				SYMCLK32_SE3_EN, 1);
		break;
	default:
		BREAK_TO_DEBUGGER();
		return;
	}
}

void dccg31_disable_symclk32_se(
		struct dccg *dccg,
		int hpo_se_inst)
{
	struct dcn_dccg *dccg_dcn = TO_DCN_DCCG(dccg);

	/* set refclk as the source for symclk32_se */
	switch (hpo_se_inst) {
	case 0:
		REG_UPDATE_2(SYMCLK32_SE_CNTL,
				SYMCLK32_SE0_SRC_SEL, 0,
				SYMCLK32_SE0_EN, 0);
		if (dccg->ctx->dc->debug.root_clock_optimization.bits.symclk32_se)
			REG_UPDATE_2(DCCG_GATE_DISABLE_CNTL3,
					SYMCLK32_SE0_GATE_DISABLE, 0,
					SYMCLK32_ROOT_SE0_GATE_DISABLE, 0);
		break;
	case 1:
		REG_UPDATE_2(SYMCLK32_SE_CNTL,
				SYMCLK32_SE1_SRC_SEL, 0,
				SYMCLK32_SE1_EN, 0);
		if (dccg->ctx->dc->debug.root_clock_optimization.bits.symclk32_se)
			REG_UPDATE_2(DCCG_GATE_DISABLE_CNTL3,
					SYMCLK32_SE1_GATE_DISABLE, 0,
					SYMCLK32_ROOT_SE1_GATE_DISABLE, 0);
		break;
	case 2:
		REG_UPDATE_2(SYMCLK32_SE_CNTL,
				SYMCLK32_SE2_SRC_SEL, 0,
				SYMCLK32_SE2_EN, 0);
		if (dccg->ctx->dc->debug.root_clock_optimization.bits.symclk32_se)
			REG_UPDATE_2(DCCG_GATE_DISABLE_CNTL3,
					SYMCLK32_SE2_GATE_DISABLE, 0,
					SYMCLK32_ROOT_SE2_GATE_DISABLE, 0);
		break;
	case 3:
		REG_UPDATE_2(SYMCLK32_SE_CNTL,
				SYMCLK32_SE3_SRC_SEL, 0,
				SYMCLK32_SE3_EN, 0);
		if (dccg->ctx->dc->debug.root_clock_optimization.bits.symclk32_se)
			REG_UPDATE_2(DCCG_GATE_DISABLE_CNTL3,
					SYMCLK32_SE3_GATE_DISABLE, 0,
					SYMCLK32_ROOT_SE3_GATE_DISABLE, 0);
		break;
	default:
		BREAK_TO_DEBUGGER();
		return;
	}
}

void dccg31_enable_symclk32_le(
		struct dccg *dccg,
		int hpo_le_inst,
		enum phyd32clk_clock_source phyd32clk)
{
	struct dcn_dccg *dccg_dcn = TO_DCN_DCCG(dccg);

	phyd32clk = get_phy_mux_symclk(dccg_dcn, phyd32clk);

	/* select one of the PHYD32CLKs as the source for symclk32_le */
	switch (hpo_le_inst) {
	case 0:
		if (dccg->ctx->dc->debug.root_clock_optimization.bits.symclk32_le)
			REG_UPDATE_2(DCCG_GATE_DISABLE_CNTL3,
					SYMCLK32_LE0_GATE_DISABLE, 1,
					SYMCLK32_ROOT_LE0_GATE_DISABLE, 1);
		REG_UPDATE_2(SYMCLK32_LE_CNTL,
				SYMCLK32_LE0_SRC_SEL, phyd32clk,
				SYMCLK32_LE0_EN, 1);
		break;
	case 1:
		if (dccg->ctx->dc->debug.root_clock_optimization.bits.symclk32_le)
			REG_UPDATE_2(DCCG_GATE_DISABLE_CNTL3,
					SYMCLK32_LE1_GATE_DISABLE, 1,
					SYMCLK32_ROOT_LE1_GATE_DISABLE, 1);
		REG_UPDATE_2(SYMCLK32_LE_CNTL,
				SYMCLK32_LE1_SRC_SEL, phyd32clk,
				SYMCLK32_LE1_EN, 1);
		break;
	default:
		BREAK_TO_DEBUGGER();
		return;
	}
}

void dccg31_disable_symclk32_le(
		struct dccg *dccg,
		int hpo_le_inst)
{
	struct dcn_dccg *dccg_dcn = TO_DCN_DCCG(dccg);

	/* set refclk as the source for symclk32_le */
	switch (hpo_le_inst) {
	case 0:
		REG_UPDATE_2(SYMCLK32_LE_CNTL,
				SYMCLK32_LE0_SRC_SEL, 0,
				SYMCLK32_LE0_EN, 0);
		if (dccg->ctx->dc->debug.root_clock_optimization.bits.symclk32_le)
			REG_UPDATE_2(DCCG_GATE_DISABLE_CNTL3,
					SYMCLK32_LE0_GATE_DISABLE, 0,
					SYMCLK32_ROOT_LE0_GATE_DISABLE, 0);
		break;
	case 1:
		REG_UPDATE_2(SYMCLK32_LE_CNTL,
				SYMCLK32_LE1_SRC_SEL, 0,
				SYMCLK32_LE1_EN, 0);
		if (dccg->ctx->dc->debug.root_clock_optimization.bits.symclk32_le)
			REG_UPDATE_2(DCCG_GATE_DISABLE_CNTL3,
					SYMCLK32_LE1_GATE_DISABLE, 0,
					SYMCLK32_ROOT_LE1_GATE_DISABLE, 0);
		break;
	default:
		BREAK_TO_DEBUGGER();
		return;
	}
}

static void dccg31_disable_dscclk(struct dccg *dccg, int inst)
{
	struct dcn_dccg *dccg_dcn = TO_DCN_DCCG(dccg);

	if (!dccg->ctx->dc->debug.root_clock_optimization.bits.dsc)
		return;
	//DTO must be enabled to generate a 0 Hz clock output
	switch (inst) {
	case 0:
		REG_UPDATE(DSCCLK_DTO_CTRL,
				DSCCLK0_DTO_ENABLE, 1);
		REG_UPDATE_2(DSCCLK0_DTO_PARAM,
				DSCCLK0_DTO_PHASE, 0,
				DSCCLK0_DTO_MODULO, 1);
		break;
	case 1:
		REG_UPDATE(DSCCLK_DTO_CTRL,
				DSCCLK1_DTO_ENABLE, 1);
		REG_UPDATE_2(DSCCLK1_DTO_PARAM,
				DSCCLK1_DTO_PHASE, 0,
				DSCCLK1_DTO_MODULO, 1);
		break;
	case 2:
		REG_UPDATE(DSCCLK_DTO_CTRL,
				DSCCLK2_DTO_ENABLE, 1);
		REG_UPDATE_2(DSCCLK2_DTO_PARAM,
				DSCCLK2_DTO_PHASE, 0,
				DSCCLK2_DTO_MODULO, 1);
		break;
	default:
		BREAK_TO_DEBUGGER();
		return;
	}
}

static void dccg31_enable_dscclk(struct dccg *dccg, int inst)
{
	struct dcn_dccg *dccg_dcn = TO_DCN_DCCG(dccg);

	if (!dccg->ctx->dc->debug.root_clock_optimization.bits.dsc)
		return;
	//Disable DTO
	switch (inst) {
	case 0:
		REG_UPDATE_2(DSCCLK0_DTO_PARAM,
				DSCCLK0_DTO_PHASE, 0,
				DSCCLK0_DTO_MODULO, 0);
		REG_UPDATE(DSCCLK_DTO_CTRL,
				DSCCLK0_DTO_ENABLE, 0);
		break;
	case 1:
		REG_UPDATE_2(DSCCLK1_DTO_PARAM,
				DSCCLK1_DTO_PHASE, 0,
				DSCCLK1_DTO_MODULO, 0);
		REG_UPDATE(DSCCLK_DTO_CTRL,
				DSCCLK1_DTO_ENABLE, 0);
		break;
	case 2:
		REG_UPDATE_2(DSCCLK2_DTO_PARAM,
				DSCCLK2_DTO_PHASE, 0,
				DSCCLK2_DTO_MODULO, 0);
		REG_UPDATE(DSCCLK_DTO_CTRL,
				DSCCLK2_DTO_ENABLE, 0);
		break;
	default:
		BREAK_TO_DEBUGGER();
		return;
	}
}

void dccg31_set_physymclk(
		struct dccg *dccg,
		int phy_inst,
		enum physymclk_clock_source clk_src,
		bool force_enable)
{
	struct dcn_dccg *dccg_dcn = TO_DCN_DCCG(dccg);

	/* Force PHYSYMCLK on and Select phyd32clk as the source of clock which is output to PHY through DCIO */
	switch (phy_inst) {
	case 0:
		if (force_enable) {
			REG_UPDATE_2(PHYASYMCLK_CLOCK_CNTL,
					PHYASYMCLK_FORCE_EN, 1,
					PHYASYMCLK_FORCE_SRC_SEL, clk_src);
			if (dccg->ctx->dc->debug.root_clock_optimization.bits.physymclk)
				REG_UPDATE(DCCG_GATE_DISABLE_CNTL2,
					PHYASYMCLK_GATE_DISABLE, 1);
		} else {
			REG_UPDATE_2(PHYASYMCLK_CLOCK_CNTL,
					PHYASYMCLK_FORCE_EN, 0,
					PHYASYMCLK_FORCE_SRC_SEL, 0);
			if (dccg->ctx->dc->debug.root_clock_optimization.bits.physymclk)
				REG_UPDATE(DCCG_GATE_DISABLE_CNTL2,
					PHYASYMCLK_GATE_DISABLE, 0);
		}
		break;
	case 1:
		if (force_enable) {
			REG_UPDATE_2(PHYBSYMCLK_CLOCK_CNTL,
					PHYBSYMCLK_FORCE_EN, 1,
					PHYBSYMCLK_FORCE_SRC_SEL, clk_src);
			if (dccg->ctx->dc->debug.root_clock_optimization.bits.physymclk)
				REG_UPDATE(DCCG_GATE_DISABLE_CNTL2,
					PHYBSYMCLK_GATE_DISABLE, 1);
		} else {
			REG_UPDATE_2(PHYBSYMCLK_CLOCK_CNTL,
					PHYBSYMCLK_FORCE_EN, 0,
					PHYBSYMCLK_FORCE_SRC_SEL, 0);
			if (dccg->ctx->dc->debug.root_clock_optimization.bits.physymclk)
				REG_UPDATE(DCCG_GATE_DISABLE_CNTL2,
					PHYBSYMCLK_GATE_DISABLE, 0);
		}
		break;
	case 2:
		if (force_enable) {
			REG_UPDATE_2(PHYCSYMCLK_CLOCK_CNTL,
					PHYCSYMCLK_FORCE_EN, 1,
					PHYCSYMCLK_FORCE_SRC_SEL, clk_src);
			if (dccg->ctx->dc->debug.root_clock_optimization.bits.physymclk)
				REG_UPDATE(DCCG_GATE_DISABLE_CNTL2,
					PHYCSYMCLK_GATE_DISABLE, 1);
		} else {
			REG_UPDATE_2(PHYCSYMCLK_CLOCK_CNTL,
					PHYCSYMCLK_FORCE_EN, 0,
					PHYCSYMCLK_FORCE_SRC_SEL, 0);
			if (dccg->ctx->dc->debug.root_clock_optimization.bits.physymclk)
				REG_UPDATE(DCCG_GATE_DISABLE_CNTL2,
					PHYCSYMCLK_GATE_DISABLE, 0);
		}
		break;
	case 3:
		if (force_enable) {
			REG_UPDATE_2(PHYDSYMCLK_CLOCK_CNTL,
					PHYDSYMCLK_FORCE_EN, 1,
					PHYDSYMCLK_FORCE_SRC_SEL, clk_src);
			if (dccg->ctx->dc->debug.root_clock_optimization.bits.physymclk)
				REG_UPDATE(DCCG_GATE_DISABLE_CNTL2,
					PHYDSYMCLK_GATE_DISABLE, 1);
		} else {
			REG_UPDATE_2(PHYDSYMCLK_CLOCK_CNTL,
					PHYDSYMCLK_FORCE_EN, 0,
					PHYDSYMCLK_FORCE_SRC_SEL, 0);
			if (dccg->ctx->dc->debug.root_clock_optimization.bits.physymclk)
				REG_UPDATE(DCCG_GATE_DISABLE_CNTL2,
					PHYDSYMCLK_GATE_DISABLE, 0);
		}
		break;
	case 4:
		if (force_enable) {
			REG_UPDATE_2(PHYESYMCLK_CLOCK_CNTL,
					PHYESYMCLK_FORCE_EN, 1,
					PHYESYMCLK_FORCE_SRC_SEL, clk_src);
			if (dccg->ctx->dc->debug.root_clock_optimization.bits.physymclk)
				REG_UPDATE(DCCG_GATE_DISABLE_CNTL2,
					PHYESYMCLK_GATE_DISABLE, 1);
		} else {
			REG_UPDATE_2(PHYESYMCLK_CLOCK_CNTL,
					PHYESYMCLK_FORCE_EN, 0,
					PHYESYMCLK_FORCE_SRC_SEL, 0);
			if (dccg->ctx->dc->debug.root_clock_optimization.bits.physymclk)
				REG_UPDATE(DCCG_GATE_DISABLE_CNTL2,
					PHYESYMCLK_GATE_DISABLE, 0);
		}
		break;
	default:
		BREAK_TO_DEBUGGER();
		return;
	}
}

/* Controls the generation of pixel valid for OTG in (OTG -> HPO case) */
static void dccg31_set_dtbclk_dto(
		struct dccg *dccg,
<<<<<<< HEAD
		struct dtbclk_dto_params *params)
=======
		const struct dtbclk_dto_params *params)
>>>>>>> 8f1689d4
{
	struct dcn_dccg *dccg_dcn = TO_DCN_DCCG(dccg);
	int req_dtbclk_khz = params->pixclk_khz;
	uint32_t dtbdto_div;

	/* Mode	                DTBDTO Rate       DTBCLK_DTO<x>_DIV Register
	 * ODM 4:1 combine      pixel rate/4      2
	 * ODM 2:1 combine      pixel rate/2      4
	 * non-DSC 4:2:0 mode   pixel rate/2      4
	 * DSC native 4:2:0     pixel rate/2      4
	 * DSC native 4:2:2     pixel rate/2      4
	 * Other modes          pixel rate        8
	 */
	if (params->num_odm_segments == 4) {
		dtbdto_div = 2;
		req_dtbclk_khz = params->pixclk_khz / 4;
	} else if ((params->num_odm_segments == 2) ||
			(params->timing->pixel_encoding == PIXEL_ENCODING_YCBCR420) ||
			(params->timing->flags.DSC && params->timing->pixel_encoding == PIXEL_ENCODING_YCBCR422
					&& !params->timing->dsc_cfg.ycbcr422_simple)) {
		dtbdto_div = 4;
		req_dtbclk_khz = params->pixclk_khz / 2;
	} else
		dtbdto_div = 8;

	if (params->ref_dtbclk_khz && req_dtbclk_khz) {
		uint32_t modulo, phase;

		// phase / modulo = dtbclk / dtbclk ref
		modulo = params->ref_dtbclk_khz * 1000;
		phase = div_u64((((unsigned long long)modulo * req_dtbclk_khz) + params->ref_dtbclk_khz - 1),
				params->ref_dtbclk_khz);

		REG_UPDATE(OTG_PIXEL_RATE_CNTL[params->otg_inst],
				DTBCLK_DTO_DIV[params->otg_inst], dtbdto_div);

		REG_WRITE(DTBCLK_DTO_MODULO[params->otg_inst], modulo);
		REG_WRITE(DTBCLK_DTO_PHASE[params->otg_inst], phase);

		REG_UPDATE(OTG_PIXEL_RATE_CNTL[params->otg_inst],
				DTBCLK_DTO_ENABLE[params->otg_inst], 1);

		REG_WAIT(OTG_PIXEL_RATE_CNTL[params->otg_inst],
				DTBCLKDTO_ENABLE_STATUS[params->otg_inst], 1,
				1, 100);

		/* The recommended programming sequence to enable DTBCLK DTO to generate
		 * valid pixel HPO DPSTREAM ENCODER, specifies that DTO source select should
		 * be set only after DTO is enabled
		 */
		REG_UPDATE(OTG_PIXEL_RATE_CNTL[params->otg_inst],
				PIPE_DTO_SRC_SEL[params->otg_inst], 1);
	} else {
		REG_UPDATE_3(OTG_PIXEL_RATE_CNTL[params->otg_inst],
				DTBCLK_DTO_ENABLE[params->otg_inst], 0,
				PIPE_DTO_SRC_SEL[params->otg_inst], 0,
				DTBCLK_DTO_DIV[params->otg_inst], dtbdto_div);

		REG_WRITE(DTBCLK_DTO_MODULO[params->otg_inst], 0);
		REG_WRITE(DTBCLK_DTO_PHASE[params->otg_inst], 0);
	}
}

void dccg31_set_audio_dtbclk_dto(
		struct dccg *dccg,
		const struct dtbclk_dto_params *params)
{
	struct dcn_dccg *dccg_dcn = TO_DCN_DCCG(dccg);

	if (params->ref_dtbclk_khz && params->req_audio_dtbclk_khz) {
		uint32_t modulo, phase;

		// phase / modulo = dtbclk / dtbclk ref
		modulo = params->ref_dtbclk_khz * 1000;
		phase = div_u64((((unsigned long long)modulo * params->req_audio_dtbclk_khz) + params->ref_dtbclk_khz - 1),
			params->ref_dtbclk_khz);

		REG_WRITE(DCCG_AUDIO_DTBCLK_DTO_MODULO, modulo);
		REG_WRITE(DCCG_AUDIO_DTBCLK_DTO_PHASE, phase);

		//REG_UPDATE(DCCG_AUDIO_DTO_SOURCE,
		//		DCCG_AUDIO_DTBCLK_DTO_USE_512FBR_DTO, 1);

		REG_UPDATE(DCCG_AUDIO_DTO_SOURCE,
				DCCG_AUDIO_DTO_SEL, 4);  //  04 - DCCG_AUDIO_DTO_SEL_AUDIO_DTO_DTBCLK
	} else {
		REG_WRITE(DCCG_AUDIO_DTBCLK_DTO_PHASE, 0);
		REG_WRITE(DCCG_AUDIO_DTBCLK_DTO_MODULO, 0);

		REG_UPDATE(DCCG_AUDIO_DTO_SOURCE,
				DCCG_AUDIO_DTO_SEL, 3);  //  03 - DCCG_AUDIO_DTO_SEL_NO_AUDIO_DTO
	}
}

static void dccg31_get_dccg_ref_freq(struct dccg *dccg,
		unsigned int xtalin_freq_inKhz,
		unsigned int *dccg_ref_freq_inKhz)
{
	/*
	 * Assume refclk is sourced from xtalin
	 * expect 24MHz
	 */
	*dccg_ref_freq_inKhz = xtalin_freq_inKhz;
	return;
}

static void dccg31_set_dispclk_change_mode(
	struct dccg *dccg,
	enum dentist_dispclk_change_mode change_mode)
{
	struct dcn_dccg *dccg_dcn = TO_DCN_DCCG(dccg);

	REG_UPDATE(DENTIST_DISPCLK_CNTL, DENTIST_DISPCLK_CHG_MODE,
		   change_mode == DISPCLK_CHANGE_MODE_RAMPING ? 2 : 0);
}

void dccg31_init(struct dccg *dccg)
{
	/* Set HPO stream encoder to use refclk to avoid case where PHY is
	 * disabled and SYMCLK32 for HPO SE is sourced from PHYD32CLK which
	 * will cause DCN to hang.
	 */
	dccg31_disable_symclk32_se(dccg, 0);
	dccg31_disable_symclk32_se(dccg, 1);
	dccg31_disable_symclk32_se(dccg, 2);
	dccg31_disable_symclk32_se(dccg, 3);

	if (dccg->ctx->dc->debug.root_clock_optimization.bits.symclk32_le) {
		dccg31_disable_symclk32_le(dccg, 0);
		dccg31_disable_symclk32_le(dccg, 1);
	}

	if (dccg->ctx->dc->debug.root_clock_optimization.bits.dpstream) {
		dccg31_disable_dpstreamclk(dccg, 0);
		dccg31_disable_dpstreamclk(dccg, 1);
		dccg31_disable_dpstreamclk(dccg, 2);
		dccg31_disable_dpstreamclk(dccg, 3);
	}

	if (dccg->ctx->dc->debug.root_clock_optimization.bits.physymclk) {
		dccg31_set_physymclk(dccg, 0, PHYSYMCLK_FORCE_SRC_SYMCLK, false);
		dccg31_set_physymclk(dccg, 1, PHYSYMCLK_FORCE_SRC_SYMCLK, false);
		dccg31_set_physymclk(dccg, 2, PHYSYMCLK_FORCE_SRC_SYMCLK, false);
		dccg31_set_physymclk(dccg, 3, PHYSYMCLK_FORCE_SRC_SYMCLK, false);
		dccg31_set_physymclk(dccg, 4, PHYSYMCLK_FORCE_SRC_SYMCLK, false);
	}
}

static const struct dccg_funcs dccg31_funcs = {
	.update_dpp_dto = dccg31_update_dpp_dto,
	.get_dccg_ref_freq = dccg31_get_dccg_ref_freq,
	.dccg_init = dccg31_init,
	.set_dpstreamclk = dccg31_set_dpstreamclk,
	.enable_symclk32_se = dccg31_enable_symclk32_se,
	.disable_symclk32_se = dccg31_disable_symclk32_se,
	.enable_symclk32_le = dccg31_enable_symclk32_le,
	.disable_symclk32_le = dccg31_disable_symclk32_le,
	.set_physymclk = dccg31_set_physymclk,
	.set_dtbclk_dto = dccg31_set_dtbclk_dto,
	.set_audio_dtbclk_dto = dccg31_set_audio_dtbclk_dto,
	.set_dispclk_change_mode = dccg31_set_dispclk_change_mode,
	.disable_dsc = dccg31_disable_dscclk,
	.enable_dsc = dccg31_enable_dscclk,
};

struct dccg *dccg31_create(
	struct dc_context *ctx,
	const struct dccg_registers *regs,
	const struct dccg_shift *dccg_shift,
	const struct dccg_mask *dccg_mask)
{
	struct dcn_dccg *dccg_dcn = kzalloc(sizeof(*dccg_dcn), GFP_KERNEL);
	struct dccg *base;

	if (dccg_dcn == NULL) {
		BREAK_TO_DEBUGGER();
		return NULL;
	}

	base = &dccg_dcn->base;
	base->ctx = ctx;
	base->funcs = &dccg31_funcs;

	dccg_dcn->regs = regs;
	dccg_dcn->dccg_shift = dccg_shift;
	dccg_dcn->dccg_mask = dccg_mask;

	return &dccg_dcn->base;
}<|MERGE_RESOLUTION|>--- conflicted
+++ resolved
@@ -513,11 +513,7 @@
 /* Controls the generation of pixel valid for OTG in (OTG -> HPO case) */
 static void dccg31_set_dtbclk_dto(
 		struct dccg *dccg,
-<<<<<<< HEAD
-		struct dtbclk_dto_params *params)
-=======
 		const struct dtbclk_dto_params *params)
->>>>>>> 8f1689d4
 {
 	struct dcn_dccg *dccg_dcn = TO_DCN_DCCG(dccg);
 	int req_dtbclk_khz = params->pixclk_khz;
