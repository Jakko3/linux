/*
 * Copyright 2018 Advanced Micro Devices, Inc.
 *
 * Permission is hereby granted, free of charge, to any person obtaining a
 * copy of this software and associated documentation files (the "Software"),
 * to deal in the Software without restriction, including without limitation
 * the rights to use, copy, modify, merge, publish, distribute, sublicense,
 * and/or sell copies of the Software, and to permit persons to whom the
 * Software is furnished to do so, subject to the following conditions:
 *
 * The above copyright notice and this permission notice shall be included in
 * all copies or substantial portions of the Software.
 *
 * THE SOFTWARE IS PROVIDED "AS IS", WITHOUT WARRANTY OF ANY KIND, EXPRESS OR
 * IMPLIED, INCLUDING BUT NOT LIMITED TO THE WARRANTIES OF MERCHANTABILITY,
 * FITNESS FOR A PARTICULAR PURPOSE AND NONINFRINGEMENT.  IN NO EVENT SHALL
 * THE COPYRIGHT HOLDER(S) OR AUTHOR(S) BE LIABLE FOR ANY CLAIM, DAMAGES OR
 * OTHER LIABILITY, WHETHER IN AN ACTION OF CONTRACT, TORT OR OTHERWISE,
 * ARISING FROM, OUT OF OR IN CONNECTION WITH THE SOFTWARE OR THE USE OR
 * OTHER DEALINGS IN THE SOFTWARE.
 *
 * Authors: AMD
 *
 */

#include <linux/string_helpers.h>
#include <linux/uaccess.h>

#include "dc.h"
#include "amdgpu.h"
#include "amdgpu_dm.h"
#include "amdgpu_dm_debugfs.h"
#include "dm_helpers.h"
#include "dmub/dmub_srv.h"
#include "resource.h"
#include "dsc.h"
#include "dc_link_dp.h"
#include "link_hwss.h"
#include "dc/dc_dmub_srv.h"

struct dmub_debugfs_trace_header {
	uint32_t entry_count;
	uint32_t reserved[3];
};

struct dmub_debugfs_trace_entry {
	uint32_t trace_code;
	uint32_t tick_count;
	uint32_t param0;
	uint32_t param1;
};

/* parse_write_buffer_into_params - Helper function to parse debugfs write buffer into an array
 *
 * Function takes in attributes passed to debugfs write entry
 * and writes into param array.
 * The user passes max_param_num to identify maximum number of
 * parameters that could be parsed.
 *
 */
static int parse_write_buffer_into_params(char *wr_buf, uint32_t wr_buf_size,
					  long *param, const char __user *buf,
					  int max_param_num,
					  uint8_t *param_nums)
{
	char *wr_buf_ptr = NULL;
	uint32_t wr_buf_count = 0;
	int r;
	char *sub_str = NULL;
	const char delimiter[3] = {' ', '\n', '\0'};
	uint8_t param_index = 0;

	*param_nums = 0;

	wr_buf_ptr = wr_buf;

	/* r is bytes not be copied */
	if (copy_from_user(wr_buf_ptr, buf, wr_buf_size)) {
		DRM_DEBUG_DRIVER("user data could not be read successfully\n");
		return -EFAULT;
	}

	/* check number of parameters. isspace could not differ space and \n */
	while ((*wr_buf_ptr != 0xa) && (wr_buf_count < wr_buf_size)) {
		/* skip space*/
		while (isspace(*wr_buf_ptr) && (wr_buf_count < wr_buf_size)) {
			wr_buf_ptr++;
			wr_buf_count++;
			}

		if (wr_buf_count == wr_buf_size)
			break;

		/* skip non-space*/
		while ((!isspace(*wr_buf_ptr)) && (wr_buf_count < wr_buf_size)) {
			wr_buf_ptr++;
			wr_buf_count++;
		}

		(*param_nums)++;

		if (wr_buf_count == wr_buf_size)
			break;
	}

	if (*param_nums > max_param_num)
		*param_nums = max_param_num;

	wr_buf_ptr = wr_buf; /* reset buf pointer */
	wr_buf_count = 0; /* number of char already checked */

	while (isspace(*wr_buf_ptr) && (wr_buf_count < wr_buf_size)) {
		wr_buf_ptr++;
		wr_buf_count++;
	}

	while (param_index < *param_nums) {
		/* after strsep, wr_buf_ptr will be moved to after space */
		sub_str = strsep(&wr_buf_ptr, delimiter);

		r = kstrtol(sub_str, 16, &(param[param_index]));

		if (r)
			DRM_DEBUG_DRIVER("string to int convert error code: %d\n", r);

		param_index++;
	}

	return 0;
}

/* function description
 * get/ set DP configuration: lane_count, link_rate, spread_spectrum
 *
 * valid lane count value: 1, 2, 4
 * valid link rate value:
 * 06h = 1.62Gbps per lane
 * 0Ah = 2.7Gbps per lane
 * 0Ch = 3.24Gbps per lane
 * 14h = 5.4Gbps per lane
 * 1Eh = 8.1Gbps per lane
 *
 * debugfs is located at /sys/kernel/debug/dri/0/DP-x/link_settings
 *
 * --- to get dp configuration
 *
 * cat /sys/kernel/debug/dri/0/DP-x/link_settings
 *
 * It will list current, verified, reported, preferred dp configuration.
 * current -- for current video mode
 * verified --- maximum configuration which pass link training
 * reported --- DP rx report caps (DPCD register offset 0, 1 2)
 * preferred --- user force settings
 *
 * --- set (or force) dp configuration
 *
 * echo <lane_count>  <link_rate> > link_settings
 *
 * for example, to force to  2 lane, 2.7GHz,
 * echo 4 0xa > /sys/kernel/debug/dri/0/DP-x/link_settings
 *
 * spread_spectrum could not be changed dynamically.
 *
 * in case invalid lane count, link rate are force, no hw programming will be
 * done. please check link settings after force operation to see if HW get
 * programming.
 *
 * cat /sys/kernel/debug/dri/0/DP-x/link_settings
 *
 * check current and preferred settings.
 *
 */
static ssize_t dp_link_settings_read(struct file *f, char __user *buf,
				 size_t size, loff_t *pos)
{
	struct amdgpu_dm_connector *connector = file_inode(f)->i_private;
	struct dc_link *link = connector->dc_link;
	char *rd_buf = NULL;
	char *rd_buf_ptr = NULL;
	const uint32_t rd_buf_size = 100;
	uint32_t result = 0;
	uint8_t str_len = 0;
	int r;

	if (*pos & 3 || size & 3)
		return -EINVAL;

	rd_buf = kcalloc(rd_buf_size, sizeof(char), GFP_KERNEL);
	if (!rd_buf)
		return 0;

	rd_buf_ptr = rd_buf;

	str_len = strlen("Current:  %d  0x%x  %d  ");
	snprintf(rd_buf_ptr, str_len, "Current:  %d  0x%x  %d  ",
			link->cur_link_settings.lane_count,
			link->cur_link_settings.link_rate,
			link->cur_link_settings.link_spread);
	rd_buf_ptr += str_len;

	str_len = strlen("Verified:  %d  0x%x  %d  ");
	snprintf(rd_buf_ptr, str_len, "Verified:  %d  0x%x  %d  ",
			link->verified_link_cap.lane_count,
			link->verified_link_cap.link_rate,
			link->verified_link_cap.link_spread);
	rd_buf_ptr += str_len;

	str_len = strlen("Reported:  %d  0x%x  %d  ");
	snprintf(rd_buf_ptr, str_len, "Reported:  %d  0x%x  %d  ",
			link->reported_link_cap.lane_count,
			link->reported_link_cap.link_rate,
			link->reported_link_cap.link_spread);
	rd_buf_ptr += str_len;

	str_len = strlen("Preferred:  %d  0x%x  %d  ");
	snprintf(rd_buf_ptr, str_len, "Preferred:  %d  0x%x  %d\n",
			link->preferred_link_setting.lane_count,
			link->preferred_link_setting.link_rate,
			link->preferred_link_setting.link_spread);

	while (size) {
		if (*pos >= rd_buf_size)
			break;

		r = put_user(*(rd_buf + result), buf);
		if (r) {
			kfree(rd_buf);
			return r; /* r = -EFAULT */
		}

		buf += 1;
		size -= 1;
		*pos += 1;
		result += 1;
	}

	kfree(rd_buf);
	return result;
}

static ssize_t dp_link_settings_write(struct file *f, const char __user *buf,
				 size_t size, loff_t *pos)
{
	struct amdgpu_dm_connector *connector = file_inode(f)->i_private;
	struct dc_link *link = connector->dc_link;
	struct amdgpu_device *adev = drm_to_adev(connector->base.dev);
	struct dc *dc = (struct dc *)link->dc;
	struct dc_link_settings prefer_link_settings;
	char *wr_buf = NULL;
	const uint32_t wr_buf_size = 40;
	/* 0: lane_count; 1: link_rate */
	int max_param_num = 2;
	uint8_t param_nums = 0;
	long param[2];
	bool valid_input = true;

	if (size == 0)
		return -EINVAL;

	wr_buf = kcalloc(wr_buf_size, sizeof(char), GFP_KERNEL);
	if (!wr_buf)
		return -ENOSPC;

	if (parse_write_buffer_into_params(wr_buf, wr_buf_size,
					   (long *)param, buf,
					   max_param_num,
					   &param_nums)) {
		kfree(wr_buf);
		return -EINVAL;
	}

	if (param_nums <= 0) {
		kfree(wr_buf);
		DRM_DEBUG_DRIVER("user data not be read\n");
		return -EINVAL;
	}

	switch (param[0]) {
	case LANE_COUNT_ONE:
	case LANE_COUNT_TWO:
	case LANE_COUNT_FOUR:
		break;
	default:
		valid_input = false;
		break;
	}

	switch (param[1]) {
	case LINK_RATE_LOW:
	case LINK_RATE_HIGH:
	case LINK_RATE_RBR2:
	case LINK_RATE_HIGH2:
	case LINK_RATE_HIGH3:
	case LINK_RATE_UHBR10:
		break;
	default:
		valid_input = false;
		break;
	}

	if (!valid_input) {
		kfree(wr_buf);
		DRM_DEBUG_DRIVER("Invalid Input value No HW will be programmed\n");
		mutex_lock(&adev->dm.dc_lock);
		dc_link_set_preferred_training_settings(dc, NULL, NULL, link, false);
		mutex_unlock(&adev->dm.dc_lock);
		return size;
	}

	/* save user force lane_count, link_rate to preferred settings
	 * spread spectrum will not be changed
	 */
	prefer_link_settings.link_spread = link->cur_link_settings.link_spread;
	prefer_link_settings.use_link_rate_set = false;
	prefer_link_settings.lane_count = param[0];
	prefer_link_settings.link_rate = param[1];

	mutex_lock(&adev->dm.dc_lock);
	dc_link_set_preferred_training_settings(dc, &prefer_link_settings, NULL, link, false);
	mutex_unlock(&adev->dm.dc_lock);

	kfree(wr_buf);
	return size;
}

/* function: get current DP PHY settings: voltage swing, pre-emphasis,
 * post-cursor2 (defined by VESA DP specification)
 *
 * valid values
 * voltage swing: 0,1,2,3
 * pre-emphasis : 0,1,2,3
 * post cursor2 : 0,1,2,3
 *
 *
 * how to use this debugfs
 *
 * debugfs is located at /sys/kernel/debug/dri/0/DP-x
 *
 * there will be directories, like DP-1, DP-2,DP-3, etc. for DP display
 *
 * To figure out which DP-x is the display for DP to be check,
 * cd DP-x
 * ls -ll
 * There should be debugfs file, like link_settings, phy_settings.
 * cat link_settings
 * from lane_count, link_rate to figure which DP-x is for display to be worked
 * on
 *
 * To get current DP PHY settings,
 * cat phy_settings
 *
 * To change DP PHY settings,
 * echo <voltage_swing> <pre-emphasis> <post_cursor2> > phy_settings
 * for examle, to change voltage swing to 2, pre-emphasis to 3, post_cursor2 to
 * 0,
 * echo 2 3 0 > phy_settings
 *
 * To check if change be applied, get current phy settings by
 * cat phy_settings
 *
 * In case invalid values are set by user, like
 * echo 1 4 0 > phy_settings
 *
 * HW will NOT be programmed by these settings.
 * cat phy_settings will show the previous valid settings.
 */
static ssize_t dp_phy_settings_read(struct file *f, char __user *buf,
				 size_t size, loff_t *pos)
{
	struct amdgpu_dm_connector *connector = file_inode(f)->i_private;
	struct dc_link *link = connector->dc_link;
	char *rd_buf = NULL;
	const uint32_t rd_buf_size = 20;
	uint32_t result = 0;
	int r;

	if (*pos & 3 || size & 3)
		return -EINVAL;

	rd_buf = kcalloc(rd_buf_size, sizeof(char), GFP_KERNEL);
	if (!rd_buf)
		return -EINVAL;

	snprintf(rd_buf, rd_buf_size, "  %d  %d  %d\n",
			link->cur_lane_setting[0].VOLTAGE_SWING,
			link->cur_lane_setting[0].PRE_EMPHASIS,
			link->cur_lane_setting[0].POST_CURSOR2);

	while (size) {
		if (*pos >= rd_buf_size)
			break;

		r = put_user((*(rd_buf + result)), buf);
		if (r) {
			kfree(rd_buf);
			return r; /* r = -EFAULT */
		}

		buf += 1;
		size -= 1;
		*pos += 1;
		result += 1;
	}

	kfree(rd_buf);
	return result;
}

static int dp_lttpr_status_show(struct seq_file *m, void *d)
{
	char *data;
	struct amdgpu_dm_connector *connector = file_inode(m->file)->i_private;
	struct dc_link *link = connector->dc_link;
	uint32_t read_size = 1;
	uint8_t repeater_count = 0;

	data = kzalloc(read_size, GFP_KERNEL);
	if (!data)
		return 0;

	dm_helpers_dp_read_dpcd(link->ctx, link, 0xF0002, data, read_size);

	switch ((uint8_t)*data) {
	case 0x80:
		repeater_count = 1;
		break;
	case 0x40:
		repeater_count = 2;
		break;
	case 0x20:
		repeater_count = 3;
		break;
	case 0x10:
		repeater_count = 4;
		break;
	case 0x8:
		repeater_count = 5;
		break;
	case 0x4:
		repeater_count = 6;
		break;
	case 0x2:
		repeater_count = 7;
		break;
	case 0x1:
		repeater_count = 8;
		break;
	case 0x0:
		repeater_count = 0;
		break;
	default:
		repeater_count = (uint8_t)*data;
		break;
	}

	seq_printf(m, "phy repeater count: %d\n", repeater_count);

	dm_helpers_dp_read_dpcd(link->ctx, link, 0xF0003, data, read_size);

	if ((uint8_t)*data == 0x55)
		seq_printf(m, "phy repeater mode: transparent\n");
	else if ((uint8_t)*data == 0xAA)
		seq_printf(m, "phy repeater mode: non-transparent\n");
	else if ((uint8_t)*data == 0x00)
		seq_printf(m, "phy repeater mode: non lttpr\n");
	else
		seq_printf(m, "phy repeater mode: read error\n");

	kfree(data);
	return 0;
}

static ssize_t dp_phy_settings_write(struct file *f, const char __user *buf,
				 size_t size, loff_t *pos)
{
	struct amdgpu_dm_connector *connector = file_inode(f)->i_private;
	struct dc_link *link = connector->dc_link;
	struct dc *dc = (struct dc *)link->dc;
	char *wr_buf = NULL;
	uint32_t wr_buf_size = 40;
	long param[3];
	bool use_prefer_link_setting;
	struct link_training_settings link_lane_settings;
	int max_param_num = 3;
	uint8_t param_nums = 0;
	int r = 0;


	if (size == 0)
		return -EINVAL;

	wr_buf = kcalloc(wr_buf_size, sizeof(char), GFP_KERNEL);
	if (!wr_buf)
		return -ENOSPC;

	if (parse_write_buffer_into_params(wr_buf, wr_buf_size,
					   (long *)param, buf,
					   max_param_num,
					   &param_nums)) {
		kfree(wr_buf);
		return -EINVAL;
	}

	if (param_nums <= 0) {
		kfree(wr_buf);
		DRM_DEBUG_DRIVER("user data not be read\n");
		return -EINVAL;
	}

	if ((param[0] > VOLTAGE_SWING_MAX_LEVEL) ||
			(param[1] > PRE_EMPHASIS_MAX_LEVEL) ||
			(param[2] > POST_CURSOR2_MAX_LEVEL)) {
		kfree(wr_buf);
		DRM_DEBUG_DRIVER("Invalid Input No HW will be programmed\n");
		return size;
	}

	/* get link settings: lane count, link rate */
	use_prefer_link_setting =
		((link->preferred_link_setting.link_rate != LINK_RATE_UNKNOWN) &&
		(link->test_pattern_enabled));

	memset(&link_lane_settings, 0, sizeof(link_lane_settings));

	if (use_prefer_link_setting) {
		link_lane_settings.link_settings.lane_count =
				link->preferred_link_setting.lane_count;
		link_lane_settings.link_settings.link_rate =
				link->preferred_link_setting.link_rate;
		link_lane_settings.link_settings.link_spread =
				link->preferred_link_setting.link_spread;
	} else {
		link_lane_settings.link_settings.lane_count =
				link->cur_link_settings.lane_count;
		link_lane_settings.link_settings.link_rate =
				link->cur_link_settings.link_rate;
		link_lane_settings.link_settings.link_spread =
				link->cur_link_settings.link_spread;
	}

	/* apply phy settings from user */
	for (r = 0; r < link_lane_settings.link_settings.lane_count; r++) {
		link_lane_settings.lane_settings[r].VOLTAGE_SWING =
				(enum dc_voltage_swing) (param[0]);
		link_lane_settings.lane_settings[r].PRE_EMPHASIS =
				(enum dc_pre_emphasis) (param[1]);
		link_lane_settings.lane_settings[r].POST_CURSOR2 =
				(enum dc_post_cursor2) (param[2]);
	}

	/* program ASIC registers and DPCD registers */
	dc_link_set_drive_settings(dc, &link_lane_settings, link);

	kfree(wr_buf);
	return size;
}

/* function description
 *
 * set PHY layer or Link layer test pattern
 * PHY test pattern is used for PHY SI check.
 * Link layer test will not affect PHY SI.
 *
 * Reset Test Pattern:
 * 0 = DP_TEST_PATTERN_VIDEO_MODE
 *
 * PHY test pattern supported:
 * 1 = DP_TEST_PATTERN_D102
 * 2 = DP_TEST_PATTERN_SYMBOL_ERROR
 * 3 = DP_TEST_PATTERN_PRBS7
 * 4 = DP_TEST_PATTERN_80BIT_CUSTOM
 * 5 = DP_TEST_PATTERN_CP2520_1
 * 6 = DP_TEST_PATTERN_CP2520_2 = DP_TEST_PATTERN_HBR2_COMPLIANCE_EYE
 * 7 = DP_TEST_PATTERN_CP2520_3
 *
 * DP PHY Link Training Patterns
 * 8 = DP_TEST_PATTERN_TRAINING_PATTERN1
 * 9 = DP_TEST_PATTERN_TRAINING_PATTERN2
 * a = DP_TEST_PATTERN_TRAINING_PATTERN3
 * b = DP_TEST_PATTERN_TRAINING_PATTERN4
 *
 * DP Link Layer Test pattern
 * c = DP_TEST_PATTERN_COLOR_SQUARES
 * d = DP_TEST_PATTERN_COLOR_SQUARES_CEA
 * e = DP_TEST_PATTERN_VERTICAL_BARS
 * f = DP_TEST_PATTERN_HORIZONTAL_BARS
 * 10= DP_TEST_PATTERN_COLOR_RAMP
 *
 * debugfs phy_test_pattern is located at /syskernel/debug/dri/0/DP-x
 *
 * --- set test pattern
 * echo <test pattern #> > test_pattern
 *
 * If test pattern # is not supported, NO HW programming will be done.
 * for DP_TEST_PATTERN_80BIT_CUSTOM, it needs extra 10 bytes of data
 * for the user pattern. input 10 bytes data are separated by space
 *
 * echo 0x4 0x11 0x22 0x33 0x44 0x55 0x66 0x77 0x88 0x99 0xaa > test_pattern
 *
 * --- reset test pattern
 * echo 0 > test_pattern
 *
 * --- HPD detection is disabled when set PHY test pattern
 *
 * when PHY test pattern (pattern # within [1,7]) is set, HPD pin of HW ASIC
 * is disable. User could unplug DP display from DP connected and plug scope to
 * check test pattern PHY SI.
 * If there is need unplug scope and plug DP display back, do steps below:
 * echo 0 > phy_test_pattern
 * unplug scope
 * plug DP display.
 *
 * "echo 0 > phy_test_pattern" will re-enable HPD pin again so that video sw
 * driver could detect "unplug scope" and "plug DP display"
 */
static ssize_t dp_phy_test_pattern_debugfs_write(struct file *f, const char __user *buf,
				 size_t size, loff_t *pos)
{
	struct amdgpu_dm_connector *connector = file_inode(f)->i_private;
	struct dc_link *link = connector->dc_link;
	char *wr_buf = NULL;
	uint32_t wr_buf_size = 100;
	long param[11] = {0x0};
	int max_param_num = 11;
	enum dp_test_pattern test_pattern = DP_TEST_PATTERN_UNSUPPORTED;
	bool disable_hpd = false;
	bool valid_test_pattern = false;
	uint8_t param_nums = 0;
	/* init with default 80bit custom pattern */
	uint8_t custom_pattern[10] = {
			0x1f, 0x7c, 0xf0, 0xc1, 0x07,
			0x1f, 0x7c, 0xf0, 0xc1, 0x07
			};
	struct dc_link_settings prefer_link_settings = {LANE_COUNT_UNKNOWN,
			LINK_RATE_UNKNOWN, LINK_SPREAD_DISABLED};
	struct dc_link_settings cur_link_settings = {LANE_COUNT_UNKNOWN,
			LINK_RATE_UNKNOWN, LINK_SPREAD_DISABLED};
	struct link_training_settings link_training_settings;
	int i;

	if (size == 0)
		return -EINVAL;

	wr_buf = kcalloc(wr_buf_size, sizeof(char), GFP_KERNEL);
	if (!wr_buf)
		return -ENOSPC;

	if (parse_write_buffer_into_params(wr_buf, wr_buf_size,
					   (long *)param, buf,
					   max_param_num,
					   &param_nums)) {
		kfree(wr_buf);
		return -EINVAL;
	}

	if (param_nums <= 0) {
		kfree(wr_buf);
		DRM_DEBUG_DRIVER("user data not be read\n");
		return -EINVAL;
	}


	test_pattern = param[0];

	switch (test_pattern) {
	case DP_TEST_PATTERN_VIDEO_MODE:
	case DP_TEST_PATTERN_COLOR_SQUARES:
	case DP_TEST_PATTERN_COLOR_SQUARES_CEA:
	case DP_TEST_PATTERN_VERTICAL_BARS:
	case DP_TEST_PATTERN_HORIZONTAL_BARS:
	case DP_TEST_PATTERN_COLOR_RAMP:
		valid_test_pattern = true;
		break;

	case DP_TEST_PATTERN_D102:
	case DP_TEST_PATTERN_SYMBOL_ERROR:
	case DP_TEST_PATTERN_PRBS7:
	case DP_TEST_PATTERN_80BIT_CUSTOM:
	case DP_TEST_PATTERN_HBR2_COMPLIANCE_EYE:
	case DP_TEST_PATTERN_TRAINING_PATTERN4:
		disable_hpd = true;
		valid_test_pattern = true;
		break;

	default:
		valid_test_pattern = false;
		test_pattern = DP_TEST_PATTERN_UNSUPPORTED;
		break;
	}

	if (!valid_test_pattern) {
		kfree(wr_buf);
		DRM_DEBUG_DRIVER("Invalid Test Pattern Parameters\n");
		return size;
	}

	if (test_pattern == DP_TEST_PATTERN_80BIT_CUSTOM) {
		for (i = 0; i < 10; i++) {
			if ((uint8_t) param[i + 1] != 0x0)
				break;
		}

		if (i < 10) {
			/* not use default value */
			for (i = 0; i < 10; i++)
				custom_pattern[i] = (uint8_t) param[i + 1];
		}
	}

	/* Usage: set DP physical test pattern using debugfs with normal DP
	 * panel. Then plug out DP panel and connect a scope to measure
	 * For normal video mode and test pattern generated from CRCT,
	 * they are visibile to user. So do not disable HPD.
	 * Video Mode is also set to clear the test pattern, so enable HPD
	 * because it might have been disabled after a test pattern was set.
	 * AUX depends on HPD * sequence dependent, do not move!
	 */
	if (!disable_hpd)
		dc_link_enable_hpd(link);

	prefer_link_settings.lane_count = link->verified_link_cap.lane_count;
	prefer_link_settings.link_rate = link->verified_link_cap.link_rate;
	prefer_link_settings.link_spread = link->verified_link_cap.link_spread;

	cur_link_settings.lane_count = link->cur_link_settings.lane_count;
	cur_link_settings.link_rate = link->cur_link_settings.link_rate;
	cur_link_settings.link_spread = link->cur_link_settings.link_spread;

	link_training_settings.link_settings = cur_link_settings;


	if (test_pattern != DP_TEST_PATTERN_VIDEO_MODE) {
		if (prefer_link_settings.lane_count != LANE_COUNT_UNKNOWN &&
			prefer_link_settings.link_rate !=  LINK_RATE_UNKNOWN &&
			(prefer_link_settings.lane_count != cur_link_settings.lane_count ||
			prefer_link_settings.link_rate != cur_link_settings.link_rate))
			link_training_settings.link_settings = prefer_link_settings;
	}

	for (i = 0; i < (unsigned int)(link_training_settings.link_settings.lane_count); i++)
		link_training_settings.lane_settings[i] = link->cur_lane_setting[i];

	dc_link_set_test_pattern(
		link,
		test_pattern,
		DP_TEST_PATTERN_COLOR_SPACE_RGB,
		&link_training_settings,
		custom_pattern,
		10);

	/* Usage: Set DP physical test pattern using AMDDP with normal DP panel
	 * Then plug out DP panel and connect a scope to measure DP PHY signal.
	 * Need disable interrupt to avoid SW driver disable DP output. This is
	 * done after the test pattern is set.
	 */
	if (valid_test_pattern && disable_hpd)
		dc_link_disable_hpd(link);

	kfree(wr_buf);

	return size;
}

/*
 * Returns the DMCUB tracebuffer contents.
 * Example usage: cat /sys/kernel/debug/dri/0/amdgpu_dm_dmub_tracebuffer
 */
static int dmub_tracebuffer_show(struct seq_file *m, void *data)
{
	struct amdgpu_device *adev = m->private;
	struct dmub_srv_fb_info *fb_info = adev->dm.dmub_fb_info;
	struct dmub_debugfs_trace_entry *entries;
	uint8_t *tbuf_base;
	uint32_t tbuf_size, max_entries, num_entries, i;

	if (!fb_info)
		return 0;

	tbuf_base = (uint8_t *)fb_info->fb[DMUB_WINDOW_5_TRACEBUFF].cpu_addr;
	if (!tbuf_base)
		return 0;

	tbuf_size = fb_info->fb[DMUB_WINDOW_5_TRACEBUFF].size;
	max_entries = (tbuf_size - sizeof(struct dmub_debugfs_trace_header)) /
		      sizeof(struct dmub_debugfs_trace_entry);

	num_entries =
		((struct dmub_debugfs_trace_header *)tbuf_base)->entry_count;

	num_entries = min(num_entries, max_entries);

	entries = (struct dmub_debugfs_trace_entry
			   *)(tbuf_base +
			      sizeof(struct dmub_debugfs_trace_header));

	for (i = 0; i < num_entries; ++i) {
		struct dmub_debugfs_trace_entry *entry = &entries[i];

		seq_printf(m,
			   "trace_code=%u tick_count=%u param0=%u param1=%u\n",
			   entry->trace_code, entry->tick_count, entry->param0,
			   entry->param1);
	}

	return 0;
}

/*
 * Returns the DMCUB firmware state contents.
 * Example usage: cat /sys/kernel/debug/dri/0/amdgpu_dm_dmub_fw_state
 */
static int dmub_fw_state_show(struct seq_file *m, void *data)
{
	struct amdgpu_device *adev = m->private;
	struct dmub_srv_fb_info *fb_info = adev->dm.dmub_fb_info;
	uint8_t *state_base;
	uint32_t state_size;

	if (!fb_info)
		return 0;

	state_base = (uint8_t *)fb_info->fb[DMUB_WINDOW_6_FW_STATE].cpu_addr;
	if (!state_base)
		return 0;

	state_size = fb_info->fb[DMUB_WINDOW_6_FW_STATE].size;

	return seq_write(m, state_base, state_size);
}

/* psr_capability_show() - show eDP panel PSR capability
 *
 * The read function: sink_psr_capability_show
 * Shows if sink has PSR capability or not.
 * If yes - the PSR version is appended
 *
 *	cat /sys/kernel/debug/dri/0/eDP-X/psr_capability
 *
 * Expected output:
 * "Sink support: no\n" - if panel doesn't support PSR
 * "Sink support: yes [0x01]\n" - if panel supports PSR1
 * "Driver support: no\n" - if driver doesn't support PSR
 * "Driver support: yes [0x01]\n" - if driver supports PSR1
 */
static int psr_capability_show(struct seq_file *m, void *data)
{
	struct drm_connector *connector = m->private;
	struct amdgpu_dm_connector *aconnector = to_amdgpu_dm_connector(connector);
	struct dc_link *link = aconnector->dc_link;

	if (!link)
		return -ENODEV;

	if (link->type == dc_connection_none)
		return -ENODEV;

	if (!(link->connector_signal & SIGNAL_TYPE_EDP))
		return -ENODEV;

	seq_printf(m, "Sink support: %s", str_yes_no(link->dpcd_caps.psr_info.psr_version != 0));
	if (link->dpcd_caps.psr_info.psr_version)
		seq_printf(m, " [0x%02x]", link->dpcd_caps.psr_info.psr_version);
	seq_puts(m, "\n");

	seq_printf(m, "Driver support: %s", str_yes_no(link->psr_settings.psr_feature_enabled));
	if (link->psr_settings.psr_version)
		seq_printf(m, " [0x%02x]", link->psr_settings.psr_version);
	seq_puts(m, "\n");

	return 0;
}

/*
 * Returns the current and maximum output bpc for the connector.
 * Example usage: cat /sys/kernel/debug/dri/0/DP-1/output_bpc
 */
static int output_bpc_show(struct seq_file *m, void *data)
{
	struct drm_connector *connector = m->private;
	struct drm_device *dev = connector->dev;
	struct drm_crtc *crtc = NULL;
	struct dm_crtc_state *dm_crtc_state = NULL;
	int res = -ENODEV;
	unsigned int bpc;

	mutex_lock(&dev->mode_config.mutex);
	drm_modeset_lock(&dev->mode_config.connection_mutex, NULL);

	if (connector->state == NULL)
		goto unlock;

	crtc = connector->state->crtc;
	if (crtc == NULL)
		goto unlock;

	drm_modeset_lock(&crtc->mutex, NULL);
	if (crtc->state == NULL)
		goto unlock;

	dm_crtc_state = to_dm_crtc_state(crtc->state);
	if (dm_crtc_state->stream == NULL)
		goto unlock;

	switch (dm_crtc_state->stream->timing.display_color_depth) {
	case COLOR_DEPTH_666:
		bpc = 6;
		break;
	case COLOR_DEPTH_888:
		bpc = 8;
		break;
	case COLOR_DEPTH_101010:
		bpc = 10;
		break;
	case COLOR_DEPTH_121212:
		bpc = 12;
		break;
	case COLOR_DEPTH_161616:
		bpc = 16;
		break;
	default:
		goto unlock;
	}

	seq_printf(m, "Current: %u\n", bpc);
	seq_printf(m, "Maximum: %u\n", connector->display_info.bpc);
	res = 0;

unlock:
	if (crtc)
		drm_modeset_unlock(&crtc->mutex);

	drm_modeset_unlock(&dev->mode_config.connection_mutex);
	mutex_unlock(&dev->mode_config.mutex);

	return res;
}

/*
 * Example usage:
 * Disable dsc passthrough, i.e.,: have dsc decoding at converver, not external RX
 *   echo 1 /sys/kernel/debug/dri/0/DP-1/dsc_disable_passthrough
 * Enable dsc passthrough, i.e.,: have dsc passthrough to external RX
 *   echo 0 /sys/kernel/debug/dri/0/DP-1/dsc_disable_passthrough
 */
static ssize_t dp_dsc_passthrough_set(struct file *f, const char __user *buf,
				 size_t size, loff_t *pos)
{
	struct amdgpu_dm_connector *aconnector = file_inode(f)->i_private;
	char *wr_buf = NULL;
	uint32_t wr_buf_size = 42;
	int max_param_num = 1;
	long param;
	uint8_t param_nums = 0;

	if (size == 0)
		return -EINVAL;

	wr_buf = kcalloc(wr_buf_size, sizeof(char), GFP_KERNEL);

	if (!wr_buf) {
		DRM_DEBUG_DRIVER("no memory to allocate write buffer\n");
		return -ENOSPC;
	}

	if (parse_write_buffer_into_params(wr_buf, wr_buf_size,
					   &param, buf,
					   max_param_num,
					   &param_nums)) {
		kfree(wr_buf);
		return -EINVAL;
	}

	aconnector->dsc_settings.dsc_force_disable_passthrough = param;

	kfree(wr_buf);
	return 0;
}

#ifdef CONFIG_DRM_AMD_DC_HDCP
/*
 * Returns the HDCP capability of the Display (1.4 for now).
 *
 * NOTE* Not all HDMI displays report their HDCP caps even when they are capable.
 * Since its rare for a display to not be HDCP 1.4 capable, we set HDMI as always capable.
 *
 * Example usage: cat /sys/kernel/debug/dri/0/DP-1/hdcp_sink_capability
 *		or cat /sys/kernel/debug/dri/0/HDMI-A-1/hdcp_sink_capability
 */
static int hdcp_sink_capability_show(struct seq_file *m, void *data)
{
	struct drm_connector *connector = m->private;
	struct amdgpu_dm_connector *aconnector = to_amdgpu_dm_connector(connector);
	bool hdcp_cap, hdcp2_cap;

	if (connector->status != connector_status_connected)
		return -ENODEV;

	seq_printf(m, "%s:%d HDCP version: ", connector->name, connector->base.id);

	hdcp_cap = dc_link_is_hdcp14(aconnector->dc_link, aconnector->dc_sink->sink_signal);
	hdcp2_cap = dc_link_is_hdcp22(aconnector->dc_link, aconnector->dc_sink->sink_signal);


	if (hdcp_cap)
		seq_printf(m, "%s ", "HDCP1.4");
	if (hdcp2_cap)
		seq_printf(m, "%s ", "HDCP2.2");

	if (!hdcp_cap && !hdcp2_cap)
		seq_printf(m, "%s ", "None");

	seq_puts(m, "\n");

	return 0;
}
#endif

/*
 * Returns whether the connected display is internal and not hotpluggable.
 * Example usage: cat /sys/kernel/debug/dri/0/DP-1/internal_display
 */
static int internal_display_show(struct seq_file *m, void *data)
{
	struct drm_connector *connector = m->private;
	struct amdgpu_dm_connector *aconnector = to_amdgpu_dm_connector(connector);
	struct dc_link *link = aconnector->dc_link;

	seq_printf(m, "Internal: %u\n", link->is_internal_display);

	return 0;
}

/* function description
 *
 * generic SDP message access for testing
 *
 * debugfs sdp_message is located at /syskernel/debug/dri/0/DP-x
 *
 * SDP header
 * Hb0 : Secondary-Data Packet ID
 * Hb1 : Secondary-Data Packet type
 * Hb2 : Secondary-Data-packet-specific header, Byte 0
 * Hb3 : Secondary-Data-packet-specific header, Byte 1
 *
 * for using custom sdp message: input 4 bytes SDP header and 32 bytes raw data
 */
static ssize_t dp_sdp_message_debugfs_write(struct file *f, const char __user *buf,
				 size_t size, loff_t *pos)
{
	int r;
	uint8_t data[36];
	struct amdgpu_dm_connector *connector = file_inode(f)->i_private;
	struct dm_crtc_state *acrtc_state;
	uint32_t write_size = 36;

	if (connector->base.status != connector_status_connected)
		return -ENODEV;

	if (size == 0)
		return 0;

	acrtc_state = to_dm_crtc_state(connector->base.state->crtc->state);

	r = copy_from_user(data, buf, write_size);

	write_size -= r;

	dc_stream_send_dp_sdp(acrtc_state->stream, data, write_size);

	return write_size;
}

static ssize_t dp_dpcd_address_write(struct file *f, const char __user *buf,
				 size_t size, loff_t *pos)
{
	int r;
	struct amdgpu_dm_connector *connector = file_inode(f)->i_private;

	if (size < sizeof(connector->debugfs_dpcd_address))
		return -EINVAL;

	r = copy_from_user(&connector->debugfs_dpcd_address,
			buf, sizeof(connector->debugfs_dpcd_address));

	return size - r;
}

static ssize_t dp_dpcd_size_write(struct file *f, const char __user *buf,
				 size_t size, loff_t *pos)
{
	int r;
	struct amdgpu_dm_connector *connector = file_inode(f)->i_private;

	if (size < sizeof(connector->debugfs_dpcd_size))
		return -EINVAL;

	r = copy_from_user(&connector->debugfs_dpcd_size,
			buf, sizeof(connector->debugfs_dpcd_size));

	if (connector->debugfs_dpcd_size > 256)
		connector->debugfs_dpcd_size = 0;

	return size - r;
}

static ssize_t dp_dpcd_data_write(struct file *f, const char __user *buf,
				 size_t size, loff_t *pos)
{
	int r;
	char *data;
	struct amdgpu_dm_connector *connector = file_inode(f)->i_private;
	struct dc_link *link = connector->dc_link;
	uint32_t write_size = connector->debugfs_dpcd_size;

	if (!write_size || size < write_size)
		return -EINVAL;

	data = kzalloc(write_size, GFP_KERNEL);
	if (!data)
		return 0;

	r = copy_from_user(data, buf, write_size);

	dm_helpers_dp_write_dpcd(link->ctx, link,
			connector->debugfs_dpcd_address, data, write_size - r);
	kfree(data);
	return write_size - r;
}

static ssize_t dp_dpcd_data_read(struct file *f, char __user *buf,
				 size_t size, loff_t *pos)
{
	int r;
	char *data;
	struct amdgpu_dm_connector *connector = file_inode(f)->i_private;
	struct dc_link *link = connector->dc_link;
	uint32_t read_size = connector->debugfs_dpcd_size;

	if (!read_size || size < read_size)
		return 0;

	data = kzalloc(read_size, GFP_KERNEL);
	if (!data)
		return 0;

	dm_helpers_dp_read_dpcd(link->ctx, link,
			connector->debugfs_dpcd_address, data, read_size);

	r = copy_to_user(buf, data, read_size);

	kfree(data);
	return read_size - r;
}

/* function: Read link's DSC & FEC capabilities
 *
 *
 * Access it with the following command (you need to specify
 * connector like DP-1):
 *
 *	cat /sys/kernel/debug/dri/0/DP-X/dp_dsc_fec_support
 *
 */
static int dp_dsc_fec_support_show(struct seq_file *m, void *data)
{
	struct drm_connector *connector = m->private;
	struct drm_modeset_acquire_ctx ctx;
	struct drm_device *dev = connector->dev;
	struct amdgpu_dm_connector *aconnector = to_amdgpu_dm_connector(connector);
	int ret = 0;
	bool try_again = false;
	bool is_fec_supported = false;
	bool is_dsc_supported = false;
	struct dpcd_caps dpcd_caps;

	drm_modeset_acquire_init(&ctx, DRM_MODESET_ACQUIRE_INTERRUPTIBLE);
	do {
		try_again = false;
		ret = drm_modeset_lock(&dev->mode_config.connection_mutex, &ctx);
		if (ret) {
			if (ret == -EDEADLK) {
				ret = drm_modeset_backoff(&ctx);
				if (!ret) {
					try_again = true;
					continue;
				}
			}
			break;
		}
		if (connector->status != connector_status_connected) {
			ret = -ENODEV;
			break;
		}
		dpcd_caps = aconnector->dc_link->dpcd_caps;
		if (aconnector->port) {
			/* aconnector sets dsc_aux during get_modes call
			 * if MST connector has it means it can either
			 * enable DSC on the sink device or on MST branch
			 * its connected to.
			 */
			if (aconnector->dsc_aux) {
				is_fec_supported = true;
				is_dsc_supported = true;
			}
		} else {
			is_fec_supported = dpcd_caps.fec_cap.raw & 0x1;
			is_dsc_supported = dpcd_caps.dsc_caps.dsc_basic_caps.raw[0] & 0x1;
		}
	} while (try_again);

	drm_modeset_drop_locks(&ctx);
	drm_modeset_acquire_fini(&ctx);

	seq_printf(m, "FEC_Sink_Support: %s\n", str_yes_no(is_fec_supported));
	seq_printf(m, "DSC_Sink_Support: %s\n", str_yes_no(is_dsc_supported));

	return ret;
}

/* function: Trigger virtual HPD redetection on connector
 *
 * This function will perform link rediscovery, link disable
 * and enable, and dm connector state update.
 *
 * Retrigger HPD on an existing connector by echoing 1 into
 * its respectful "trigger_hotplug" debugfs entry:
 *
 *	echo 1 > /sys/kernel/debug/dri/0/DP-X/trigger_hotplug
 *
 * This function can perform HPD unplug:
 *
 *	echo 0 > /sys/kernel/debug/dri/0/DP-X/trigger_hotplug
 *
 */
static ssize_t trigger_hotplug(struct file *f, const char __user *buf,
							size_t size, loff_t *pos)
{
	struct amdgpu_dm_connector *aconnector = file_inode(f)->i_private;
	struct drm_connector *connector = &aconnector->base;
	struct dc_link *link = NULL;
	struct drm_device *dev = connector->dev;
	enum dc_connection_type new_connection_type = dc_connection_none;
	char *wr_buf = NULL;
	uint32_t wr_buf_size = 42;
	int max_param_num = 1;
	long param[1] = {0};
	uint8_t param_nums = 0;

	if (!aconnector || !aconnector->dc_link)
		return -EINVAL;

	if (size == 0)
		return -EINVAL;

	wr_buf = kcalloc(wr_buf_size, sizeof(char), GFP_KERNEL);

	if (!wr_buf) {
		DRM_DEBUG_DRIVER("no memory to allocate write buffer\n");
		return -ENOSPC;
	}

	if (parse_write_buffer_into_params(wr_buf, wr_buf_size,
						(long *)param, buf,
						max_param_num,
						&param_nums)) {
		kfree(wr_buf);
		return -EINVAL;
	}

	if (param_nums <= 0) {
		DRM_DEBUG_DRIVER("user data not be read\n");
		kfree(wr_buf);
		return -EINVAL;
	}

	if (param[0] == 1) {
		mutex_lock(&aconnector->hpd_lock);

		if (!dc_link_detect_sink(aconnector->dc_link, &new_connection_type) &&
			new_connection_type != dc_connection_none)
			goto unlock;

		if (!dc_link_detect(aconnector->dc_link, DETECT_REASON_HPD))
			goto unlock;

		amdgpu_dm_update_connector_after_detect(aconnector);

		drm_modeset_lock_all(dev);
		dm_restore_drm_connector_state(dev, connector);
		drm_modeset_unlock_all(dev);

		drm_kms_helper_connector_hotplug_event(connector);
	} else if (param[0] == 0) {
		if (!aconnector->dc_link)
			goto unlock;

		link = aconnector->dc_link;

		if (link->local_sink) {
			dc_sink_release(link->local_sink);
			link->local_sink = NULL;
		}

		link->dpcd_sink_count = 0;
		link->type = dc_connection_none;
		link->dongle_max_pix_clk = 0;

		amdgpu_dm_update_connector_after_detect(aconnector);

		drm_modeset_lock_all(dev);
		dm_restore_drm_connector_state(dev, connector);
		drm_modeset_unlock_all(dev);

		drm_kms_helper_connector_hotplug_event(connector);
	}

unlock:
	mutex_unlock(&aconnector->hpd_lock);

	kfree(wr_buf);
	return size;
}

/* function: read DSC status on the connector
 *
 * The read function: dp_dsc_clock_en_read
 * returns current status of DSC clock on the connector.
 * The return is a boolean flag: 1 or 0.
 *
 * Access it with the following command (you need to specify
 * connector like DP-1):
 *
 *	cat /sys/kernel/debug/dri/0/DP-X/dsc_clock_en
 *
 * Expected output:
 * 1 - means that DSC is currently enabled
 * 0 - means that DSC is disabled
 */
static ssize_t dp_dsc_clock_en_read(struct file *f, char __user *buf,
				    size_t size, loff_t *pos)
{
	char *rd_buf = NULL;
	char *rd_buf_ptr = NULL;
	struct amdgpu_dm_connector *aconnector = file_inode(f)->i_private;
	struct display_stream_compressor *dsc;
	struct dcn_dsc_state dsc_state = {0};
	const uint32_t rd_buf_size = 10;
	struct pipe_ctx *pipe_ctx;
	ssize_t result = 0;
	int i, r, str_len = 30;

	rd_buf = kcalloc(rd_buf_size, sizeof(char), GFP_KERNEL);

	if (!rd_buf)
		return -ENOMEM;

	rd_buf_ptr = rd_buf;

	for (i = 0; i < MAX_PIPES; i++) {
		pipe_ctx = &aconnector->dc_link->dc->current_state->res_ctx.pipe_ctx[i];
			if (pipe_ctx && pipe_ctx->stream &&
			    pipe_ctx->stream->link == aconnector->dc_link)
				break;
	}

	if (!pipe_ctx) {
		kfree(rd_buf);
		return -ENXIO;
	}

	dsc = pipe_ctx->stream_res.dsc;
	if (dsc)
		dsc->funcs->dsc_read_state(dsc, &dsc_state);

	snprintf(rd_buf_ptr, str_len,
		"%d\n",
		dsc_state.dsc_clock_en);
	rd_buf_ptr += str_len;

	while (size) {
		if (*pos >= rd_buf_size)
			break;

		r = put_user(*(rd_buf + result), buf);
		if (r) {
			kfree(rd_buf);
			return r; /* r = -EFAULT */
		}

		buf += 1;
		size -= 1;
		*pos += 1;
		result += 1;
	}

	kfree(rd_buf);
	return result;
}

/* function: write force DSC on the connector
 *
 * The write function: dp_dsc_clock_en_write
 * enables to force DSC on the connector.
 * User can write to either force enable or force disable DSC
 * on the next modeset or set it to driver default
 *
 * Accepted inputs:
 * 0 - default DSC enablement policy
 * 1 - force enable DSC on the connector
 * 2 - force disable DSC on the connector (might cause fail in atomic_check)
 *
 * Writing DSC settings is done with the following command:
 * - To force enable DSC (you need to specify
 * connector like DP-1):
 *
 *	echo 0x1 > /sys/kernel/debug/dri/0/DP-X/dsc_clock_en
 *
 * - To return to default state set the flag to zero and
 * let driver deal with DSC automatically
 * (you need to specify connector like DP-1):
 *
 *	echo 0x0 > /sys/kernel/debug/dri/0/DP-X/dsc_clock_en
 *
 */
static ssize_t dp_dsc_clock_en_write(struct file *f, const char __user *buf,
				     size_t size, loff_t *pos)
{
	struct amdgpu_dm_connector *aconnector = file_inode(f)->i_private;
	struct drm_connector *connector = &aconnector->base;
	struct drm_device *dev = connector->dev;
	struct drm_crtc *crtc = NULL;
	struct dm_crtc_state *dm_crtc_state = NULL;
	struct pipe_ctx *pipe_ctx;
	int i;
	char *wr_buf = NULL;
	uint32_t wr_buf_size = 42;
	int max_param_num = 1;
	long param[1] = {0};
	uint8_t param_nums = 0;

	if (size == 0)
		return -EINVAL;

	wr_buf = kcalloc(wr_buf_size, sizeof(char), GFP_KERNEL);

	if (!wr_buf) {
		DRM_DEBUG_DRIVER("no memory to allocate write buffer\n");
		return -ENOSPC;
	}

	if (parse_write_buffer_into_params(wr_buf, wr_buf_size,
					    (long *)param, buf,
					    max_param_num,
					    &param_nums)) {
		kfree(wr_buf);
		return -EINVAL;
	}

	if (param_nums <= 0) {
		DRM_DEBUG_DRIVER("user data not be read\n");
		kfree(wr_buf);
		return -EINVAL;
	}

	for (i = 0; i < MAX_PIPES; i++) {
		pipe_ctx = &aconnector->dc_link->dc->current_state->res_ctx.pipe_ctx[i];
			if (pipe_ctx && pipe_ctx->stream &&
			    pipe_ctx->stream->link == aconnector->dc_link)
				break;
	}

	if (!pipe_ctx || !pipe_ctx->stream)
		goto done;

	// Get CRTC state
	mutex_lock(&dev->mode_config.mutex);
	drm_modeset_lock(&dev->mode_config.connection_mutex, NULL);

	if (connector->state == NULL)
		goto unlock;

	crtc = connector->state->crtc;
	if (crtc == NULL)
		goto unlock;

	drm_modeset_lock(&crtc->mutex, NULL);
	if (crtc->state == NULL)
		goto unlock;

	dm_crtc_state = to_dm_crtc_state(crtc->state);
	if (dm_crtc_state->stream == NULL)
		goto unlock;

	if (param[0] == 1)
		aconnector->dsc_settings.dsc_force_enable = DSC_CLK_FORCE_ENABLE;
	else if (param[0] == 2)
		aconnector->dsc_settings.dsc_force_enable = DSC_CLK_FORCE_DISABLE;
	else
		aconnector->dsc_settings.dsc_force_enable = DSC_CLK_FORCE_DEFAULT;

	dm_crtc_state->dsc_force_changed = true;

unlock:
	if (crtc)
		drm_modeset_unlock(&crtc->mutex);
	drm_modeset_unlock(&dev->mode_config.connection_mutex);
	mutex_unlock(&dev->mode_config.mutex);

done:
	kfree(wr_buf);
	return size;
}

/* function: read DSC slice width parameter on the connector
 *
 * The read function: dp_dsc_slice_width_read
 * returns dsc slice width used in the current configuration
 * The return is an integer: 0 or other positive number
 *
 * Access the status with the following command:
 *
 *	cat /sys/kernel/debug/dri/0/DP-X/dsc_slice_width
 *
 * 0 - means that DSC is disabled
 *
 * Any other number more than zero represents the
 * slice width currently used by DSC in pixels
 *
 */
static ssize_t dp_dsc_slice_width_read(struct file *f, char __user *buf,
				    size_t size, loff_t *pos)
{
	char *rd_buf = NULL;
	char *rd_buf_ptr = NULL;
	struct amdgpu_dm_connector *aconnector = file_inode(f)->i_private;
	struct display_stream_compressor *dsc;
	struct dcn_dsc_state dsc_state = {0};
	const uint32_t rd_buf_size = 100;
	struct pipe_ctx *pipe_ctx;
	ssize_t result = 0;
	int i, r, str_len = 30;

	rd_buf = kcalloc(rd_buf_size, sizeof(char), GFP_KERNEL);

	if (!rd_buf)
		return -ENOMEM;

	rd_buf_ptr = rd_buf;

	for (i = 0; i < MAX_PIPES; i++) {
		pipe_ctx = &aconnector->dc_link->dc->current_state->res_ctx.pipe_ctx[i];
			if (pipe_ctx && pipe_ctx->stream &&
			    pipe_ctx->stream->link == aconnector->dc_link)
				break;
	}

	if (!pipe_ctx) {
		kfree(rd_buf);
		return -ENXIO;
	}

	dsc = pipe_ctx->stream_res.dsc;
	if (dsc)
		dsc->funcs->dsc_read_state(dsc, &dsc_state);

	snprintf(rd_buf_ptr, str_len,
		"%d\n",
		dsc_state.dsc_slice_width);
	rd_buf_ptr += str_len;

	while (size) {
		if (*pos >= rd_buf_size)
			break;

		r = put_user(*(rd_buf + result), buf);
		if (r) {
			kfree(rd_buf);
			return r; /* r = -EFAULT */
		}

		buf += 1;
		size -= 1;
		*pos += 1;
		result += 1;
	}

	kfree(rd_buf);
	return result;
}

/* function: write DSC slice width parameter
 *
 * The write function: dp_dsc_slice_width_write
 * overwrites automatically generated DSC configuration
 * of slice width.
 *
 * The user has to write the slice width divisible by the
 * picture width.
 *
 * Also the user has to write width in hexidecimal
 * rather than in decimal.
 *
 * Writing DSC settings is done with the following command:
 * - To force overwrite slice width: (example sets to 1920 pixels)
 *
 *	echo 0x780 > /sys/kernel/debug/dri/0/DP-X/dsc_slice_width
 *
 *  - To stop overwriting and let driver find the optimal size,
 * set the width to zero:
 *
 *	echo 0x0 > /sys/kernel/debug/dri/0/DP-X/dsc_slice_width
 *
 */
static ssize_t dp_dsc_slice_width_write(struct file *f, const char __user *buf,
				     size_t size, loff_t *pos)
{
	struct amdgpu_dm_connector *aconnector = file_inode(f)->i_private;
	struct pipe_ctx *pipe_ctx;
	struct drm_connector *connector = &aconnector->base;
	struct drm_device *dev = connector->dev;
	struct drm_crtc *crtc = NULL;
	struct dm_crtc_state *dm_crtc_state = NULL;
	int i;
	char *wr_buf = NULL;
	uint32_t wr_buf_size = 42;
	int max_param_num = 1;
	long param[1] = {0};
	uint8_t param_nums = 0;

	if (size == 0)
		return -EINVAL;

	wr_buf = kcalloc(wr_buf_size, sizeof(char), GFP_KERNEL);

	if (!wr_buf) {
		DRM_DEBUG_DRIVER("no memory to allocate write buffer\n");
		return -ENOSPC;
	}

	if (parse_write_buffer_into_params(wr_buf, wr_buf_size,
					    (long *)param, buf,
					    max_param_num,
					    &param_nums)) {
		kfree(wr_buf);
		return -EINVAL;
	}

	if (param_nums <= 0) {
		DRM_DEBUG_DRIVER("user data not be read\n");
		kfree(wr_buf);
		return -EINVAL;
	}

	for (i = 0; i < MAX_PIPES; i++) {
		pipe_ctx = &aconnector->dc_link->dc->current_state->res_ctx.pipe_ctx[i];
			if (pipe_ctx && pipe_ctx->stream &&
			    pipe_ctx->stream->link == aconnector->dc_link)
				break;
	}

	if (!pipe_ctx || !pipe_ctx->stream)
		goto done;

	// Safely get CRTC state
	mutex_lock(&dev->mode_config.mutex);
	drm_modeset_lock(&dev->mode_config.connection_mutex, NULL);

	if (connector->state == NULL)
		goto unlock;

	crtc = connector->state->crtc;
	if (crtc == NULL)
		goto unlock;

	drm_modeset_lock(&crtc->mutex, NULL);
	if (crtc->state == NULL)
		goto unlock;

	dm_crtc_state = to_dm_crtc_state(crtc->state);
	if (dm_crtc_state->stream == NULL)
		goto unlock;

	if (param[0] > 0)
		aconnector->dsc_settings.dsc_num_slices_h = DIV_ROUND_UP(
					pipe_ctx->stream->timing.h_addressable,
					param[0]);
	else
		aconnector->dsc_settings.dsc_num_slices_h = 0;

	dm_crtc_state->dsc_force_changed = true;

unlock:
	if (crtc)
		drm_modeset_unlock(&crtc->mutex);
	drm_modeset_unlock(&dev->mode_config.connection_mutex);
	mutex_unlock(&dev->mode_config.mutex);

done:
	kfree(wr_buf);
	return size;
}

/* function: read DSC slice height parameter on the connector
 *
 * The read function: dp_dsc_slice_height_read
 * returns dsc slice height used in the current configuration
 * The return is an integer: 0 or other positive number
 *
 * Access the status with the following command:
 *
 *	cat /sys/kernel/debug/dri/0/DP-X/dsc_slice_height
 *
 * 0 - means that DSC is disabled
 *
 * Any other number more than zero represents the
 * slice height currently used by DSC in pixels
 *
 */
static ssize_t dp_dsc_slice_height_read(struct file *f, char __user *buf,
				    size_t size, loff_t *pos)
{
	char *rd_buf = NULL;
	char *rd_buf_ptr = NULL;
	struct amdgpu_dm_connector *aconnector = file_inode(f)->i_private;
	struct display_stream_compressor *dsc;
	struct dcn_dsc_state dsc_state = {0};
	const uint32_t rd_buf_size = 100;
	struct pipe_ctx *pipe_ctx;
	ssize_t result = 0;
	int i, r, str_len = 30;

	rd_buf = kcalloc(rd_buf_size, sizeof(char), GFP_KERNEL);

	if (!rd_buf)
		return -ENOMEM;

	rd_buf_ptr = rd_buf;

	for (i = 0; i < MAX_PIPES; i++) {
		pipe_ctx = &aconnector->dc_link->dc->current_state->res_ctx.pipe_ctx[i];
			if (pipe_ctx && pipe_ctx->stream &&
			    pipe_ctx->stream->link == aconnector->dc_link)
				break;
	}

	if (!pipe_ctx) {
		kfree(rd_buf);
		return -ENXIO;
	}

	dsc = pipe_ctx->stream_res.dsc;
	if (dsc)
		dsc->funcs->dsc_read_state(dsc, &dsc_state);

	snprintf(rd_buf_ptr, str_len,
		"%d\n",
		dsc_state.dsc_slice_height);
	rd_buf_ptr += str_len;

	while (size) {
		if (*pos >= rd_buf_size)
			break;

		r = put_user(*(rd_buf + result), buf);
		if (r) {
			kfree(rd_buf);
			return r; /* r = -EFAULT */
		}

		buf += 1;
		size -= 1;
		*pos += 1;
		result += 1;
	}

	kfree(rd_buf);
	return result;
}

/* function: write DSC slice height parameter
 *
 * The write function: dp_dsc_slice_height_write
 * overwrites automatically generated DSC configuration
 * of slice height.
 *
 * The user has to write the slice height divisible by the
 * picture height.
 *
 * Also the user has to write height in hexidecimal
 * rather than in decimal.
 *
 * Writing DSC settings is done with the following command:
 * - To force overwrite slice height (example sets to 128 pixels):
 *
 *	echo 0x80 > /sys/kernel/debug/dri/0/DP-X/dsc_slice_height
 *
 *  - To stop overwriting and let driver find the optimal size,
 * set the height to zero:
 *
 *	echo 0x0 > /sys/kernel/debug/dri/0/DP-X/dsc_slice_height
 *
 */
static ssize_t dp_dsc_slice_height_write(struct file *f, const char __user *buf,
				     size_t size, loff_t *pos)
{
	struct amdgpu_dm_connector *aconnector = file_inode(f)->i_private;
	struct drm_connector *connector = &aconnector->base;
	struct drm_device *dev = connector->dev;
	struct drm_crtc *crtc = NULL;
	struct dm_crtc_state *dm_crtc_state = NULL;
	struct pipe_ctx *pipe_ctx;
	int i;
	char *wr_buf = NULL;
	uint32_t wr_buf_size = 42;
	int max_param_num = 1;
	uint8_t param_nums = 0;
	long param[1] = {0};

	if (size == 0)
		return -EINVAL;

	wr_buf = kcalloc(wr_buf_size, sizeof(char), GFP_KERNEL);

	if (!wr_buf) {
		DRM_DEBUG_DRIVER("no memory to allocate write buffer\n");
		return -ENOSPC;
	}

	if (parse_write_buffer_into_params(wr_buf, wr_buf_size,
					    (long *)param, buf,
					    max_param_num,
					    &param_nums)) {
		kfree(wr_buf);
		return -EINVAL;
	}

	if (param_nums <= 0) {
		DRM_DEBUG_DRIVER("user data not be read\n");
		kfree(wr_buf);
		return -EINVAL;
	}

	for (i = 0; i < MAX_PIPES; i++) {
		pipe_ctx = &aconnector->dc_link->dc->current_state->res_ctx.pipe_ctx[i];
			if (pipe_ctx && pipe_ctx->stream &&
			    pipe_ctx->stream->link == aconnector->dc_link)
				break;
	}

	if (!pipe_ctx || !pipe_ctx->stream)
		goto done;

	// Get CRTC state
	mutex_lock(&dev->mode_config.mutex);
	drm_modeset_lock(&dev->mode_config.connection_mutex, NULL);

	if (connector->state == NULL)
		goto unlock;

	crtc = connector->state->crtc;
	if (crtc == NULL)
		goto unlock;

	drm_modeset_lock(&crtc->mutex, NULL);
	if (crtc->state == NULL)
		goto unlock;

	dm_crtc_state = to_dm_crtc_state(crtc->state);
	if (dm_crtc_state->stream == NULL)
		goto unlock;

	if (param[0] > 0)
		aconnector->dsc_settings.dsc_num_slices_v = DIV_ROUND_UP(
					pipe_ctx->stream->timing.v_addressable,
					param[0]);
	else
		aconnector->dsc_settings.dsc_num_slices_v = 0;

	dm_crtc_state->dsc_force_changed = true;

unlock:
	if (crtc)
		drm_modeset_unlock(&crtc->mutex);
	drm_modeset_unlock(&dev->mode_config.connection_mutex);
	mutex_unlock(&dev->mode_config.mutex);

done:
	kfree(wr_buf);
	return size;
}

/* function: read DSC target rate on the connector in bits per pixel
 *
 * The read function: dp_dsc_bits_per_pixel_read
 * returns target rate of compression in bits per pixel
 * The return is an integer: 0 or other positive integer
 *
 * Access it with the following command:
 *
 *	cat /sys/kernel/debug/dri/0/DP-X/dsc_bits_per_pixel
 *
 *  0 - means that DSC is disabled
 */
static ssize_t dp_dsc_bits_per_pixel_read(struct file *f, char __user *buf,
				    size_t size, loff_t *pos)
{
	char *rd_buf = NULL;
	char *rd_buf_ptr = NULL;
	struct amdgpu_dm_connector *aconnector = file_inode(f)->i_private;
	struct display_stream_compressor *dsc;
	struct dcn_dsc_state dsc_state = {0};
	const uint32_t rd_buf_size = 100;
	struct pipe_ctx *pipe_ctx;
	ssize_t result = 0;
	int i, r, str_len = 30;

	rd_buf = kcalloc(rd_buf_size, sizeof(char), GFP_KERNEL);

	if (!rd_buf)
		return -ENOMEM;

	rd_buf_ptr = rd_buf;

	for (i = 0; i < MAX_PIPES; i++) {
		pipe_ctx = &aconnector->dc_link->dc->current_state->res_ctx.pipe_ctx[i];
			if (pipe_ctx && pipe_ctx->stream &&
			    pipe_ctx->stream->link == aconnector->dc_link)
				break;
	}

	if (!pipe_ctx) {
		kfree(rd_buf);
		return -ENXIO;
	}

	dsc = pipe_ctx->stream_res.dsc;
	if (dsc)
		dsc->funcs->dsc_read_state(dsc, &dsc_state);

	snprintf(rd_buf_ptr, str_len,
		"%d\n",
		dsc_state.dsc_bits_per_pixel);
	rd_buf_ptr += str_len;

	while (size) {
		if (*pos >= rd_buf_size)
			break;

		r = put_user(*(rd_buf + result), buf);
		if (r) {
			kfree(rd_buf);
			return r; /* r = -EFAULT */
		}

		buf += 1;
		size -= 1;
		*pos += 1;
		result += 1;
	}

	kfree(rd_buf);
	return result;
}

/* function: write DSC target rate in bits per pixel
 *
 * The write function: dp_dsc_bits_per_pixel_write
 * overwrites automatically generated DSC configuration
 * of DSC target bit rate.
 *
 * Also the user has to write bpp in hexidecimal
 * rather than in decimal.
 *
 * Writing DSC settings is done with the following command:
 * - To force overwrite rate (example sets to 256 bpp x 1/16):
 *
 *	echo 0x100 > /sys/kernel/debug/dri/0/DP-X/dsc_bits_per_pixel
 *
 *  - To stop overwriting and let driver find the optimal rate,
 * set the rate to zero:
 *
 *	echo 0x0 > /sys/kernel/debug/dri/0/DP-X/dsc_bits_per_pixel
 *
 */
static ssize_t dp_dsc_bits_per_pixel_write(struct file *f, const char __user *buf,
				     size_t size, loff_t *pos)
{
	struct amdgpu_dm_connector *aconnector = file_inode(f)->i_private;
	struct drm_connector *connector = &aconnector->base;
	struct drm_device *dev = connector->dev;
	struct drm_crtc *crtc = NULL;
	struct dm_crtc_state *dm_crtc_state = NULL;
	struct pipe_ctx *pipe_ctx;
	int i;
	char *wr_buf = NULL;
	uint32_t wr_buf_size = 42;
	int max_param_num = 1;
	uint8_t param_nums = 0;
	long param[1] = {0};

	if (size == 0)
		return -EINVAL;

	wr_buf = kcalloc(wr_buf_size, sizeof(char), GFP_KERNEL);

	if (!wr_buf) {
		DRM_DEBUG_DRIVER("no memory to allocate write buffer\n");
		return -ENOSPC;
	}

	if (parse_write_buffer_into_params(wr_buf, wr_buf_size,
					    (long *)param, buf,
					    max_param_num,
					    &param_nums)) {
		kfree(wr_buf);
		return -EINVAL;
	}

	if (param_nums <= 0) {
		DRM_DEBUG_DRIVER("user data not be read\n");
		kfree(wr_buf);
		return -EINVAL;
	}

	for (i = 0; i < MAX_PIPES; i++) {
		pipe_ctx = &aconnector->dc_link->dc->current_state->res_ctx.pipe_ctx[i];
			if (pipe_ctx && pipe_ctx->stream &&
			    pipe_ctx->stream->link == aconnector->dc_link)
				break;
	}

	if (!pipe_ctx || !pipe_ctx->stream)
		goto done;

	// Get CRTC state
	mutex_lock(&dev->mode_config.mutex);
	drm_modeset_lock(&dev->mode_config.connection_mutex, NULL);

	if (connector->state == NULL)
		goto unlock;

	crtc = connector->state->crtc;
	if (crtc == NULL)
		goto unlock;

	drm_modeset_lock(&crtc->mutex, NULL);
	if (crtc->state == NULL)
		goto unlock;

	dm_crtc_state = to_dm_crtc_state(crtc->state);
	if (dm_crtc_state->stream == NULL)
		goto unlock;

	aconnector->dsc_settings.dsc_bits_per_pixel = param[0];

	dm_crtc_state->dsc_force_changed = true;

unlock:
	if (crtc)
		drm_modeset_unlock(&crtc->mutex);
	drm_modeset_unlock(&dev->mode_config.connection_mutex);
	mutex_unlock(&dev->mode_config.mutex);

done:
	kfree(wr_buf);
	return size;
}

/* function: read DSC picture width parameter on the connector
 *
 * The read function: dp_dsc_pic_width_read
 * returns dsc picture width used in the current configuration
 * It is the same as h_addressable of the current
 * display's timing
 * The return is an integer: 0 or other positive integer
 * If 0 then DSC is disabled.
 *
 * Access it with the following command:
 *
 *	cat /sys/kernel/debug/dri/0/DP-X/dsc_pic_width
 *
 * 0 - means that DSC is disabled
 */
static ssize_t dp_dsc_pic_width_read(struct file *f, char __user *buf,
				    size_t size, loff_t *pos)
{
	char *rd_buf = NULL;
	char *rd_buf_ptr = NULL;
	struct amdgpu_dm_connector *aconnector = file_inode(f)->i_private;
	struct display_stream_compressor *dsc;
	struct dcn_dsc_state dsc_state = {0};
	const uint32_t rd_buf_size = 100;
	struct pipe_ctx *pipe_ctx;
	ssize_t result = 0;
	int i, r, str_len = 30;

	rd_buf = kcalloc(rd_buf_size, sizeof(char), GFP_KERNEL);

	if (!rd_buf)
		return -ENOMEM;

	rd_buf_ptr = rd_buf;

	for (i = 0; i < MAX_PIPES; i++) {
		pipe_ctx = &aconnector->dc_link->dc->current_state->res_ctx.pipe_ctx[i];
			if (pipe_ctx && pipe_ctx->stream &&
			    pipe_ctx->stream->link == aconnector->dc_link)
				break;
	}

	if (!pipe_ctx) {
		kfree(rd_buf);
		return -ENXIO;
	}

	dsc = pipe_ctx->stream_res.dsc;
	if (dsc)
		dsc->funcs->dsc_read_state(dsc, &dsc_state);

	snprintf(rd_buf_ptr, str_len,
		"%d\n",
		dsc_state.dsc_pic_width);
	rd_buf_ptr += str_len;

	while (size) {
		if (*pos >= rd_buf_size)
			break;

		r = put_user(*(rd_buf + result), buf);
		if (r) {
			kfree(rd_buf);
			return r; /* r = -EFAULT */
		}

		buf += 1;
		size -= 1;
		*pos += 1;
		result += 1;
	}

	kfree(rd_buf);
	return result;
}

static ssize_t dp_dsc_pic_height_read(struct file *f, char __user *buf,
				    size_t size, loff_t *pos)
{
	char *rd_buf = NULL;
	char *rd_buf_ptr = NULL;
	struct amdgpu_dm_connector *aconnector = file_inode(f)->i_private;
	struct display_stream_compressor *dsc;
	struct dcn_dsc_state dsc_state = {0};
	const uint32_t rd_buf_size = 100;
	struct pipe_ctx *pipe_ctx;
	ssize_t result = 0;
	int i, r, str_len = 30;

	rd_buf = kcalloc(rd_buf_size, sizeof(char), GFP_KERNEL);

	if (!rd_buf)
		return -ENOMEM;

	rd_buf_ptr = rd_buf;

	for (i = 0; i < MAX_PIPES; i++) {
		pipe_ctx = &aconnector->dc_link->dc->current_state->res_ctx.pipe_ctx[i];
			if (pipe_ctx && pipe_ctx->stream &&
			    pipe_ctx->stream->link == aconnector->dc_link)
				break;
	}

	if (!pipe_ctx) {
		kfree(rd_buf);
		return -ENXIO;
	}

	dsc = pipe_ctx->stream_res.dsc;
	if (dsc)
		dsc->funcs->dsc_read_state(dsc, &dsc_state);

	snprintf(rd_buf_ptr, str_len,
		"%d\n",
		dsc_state.dsc_pic_height);
	rd_buf_ptr += str_len;

	while (size) {
		if (*pos >= rd_buf_size)
			break;

		r = put_user(*(rd_buf + result), buf);
		if (r) {
			kfree(rd_buf);
			return r; /* r = -EFAULT */
		}

		buf += 1;
		size -= 1;
		*pos += 1;
		result += 1;
	}

	kfree(rd_buf);
	return result;
}

/* function: read DSC chunk size parameter on the connector
 *
 * The read function: dp_dsc_chunk_size_read
 * returns dsc chunk size set in the current configuration
 * The value is calculated automatically by DSC code
 * and depends on slice parameters and bpp target rate
 * The return is an integer: 0 or other positive integer
 * If 0 then DSC is disabled.
 *
 * Access it with the following command:
 *
 *	cat /sys/kernel/debug/dri/0/DP-X/dsc_chunk_size
 *
 * 0 - means that DSC is disabled
 */
static ssize_t dp_dsc_chunk_size_read(struct file *f, char __user *buf,
				    size_t size, loff_t *pos)
{
	char *rd_buf = NULL;
	char *rd_buf_ptr = NULL;
	struct amdgpu_dm_connector *aconnector = file_inode(f)->i_private;
	struct display_stream_compressor *dsc;
	struct dcn_dsc_state dsc_state = {0};
	const uint32_t rd_buf_size = 100;
	struct pipe_ctx *pipe_ctx;
	ssize_t result = 0;
	int i, r, str_len = 30;

	rd_buf = kcalloc(rd_buf_size, sizeof(char), GFP_KERNEL);

	if (!rd_buf)
		return -ENOMEM;

	rd_buf_ptr = rd_buf;

	for (i = 0; i < MAX_PIPES; i++) {
		pipe_ctx = &aconnector->dc_link->dc->current_state->res_ctx.pipe_ctx[i];
			if (pipe_ctx && pipe_ctx->stream &&
			    pipe_ctx->stream->link == aconnector->dc_link)
				break;
	}

	if (!pipe_ctx) {
		kfree(rd_buf);
		return -ENXIO;
	}

	dsc = pipe_ctx->stream_res.dsc;
	if (dsc)
		dsc->funcs->dsc_read_state(dsc, &dsc_state);

	snprintf(rd_buf_ptr, str_len,
		"%d\n",
		dsc_state.dsc_chunk_size);
	rd_buf_ptr += str_len;

	while (size) {
		if (*pos >= rd_buf_size)
			break;

		r = put_user(*(rd_buf + result), buf);
		if (r) {
			kfree(rd_buf);
			return r; /* r = -EFAULT */
		}

		buf += 1;
		size -= 1;
		*pos += 1;
		result += 1;
	}

	kfree(rd_buf);
	return result;
}

/* function: read DSC slice bpg offset on the connector
 *
 * The read function: dp_dsc_slice_bpg_offset_read
 * returns dsc bpg slice offset set in the current configuration
 * The value is calculated automatically by DSC code
 * and depends on slice parameters and bpp target rate
 * The return is an integer: 0 or other positive integer
 * If 0 then DSC is disabled.
 *
 * Access it with the following command:
 *
 *	cat /sys/kernel/debug/dri/0/DP-X/dsc_slice_bpg_offset
 *
 * 0 - means that DSC is disabled
 */
static ssize_t dp_dsc_slice_bpg_offset_read(struct file *f, char __user *buf,
				    size_t size, loff_t *pos)
{
	char *rd_buf = NULL;
	char *rd_buf_ptr = NULL;
	struct amdgpu_dm_connector *aconnector = file_inode(f)->i_private;
	struct display_stream_compressor *dsc;
	struct dcn_dsc_state dsc_state = {0};
	const uint32_t rd_buf_size = 100;
	struct pipe_ctx *pipe_ctx;
	ssize_t result = 0;
	int i, r, str_len = 30;

	rd_buf = kcalloc(rd_buf_size, sizeof(char), GFP_KERNEL);

	if (!rd_buf)
		return -ENOMEM;

	rd_buf_ptr = rd_buf;

	for (i = 0; i < MAX_PIPES; i++) {
		pipe_ctx = &aconnector->dc_link->dc->current_state->res_ctx.pipe_ctx[i];
			if (pipe_ctx && pipe_ctx->stream &&
			    pipe_ctx->stream->link == aconnector->dc_link)
				break;
	}

	if (!pipe_ctx) {
		kfree(rd_buf);
		return -ENXIO;
	}

	dsc = pipe_ctx->stream_res.dsc;
	if (dsc)
		dsc->funcs->dsc_read_state(dsc, &dsc_state);

	snprintf(rd_buf_ptr, str_len,
		"%d\n",
		dsc_state.dsc_slice_bpg_offset);
	rd_buf_ptr += str_len;

	while (size) {
		if (*pos >= rd_buf_size)
			break;

		r = put_user(*(rd_buf + result), buf);
		if (r) {
			kfree(rd_buf);
			return r; /* r = -EFAULT */
		}

		buf += 1;
		size -= 1;
		*pos += 1;
		result += 1;
	}

	kfree(rd_buf);
	return result;
}


/*
 * function description: Read max_requested_bpc property from the connector
 *
 * Access it with the following command:
 *
 *	cat /sys/kernel/debug/dri/0/DP-X/max_bpc
 *
 */
static ssize_t dp_max_bpc_read(struct file *f, char __user *buf,
		size_t size, loff_t *pos)
{
	struct amdgpu_dm_connector *aconnector = file_inode(f)->i_private;
	struct drm_connector *connector = &aconnector->base;
	struct drm_device *dev = connector->dev;
	struct dm_connector_state *state;
	ssize_t result = 0;
	char *rd_buf = NULL;
	char *rd_buf_ptr = NULL;
	const uint32_t rd_buf_size = 10;
	int r;

	rd_buf = kcalloc(rd_buf_size, sizeof(char), GFP_KERNEL);

	if (!rd_buf)
		return -ENOMEM;

	mutex_lock(&dev->mode_config.mutex);
	drm_modeset_lock(&dev->mode_config.connection_mutex, NULL);

	if (connector->state == NULL)
		goto unlock;

	state = to_dm_connector_state(connector->state);

	rd_buf_ptr = rd_buf;
	snprintf(rd_buf_ptr, rd_buf_size,
		"%u\n",
		state->base.max_requested_bpc);

	while (size) {
		if (*pos >= rd_buf_size)
			break;

		r = put_user(*(rd_buf + result), buf);
		if (r) {
			result = r; /* r = -EFAULT */
			goto unlock;
		}
		buf += 1;
		size -= 1;
		*pos += 1;
		result += 1;
	}
unlock:
	drm_modeset_unlock(&dev->mode_config.connection_mutex);
	mutex_unlock(&dev->mode_config.mutex);
	kfree(rd_buf);
	return result;
}


/*
 * function description: Set max_requested_bpc property on the connector
 *
 * This function will not force the input BPC on connector, it will only
 * change the max value. This is equivalent to setting max_bpc through
 * xrandr.
 *
 * The BPC value written must be >= 6 and <= 16. Values outside of this
 * range will result in errors.
 *
 * BPC values:
 *	0x6 - 6 BPC
 *	0x8 - 8 BPC
 *	0xa - 10 BPC
 *	0xc - 12 BPC
 *	0x10 - 16 BPC
 *
 * Write the max_bpc in the following way:
 *
 * echo 0x6 > /sys/kernel/debug/dri/0/DP-X/max_bpc
 *
 */
static ssize_t dp_max_bpc_write(struct file *f, const char __user *buf,
				     size_t size, loff_t *pos)
{
	struct amdgpu_dm_connector *aconnector = file_inode(f)->i_private;
	struct drm_connector *connector = &aconnector->base;
	struct dm_connector_state *state;
	struct drm_device *dev = connector->dev;
	char *wr_buf = NULL;
	uint32_t wr_buf_size = 42;
	int max_param_num = 1;
	long param[1] = {0};
	uint8_t param_nums = 0;

	if (size == 0)
		return -EINVAL;

	wr_buf = kcalloc(wr_buf_size, sizeof(char), GFP_KERNEL);

	if (!wr_buf) {
		DRM_DEBUG_DRIVER("no memory to allocate write buffer\n");
		return -ENOSPC;
	}

	if (parse_write_buffer_into_params(wr_buf, wr_buf_size,
					   (long *)param, buf,
					   max_param_num,
					   &param_nums)) {
		kfree(wr_buf);
		return -EINVAL;
	}

	if (param_nums <= 0) {
		DRM_DEBUG_DRIVER("user data not be read\n");
		kfree(wr_buf);
		return -EINVAL;
	}

	if (param[0] < 6 || param[0] > 16) {
		DRM_DEBUG_DRIVER("bad max_bpc value\n");
		kfree(wr_buf);
		return -EINVAL;
	}

	mutex_lock(&dev->mode_config.mutex);
	drm_modeset_lock(&dev->mode_config.connection_mutex, NULL);

	if (connector->state == NULL)
		goto unlock;

	state = to_dm_connector_state(connector->state);
	state->base.max_requested_bpc = param[0];
unlock:
	drm_modeset_unlock(&dev->mode_config.connection_mutex);
	mutex_unlock(&dev->mode_config.mutex);

	kfree(wr_buf);
	return size;
}

/*
 * Backlight at this moment.  Read only.
 * As written to display, taking ABM and backlight lut into account.
 * Ranges from 0x0 to 0x10000 (= 100% PWM)
 *
 * Example usage: cat /sys/kernel/debug/dri/0/eDP-1/current_backlight
 */
static int current_backlight_show(struct seq_file *m, void *unused)
{
	struct amdgpu_dm_connector *aconnector = to_amdgpu_dm_connector(m->private);
	struct dc_link *link = aconnector->dc_link;
	unsigned int backlight;

	backlight = dc_link_get_backlight_level(link);
	seq_printf(m, "0x%x\n", backlight);

	return 0;
}

/*
 * Backlight value that is being approached.  Read only.
 * As written to display, taking ABM and backlight lut into account.
 * Ranges from 0x0 to 0x10000 (= 100% PWM)
 *
 * Example usage: cat /sys/kernel/debug/dri/0/eDP-1/target_backlight
 */
static int target_backlight_show(struct seq_file *m, void *unused)
{
	struct amdgpu_dm_connector *aconnector = to_amdgpu_dm_connector(m->private);
	struct dc_link *link = aconnector->dc_link;
	unsigned int backlight;

	backlight = dc_link_get_target_backlight_pwm(link);
	seq_printf(m, "0x%x\n", backlight);

	return 0;
}

DEFINE_SHOW_ATTRIBUTE(dp_dsc_fec_support);
DEFINE_SHOW_ATTRIBUTE(dmub_fw_state);
DEFINE_SHOW_ATTRIBUTE(dmub_tracebuffer);
DEFINE_SHOW_ATTRIBUTE(output_bpc);
DEFINE_SHOW_ATTRIBUTE(dp_lttpr_status);
#ifdef CONFIG_DRM_AMD_DC_HDCP
DEFINE_SHOW_ATTRIBUTE(hdcp_sink_capability);
#endif
DEFINE_SHOW_ATTRIBUTE(internal_display);
DEFINE_SHOW_ATTRIBUTE(psr_capability);

static const struct file_operations dp_dsc_clock_en_debugfs_fops = {
	.owner = THIS_MODULE,
	.read = dp_dsc_clock_en_read,
	.write = dp_dsc_clock_en_write,
	.llseek = default_llseek
};

static const struct file_operations dp_dsc_slice_width_debugfs_fops = {
	.owner = THIS_MODULE,
	.read = dp_dsc_slice_width_read,
	.write = dp_dsc_slice_width_write,
	.llseek = default_llseek
};

static const struct file_operations dp_dsc_slice_height_debugfs_fops = {
	.owner = THIS_MODULE,
	.read = dp_dsc_slice_height_read,
	.write = dp_dsc_slice_height_write,
	.llseek = default_llseek
};

static const struct file_operations dp_dsc_bits_per_pixel_debugfs_fops = {
	.owner = THIS_MODULE,
	.read = dp_dsc_bits_per_pixel_read,
	.write = dp_dsc_bits_per_pixel_write,
	.llseek = default_llseek
};

static const struct file_operations dp_dsc_pic_width_debugfs_fops = {
	.owner = THIS_MODULE,
	.read = dp_dsc_pic_width_read,
	.llseek = default_llseek
};

static const struct file_operations dp_dsc_pic_height_debugfs_fops = {
	.owner = THIS_MODULE,
	.read = dp_dsc_pic_height_read,
	.llseek = default_llseek
};

static const struct file_operations dp_dsc_chunk_size_debugfs_fops = {
	.owner = THIS_MODULE,
	.read = dp_dsc_chunk_size_read,
	.llseek = default_llseek
};

static const struct file_operations dp_dsc_slice_bpg_offset_debugfs_fops = {
	.owner = THIS_MODULE,
	.read = dp_dsc_slice_bpg_offset_read,
	.llseek = default_llseek
};

static const struct file_operations trigger_hotplug_debugfs_fops = {
	.owner = THIS_MODULE,
	.write = trigger_hotplug,
	.llseek = default_llseek
};

static const struct file_operations dp_link_settings_debugfs_fops = {
	.owner = THIS_MODULE,
	.read = dp_link_settings_read,
	.write = dp_link_settings_write,
	.llseek = default_llseek
};

static const struct file_operations dp_phy_settings_debugfs_fop = {
	.owner = THIS_MODULE,
	.read = dp_phy_settings_read,
	.write = dp_phy_settings_write,
	.llseek = default_llseek
};

static const struct file_operations dp_phy_test_pattern_fops = {
	.owner = THIS_MODULE,
	.write = dp_phy_test_pattern_debugfs_write,
	.llseek = default_llseek
};

static const struct file_operations sdp_message_fops = {
	.owner = THIS_MODULE,
	.write = dp_sdp_message_debugfs_write,
	.llseek = default_llseek
};

static const struct file_operations dp_dpcd_address_debugfs_fops = {
	.owner = THIS_MODULE,
	.write = dp_dpcd_address_write,
	.llseek = default_llseek
};

static const struct file_operations dp_dpcd_size_debugfs_fops = {
	.owner = THIS_MODULE,
	.write = dp_dpcd_size_write,
	.llseek = default_llseek
};

static const struct file_operations dp_dpcd_data_debugfs_fops = {
	.owner = THIS_MODULE,
	.read = dp_dpcd_data_read,
	.write = dp_dpcd_data_write,
	.llseek = default_llseek
};

static const struct file_operations dp_max_bpc_debugfs_fops = {
	.owner = THIS_MODULE,
	.read = dp_max_bpc_read,
	.write = dp_max_bpc_write,
	.llseek = default_llseek
};

static const struct file_operations dp_dsc_disable_passthrough_debugfs_fops = {
	.owner = THIS_MODULE,
	.write = dp_dsc_passthrough_set,
	.llseek = default_llseek
};

static const struct {
	char *name;
	const struct file_operations *fops;
} dp_debugfs_entries[] = {
		{"link_settings", &dp_link_settings_debugfs_fops},
		{"phy_settings", &dp_phy_settings_debugfs_fop},
		{"lttpr_status", &dp_lttpr_status_fops},
		{"test_pattern", &dp_phy_test_pattern_fops},
#ifdef CONFIG_DRM_AMD_DC_HDCP
		{"hdcp_sink_capability", &hdcp_sink_capability_fops},
#endif
		{"sdp_message", &sdp_message_fops},
		{"aux_dpcd_address", &dp_dpcd_address_debugfs_fops},
		{"aux_dpcd_size", &dp_dpcd_size_debugfs_fops},
		{"aux_dpcd_data", &dp_dpcd_data_debugfs_fops},
		{"dsc_clock_en", &dp_dsc_clock_en_debugfs_fops},
		{"dsc_slice_width", &dp_dsc_slice_width_debugfs_fops},
		{"dsc_slice_height", &dp_dsc_slice_height_debugfs_fops},
		{"dsc_bits_per_pixel", &dp_dsc_bits_per_pixel_debugfs_fops},
		{"dsc_pic_width", &dp_dsc_pic_width_debugfs_fops},
		{"dsc_pic_height", &dp_dsc_pic_height_debugfs_fops},
		{"dsc_chunk_size", &dp_dsc_chunk_size_debugfs_fops},
		{"dsc_slice_bpg", &dp_dsc_slice_bpg_offset_debugfs_fops},
		{"dp_dsc_fec_support", &dp_dsc_fec_support_fops},
		{"max_bpc", &dp_max_bpc_debugfs_fops},
		{"dsc_disable_passthrough", &dp_dsc_disable_passthrough_debugfs_fops},
};

#ifdef CONFIG_DRM_AMD_DC_HDCP
static const struct {
	char *name;
	const struct file_operations *fops;
} hdmi_debugfs_entries[] = {
		{"hdcp_sink_capability", &hdcp_sink_capability_fops}
};
#endif
/*
 * Force YUV420 output if available from the given mode
 */
static int force_yuv420_output_set(void *data, u64 val)
{
	struct amdgpu_dm_connector *connector = data;

	connector->force_yuv420_output = (bool)val;

	return 0;
}

/*
 * Check if YUV420 is forced when available from the given mode
 */
static int force_yuv420_output_get(void *data, u64 *val)
{
	struct amdgpu_dm_connector *connector = data;

	*val = connector->force_yuv420_output;

	return 0;
}

DEFINE_DEBUGFS_ATTRIBUTE(force_yuv420_output_fops, force_yuv420_output_get,
			 force_yuv420_output_set, "%llu\n");

/*
 *  Read PSR state
 */
static int psr_get(void *data, u64 *val)
{
	struct amdgpu_dm_connector *connector = data;
	struct dc_link *link = connector->dc_link;
	enum dc_psr_state state = PSR_STATE0;

	dc_link_get_psr_state(link, &state);

	*val = state;

	return 0;
}

/*
 * Set dmcub trace event IRQ enable or disable.
 * Usage to enable dmcub trace event IRQ: echo 1 > /sys/kernel/debug/dri/0/amdgpu_dm_dmcub_trace_event_en
 * Usage to disable dmcub trace event IRQ: echo 0 > /sys/kernel/debug/dri/0/amdgpu_dm_dmcub_trace_event_en
 */
static int dmcub_trace_event_state_set(void *data, u64 val)
{
	struct amdgpu_device *adev = data;

	if (val == 1 || val == 0) {
		dc_dmub_trace_event_control(adev->dm.dc, val);
		adev->dm.dmcub_trace_event_en = (bool)val;
	} else
		return 0;

	return 0;
}

/*
 * The interface doesn't need get function, so it will return the
 * value of zero
 * Usage: cat /sys/kernel/debug/dri/0/amdgpu_dm_dmcub_trace_event_en
 */
static int dmcub_trace_event_state_get(void *data, u64 *val)
{
	struct amdgpu_device *adev = data;

	*val = adev->dm.dmcub_trace_event_en;
	return 0;
}

DEFINE_DEBUGFS_ATTRIBUTE(dmcub_trace_event_state_fops, dmcub_trace_event_state_get,
			 dmcub_trace_event_state_set, "%llu\n");

DEFINE_DEBUGFS_ATTRIBUTE(psr_fops, psr_get, NULL, "%llu\n");

DEFINE_SHOW_ATTRIBUTE(current_backlight);
DEFINE_SHOW_ATTRIBUTE(target_backlight);

static const struct {
	char *name;
	const struct file_operations *fops;
} connector_debugfs_entries[] = {
		{"force_yuv420_output", &force_yuv420_output_fops},
		{"output_bpc", &output_bpc_fops},
		{"trigger_hotplug", &trigger_hotplug_debugfs_fops},
		{"internal_display", &internal_display_fops}
};

/*
 * Returns supported customized link rates by this eDP panel.
 * Example usage: cat /sys/kernel/debug/dri/0/eDP-x/ilr_setting
 */
static int edp_ilr_show(struct seq_file *m, void *unused)
{
	struct amdgpu_dm_connector *aconnector = to_amdgpu_dm_connector(m->private);
	struct dc_link *link = aconnector->dc_link;
	uint8_t supported_link_rates[16];
	uint32_t link_rate_in_khz;
	uint32_t entry = 0;
	uint8_t dpcd_rev;

	memset(supported_link_rates, 0, sizeof(supported_link_rates));
	dm_helpers_dp_read_dpcd(link->ctx, link, DP_SUPPORTED_LINK_RATES,
		supported_link_rates, sizeof(supported_link_rates));

	dpcd_rev = link->dpcd_caps.dpcd_rev.raw;

	if (dpcd_rev >= DP_DPCD_REV_13 &&
		(supported_link_rates[entry+1] != 0 || supported_link_rates[entry] != 0)) {

		for (entry = 0; entry < 16; entry += 2) {
			link_rate_in_khz = (supported_link_rates[entry+1] * 0x100 +
										supported_link_rates[entry]) * 200;
			seq_printf(m, "[%d] %d kHz\n", entry/2, link_rate_in_khz);
		}
	} else {
		seq_printf(m, "ILR is not supported by this eDP panel.\n");
	}

	return 0;
}

/*
 * Set supported customized link rate to eDP panel.
 *
 * echo <lane_count>  <link_rate option> > ilr_setting
 *
 * for example, supported ILR : [0] 1620000 kHz [1] 2160000 kHz [2] 2430000 kHz ...
 * echo 4 1 > /sys/kernel/debug/dri/0/eDP-x/ilr_setting
 * to set 4 lanes and 2.16 GHz
 */
static ssize_t edp_ilr_write(struct file *f, const char __user *buf,
				 size_t size, loff_t *pos)
{
	struct amdgpu_dm_connector *connector = file_inode(f)->i_private;
	struct dc_link *link = connector->dc_link;
	struct amdgpu_device *adev = drm_to_adev(connector->base.dev);
	struct dc *dc = (struct dc *)link->dc;
	struct dc_link_settings prefer_link_settings;
	char *wr_buf = NULL;
	const uint32_t wr_buf_size = 40;
	/* 0: lane_count; 1: link_rate */
	int max_param_num = 2;
	uint8_t param_nums = 0;
	long param[2];
	bool valid_input = true;

	if (size == 0)
		return -EINVAL;

	wr_buf = kcalloc(wr_buf_size, sizeof(char), GFP_KERNEL);
	if (!wr_buf)
		return -ENOMEM;

	if (parse_write_buffer_into_params(wr_buf, wr_buf_size,
					   (long *)param, buf,
					   max_param_num,
					   &param_nums)) {
		kfree(wr_buf);
		return -EINVAL;
	}

	if (param_nums <= 0) {
		kfree(wr_buf);
		return -EINVAL;
	}

	switch (param[0]) {
	case LANE_COUNT_ONE:
	case LANE_COUNT_TWO:
	case LANE_COUNT_FOUR:
		break;
	default:
		valid_input = false;
		break;
	}

	if (param[1] >= link->dpcd_caps.edp_supported_link_rates_count)
		valid_input = false;

	if (!valid_input) {
		kfree(wr_buf);
		DRM_DEBUG_DRIVER("Invalid Input value. No HW will be programmed\n");
		prefer_link_settings.use_link_rate_set = false;
		mutex_lock(&adev->dm.dc_lock);
		dc_link_set_preferred_training_settings(dc, NULL, NULL, link, false);
		mutex_unlock(&adev->dm.dc_lock);
		return size;
	}

	/* save user force lane_count, link_rate to preferred settings
	 * spread spectrum will not be changed
	 */
	prefer_link_settings.link_spread = link->cur_link_settings.link_spread;
	prefer_link_settings.lane_count = param[0];
	prefer_link_settings.use_link_rate_set = true;
	prefer_link_settings.link_rate_set = param[1];
	prefer_link_settings.link_rate = link->dpcd_caps.edp_supported_link_rates[param[1]];

	mutex_lock(&adev->dm.dc_lock);
	dc_link_set_preferred_training_settings(dc, &prefer_link_settings,
						NULL, link, false);
	mutex_unlock(&adev->dm.dc_lock);

	kfree(wr_buf);
	return size;
}

static int edp_ilr_open(struct inode *inode, struct file *file)
{
	return single_open(file, edp_ilr_show, inode->i_private);
}

static const struct file_operations edp_ilr_debugfs_fops = {
	.owner = THIS_MODULE,
	.open = edp_ilr_open,
	.read = seq_read,
	.llseek = seq_lseek,
	.release = single_release,
	.write = edp_ilr_write
};

void connector_debugfs_init(struct amdgpu_dm_connector *connector)
{
	int i;
	struct dentry *dir = connector->base.debugfs_entry;

	if (connector->base.connector_type == DRM_MODE_CONNECTOR_DisplayPort ||
	    connector->base.connector_type == DRM_MODE_CONNECTOR_eDP) {
		for (i = 0; i < ARRAY_SIZE(dp_debugfs_entries); i++) {
			debugfs_create_file(dp_debugfs_entries[i].name,
					    0644, dir, connector,
					    dp_debugfs_entries[i].fops);
		}
	}
	if (connector->base.connector_type == DRM_MODE_CONNECTOR_eDP) {
		debugfs_create_file_unsafe("psr_capability", 0444, dir, connector, &psr_capability_fops);
		debugfs_create_file_unsafe("psr_state", 0444, dir, connector, &psr_fops);
		debugfs_create_file("amdgpu_current_backlight_pwm", 0444, dir, connector,
				    &current_backlight_fops);
		debugfs_create_file("amdgpu_target_backlight_pwm", 0444, dir, connector,
				    &target_backlight_fops);
		debugfs_create_file("ilr_setting", 0644, dir, connector,
					&edp_ilr_debugfs_fops);
	}

	for (i = 0; i < ARRAY_SIZE(connector_debugfs_entries); i++) {
		debugfs_create_file(connector_debugfs_entries[i].name,
				    0644, dir, connector,
				    connector_debugfs_entries[i].fops);
	}

	connector->debugfs_dpcd_address = 0;
	connector->debugfs_dpcd_size = 0;

#ifdef CONFIG_DRM_AMD_DC_HDCP
	if (connector->base.connector_type == DRM_MODE_CONNECTOR_HDMIA) {
		for (i = 0; i < ARRAY_SIZE(hdmi_debugfs_entries); i++) {
			debugfs_create_file(hdmi_debugfs_entries[i].name,
					    0644, dir, connector,
					    hdmi_debugfs_entries[i].fops);
		}
	}
#endif
}

#ifdef CONFIG_DRM_AMD_SECURE_DISPLAY
/*
 * Set crc window coordinate x start
 */
static int crc_win_x_start_set(void *data, u64 val)
{
	struct drm_crtc *crtc = data;
	struct drm_device *drm_dev = crtc->dev;
	struct amdgpu_crtc *acrtc = to_amdgpu_crtc(crtc);

	spin_lock_irq(&drm_dev->event_lock);
	acrtc->dm_irq_params.crc_window.x_start = (uint16_t) val;
	acrtc->dm_irq_params.crc_window.update_win = false;
	spin_unlock_irq(&drm_dev->event_lock);

	return 0;
}

/*
 * Get crc window coordinate x start
 */
static int crc_win_x_start_get(void *data, u64 *val)
{
	struct drm_crtc *crtc = data;
	struct drm_device *drm_dev = crtc->dev;
	struct amdgpu_crtc *acrtc = to_amdgpu_crtc(crtc);

	spin_lock_irq(&drm_dev->event_lock);
	*val = acrtc->dm_irq_params.crc_window.x_start;
	spin_unlock_irq(&drm_dev->event_lock);

	return 0;
}

DEFINE_DEBUGFS_ATTRIBUTE(crc_win_x_start_fops, crc_win_x_start_get,
			 crc_win_x_start_set, "%llu\n");


/*
 * Set crc window coordinate y start
 */
static int crc_win_y_start_set(void *data, u64 val)
{
	struct drm_crtc *crtc = data;
	struct drm_device *drm_dev = crtc->dev;
	struct amdgpu_crtc *acrtc = to_amdgpu_crtc(crtc);

	spin_lock_irq(&drm_dev->event_lock);
	acrtc->dm_irq_params.crc_window.y_start = (uint16_t) val;
	acrtc->dm_irq_params.crc_window.update_win = false;
	spin_unlock_irq(&drm_dev->event_lock);

	return 0;
}

/*
 * Get crc window coordinate y start
 */
static int crc_win_y_start_get(void *data, u64 *val)
{
	struct drm_crtc *crtc = data;
	struct drm_device *drm_dev = crtc->dev;
	struct amdgpu_crtc *acrtc = to_amdgpu_crtc(crtc);

	spin_lock_irq(&drm_dev->event_lock);
	*val = acrtc->dm_irq_params.crc_window.y_start;
	spin_unlock_irq(&drm_dev->event_lock);

	return 0;
}

DEFINE_DEBUGFS_ATTRIBUTE(crc_win_y_start_fops, crc_win_y_start_get,
			 crc_win_y_start_set, "%llu\n");

/*
 * Set crc window coordinate x end
 */
static int crc_win_x_end_set(void *data, u64 val)
{
	struct drm_crtc *crtc = data;
	struct drm_device *drm_dev = crtc->dev;
	struct amdgpu_crtc *acrtc = to_amdgpu_crtc(crtc);

	spin_lock_irq(&drm_dev->event_lock);
	acrtc->dm_irq_params.crc_window.x_end = (uint16_t) val;
	acrtc->dm_irq_params.crc_window.update_win = false;
	spin_unlock_irq(&drm_dev->event_lock);

	return 0;
}

/*
 * Get crc window coordinate x end
 */
static int crc_win_x_end_get(void *data, u64 *val)
{
	struct drm_crtc *crtc = data;
	struct drm_device *drm_dev = crtc->dev;
	struct amdgpu_crtc *acrtc = to_amdgpu_crtc(crtc);

	spin_lock_irq(&drm_dev->event_lock);
	*val = acrtc->dm_irq_params.crc_window.x_end;
	spin_unlock_irq(&drm_dev->event_lock);

	return 0;
}

DEFINE_DEBUGFS_ATTRIBUTE(crc_win_x_end_fops, crc_win_x_end_get,
			 crc_win_x_end_set, "%llu\n");

/*
 * Set crc window coordinate y end
 */
static int crc_win_y_end_set(void *data, u64 val)
{
	struct drm_crtc *crtc = data;
	struct drm_device *drm_dev = crtc->dev;
	struct amdgpu_crtc *acrtc = to_amdgpu_crtc(crtc);

	spin_lock_irq(&drm_dev->event_lock);
	acrtc->dm_irq_params.crc_window.y_end = (uint16_t) val;
	acrtc->dm_irq_params.crc_window.update_win = false;
	spin_unlock_irq(&drm_dev->event_lock);

	return 0;
}

/*
 * Get crc window coordinate y end
 */
static int crc_win_y_end_get(void *data, u64 *val)
{
	struct drm_crtc *crtc = data;
	struct drm_device *drm_dev = crtc->dev;
	struct amdgpu_crtc *acrtc = to_amdgpu_crtc(crtc);

	spin_lock_irq(&drm_dev->event_lock);
	*val = acrtc->dm_irq_params.crc_window.y_end;
	spin_unlock_irq(&drm_dev->event_lock);

	return 0;
}

DEFINE_DEBUGFS_ATTRIBUTE(crc_win_y_end_fops, crc_win_y_end_get,
			 crc_win_y_end_set, "%llu\n");
/*
 * Trigger to commit crc window
 */
static int crc_win_update_set(void *data, u64 val)
{
	struct drm_crtc *new_crtc = data;
	struct drm_crtc *old_crtc = NULL;
	struct amdgpu_crtc *new_acrtc, *old_acrtc;
	struct amdgpu_device *adev = drm_to_adev(new_crtc->dev);
	struct crc_rd_work *crc_rd_wrk = adev->dm.crc_rd_wrk;

	if (!crc_rd_wrk)
		return 0;

	if (val) {
		spin_lock_irq(&adev_to_drm(adev)->event_lock);
		spin_lock_irq(&crc_rd_wrk->crc_rd_work_lock);
		if (crc_rd_wrk->crtc) {
			old_crtc = crc_rd_wrk->crtc;
			old_acrtc = to_amdgpu_crtc(old_crtc);
		}
		new_acrtc = to_amdgpu_crtc(new_crtc);

		if (old_crtc && old_crtc != new_crtc) {
			old_acrtc->dm_irq_params.crc_window.activated = false;
			old_acrtc->dm_irq_params.crc_window.update_win = false;
			old_acrtc->dm_irq_params.crc_window.skip_frame_cnt = 0;

			new_acrtc->dm_irq_params.crc_window.activated = true;
			new_acrtc->dm_irq_params.crc_window.update_win = true;
			new_acrtc->dm_irq_params.crc_window.skip_frame_cnt = 0;
			crc_rd_wrk->crtc = new_crtc;
		} else {
			new_acrtc->dm_irq_params.crc_window.activated = true;
			new_acrtc->dm_irq_params.crc_window.update_win = true;
			new_acrtc->dm_irq_params.crc_window.skip_frame_cnt = 0;
			crc_rd_wrk->crtc = new_crtc;
		}
		spin_unlock_irq(&crc_rd_wrk->crc_rd_work_lock);
		spin_unlock_irq(&adev_to_drm(adev)->event_lock);
	}

	return 0;
}

/*
 * Get crc window update flag
 */
static int crc_win_update_get(void *data, u64 *val)
{
	*val = 0;
	return 0;
}

DEFINE_DEBUGFS_ATTRIBUTE(crc_win_update_fops, crc_win_update_get,
			 crc_win_update_set, "%llu\n");

void crtc_debugfs_init(struct drm_crtc *crtc)
{
	struct dentry *dir = debugfs_lookup("crc", crtc->debugfs_entry);

	if (!dir)
		return;

	debugfs_create_file_unsafe("crc_win_x_start", 0644, dir, crtc,
				   &crc_win_x_start_fops);
	debugfs_create_file_unsafe("crc_win_y_start", 0644, dir, crtc,
				   &crc_win_y_start_fops);
	debugfs_create_file_unsafe("crc_win_x_end", 0644, dir, crtc,
				   &crc_win_x_end_fops);
	debugfs_create_file_unsafe("crc_win_y_end", 0644, dir, crtc,
				   &crc_win_y_end_fops);
	debugfs_create_file_unsafe("crc_win_update", 0644, dir, crtc,
				   &crc_win_update_fops);

}
#endif
/*
 * Writes DTN log state to the user supplied buffer.
 * Example usage: cat /sys/kernel/debug/dri/0/amdgpu_dm_dtn_log
 */
static ssize_t dtn_log_read(
	struct file *f,
	char __user *buf,
	size_t size,
	loff_t *pos)
{
	struct amdgpu_device *adev = file_inode(f)->i_private;
	struct dc *dc = adev->dm.dc;
	struct dc_log_buffer_ctx log_ctx = { 0 };
	ssize_t result = 0;

	if (!buf || !size)
		return -EINVAL;

	if (!dc->hwss.log_hw_state)
		return 0;

	dc->hwss.log_hw_state(dc, &log_ctx);

	if (*pos < log_ctx.pos) {
		size_t to_copy = log_ctx.pos - *pos;

		to_copy = min(to_copy, size);

		if (!copy_to_user(buf, log_ctx.buf + *pos, to_copy)) {
			*pos += to_copy;
			result = to_copy;
		}
	}

	kfree(log_ctx.buf);

	return result;
}

/*
 * Writes DTN log state to dmesg when triggered via a write.
 * Example usage: echo 1 > /sys/kernel/debug/dri/0/amdgpu_dm_dtn_log
 */
static ssize_t dtn_log_write(
	struct file *f,
	const char __user *buf,
	size_t size,
	loff_t *pos)
{
	struct amdgpu_device *adev = file_inode(f)->i_private;
	struct dc *dc = adev->dm.dc;

	/* Write triggers log output via dmesg. */
	if (size == 0)
		return 0;

	if (dc->hwss.log_hw_state)
		dc->hwss.log_hw_state(dc, NULL);

	return size;
}

static int mst_topo_show(struct seq_file *m, void *unused)
{
	struct amdgpu_device *adev = (struct amdgpu_device *)m->private;
	struct drm_device *dev = adev_to_drm(adev);
	struct drm_connector *connector;
	struct drm_connector_list_iter conn_iter;
	struct amdgpu_dm_connector *aconnector;

	drm_connector_list_iter_begin(dev, &conn_iter);
	drm_for_each_connector_iter(connector, &conn_iter) {
		if (connector->connector_type != DRM_MODE_CONNECTOR_DisplayPort)
			continue;

		aconnector = to_amdgpu_dm_connector(connector);

		/* Ensure we're only dumping the topology of a root mst node */
		if (!aconnector->mst_mgr.mst_state)
			continue;

		seq_printf(m, "\nMST topology for connector %d\n", aconnector->connector_id);
		drm_dp_mst_dump_topology(m, &aconnector->mst_mgr);
	}
	drm_connector_list_iter_end(&conn_iter);

	return 0;
}

/*
 * Sets trigger hpd for MST topologies.
 * All connected connectors will be rediscovered and re started as needed if val of 1 is sent.
 * All topologies will be disconnected if val of 0 is set .
 * Usage to enable topologies: echo 1 > /sys/kernel/debug/dri/0/amdgpu_dm_trigger_hpd_mst
 * Usage to disable topologies: echo 0 > /sys/kernel/debug/dri/0/amdgpu_dm_trigger_hpd_mst
 */
static int trigger_hpd_mst_set(void *data, u64 val)
{
	struct amdgpu_device *adev = data;
	struct drm_device *dev = adev_to_drm(adev);
	struct drm_connector_list_iter iter;
	struct amdgpu_dm_connector *aconnector;
	struct drm_connector *connector;
	struct dc_link *link = NULL;

	if (val == 1) {
		drm_connector_list_iter_begin(dev, &iter);
		drm_for_each_connector_iter(connector, &iter) {
			aconnector = to_amdgpu_dm_connector(connector);
			if (aconnector->dc_link->type == dc_connection_mst_branch &&
			    aconnector->mst_mgr.aux) {
				dc_link_detect(aconnector->dc_link, DETECT_REASON_HPD);
				drm_dp_mst_topology_mgr_set_mst(&aconnector->mst_mgr, true);
			}
		}
	} else if (val == 0) {
		drm_connector_list_iter_begin(dev, &iter);
		drm_for_each_connector_iter(connector, &iter) {
			aconnector = to_amdgpu_dm_connector(connector);
			if (!aconnector->dc_link)
				continue;

			if (!aconnector->mst_port)
				continue;

			link = aconnector->dc_link;
			dp_receiver_power_ctrl(link, false);
			drm_dp_mst_topology_mgr_set_mst(&aconnector->mst_port->mst_mgr, false);
			link->mst_stream_alloc_table.stream_count = 0;
			memset(link->mst_stream_alloc_table.stream_allocations, 0,
					sizeof(link->mst_stream_alloc_table.stream_allocations));
		}
	} else {
		return 0;
	}
	drm_kms_helper_hotplug_event(dev);

	return 0;
}

/*
 * The interface doesn't need get function, so it will return the
 * value of zero
 * Usage: cat /sys/kernel/debug/dri/0/amdgpu_dm_trigger_hpd_mst
 */
static int trigger_hpd_mst_get(void *data, u64 *val)
{
	*val = 0;
	return 0;
}

DEFINE_DEBUGFS_ATTRIBUTE(trigger_hpd_mst_ops, trigger_hpd_mst_get,
			 trigger_hpd_mst_set, "%llu\n");


/*
 * Sets the force_timing_sync debug option from the given string.
 * All connected displays will be force synchronized immediately.
 * Usage: echo 1 > /sys/kernel/debug/dri/0/amdgpu_dm_force_timing_sync
 */
static int force_timing_sync_set(void *data, u64 val)
{
	struct amdgpu_device *adev = data;

	adev->dm.force_timing_sync = (bool)val;

	amdgpu_dm_trigger_timing_sync(adev_to_drm(adev));

	return 0;
}

/*
 * Gets the force_timing_sync debug option value into the given buffer.
 * Usage: cat /sys/kernel/debug/dri/0/amdgpu_dm_force_timing_sync
 */
static int force_timing_sync_get(void *data, u64 *val)
{
	struct amdgpu_device *adev = data;

	*val = adev->dm.force_timing_sync;

	return 0;
}

DEFINE_DEBUGFS_ATTRIBUTE(force_timing_sync_ops, force_timing_sync_get,
			 force_timing_sync_set, "%llu\n");


/*
 * Disables all HPD and HPD RX interrupt handling in the
 * driver when set to 1. Default is 0.
 */
static int disable_hpd_set(void *data, u64 val)
{
	struct amdgpu_device *adev = data;

	adev->dm.disable_hpd_irq = (bool)val;

	return 0;
}


/*
 * Returns 1 if HPD and HPRX interrupt handling is disabled,
 * 0 otherwise.
 */
static int disable_hpd_get(void *data, u64 *val)
{
	struct amdgpu_device *adev = data;

	*val = adev->dm.disable_hpd_irq;

	return 0;
}

DEFINE_DEBUGFS_ATTRIBUTE(disable_hpd_ops, disable_hpd_get,
			 disable_hpd_set, "%llu\n");

/*
 * Temporary w/a to force sst sequence in M42D DP2 mst receiver
 * Example usage: echo 1 > /sys/kernel/debug/dri/0/amdgpu_dm_dp_set_mst_en_for_sst
 */
static int dp_force_sst_set(void *data, u64 val)
{
	struct amdgpu_device *adev = data;

	adev->dm.dc->debug.set_mst_en_for_sst = val;

	return 0;
}

static int dp_force_sst_get(void *data, u64 *val)
{
	struct amdgpu_device *adev = data;

	*val = adev->dm.dc->debug.set_mst_en_for_sst;

	return 0;
}
DEFINE_DEBUGFS_ATTRIBUTE(dp_set_mst_en_for_sst_ops, dp_force_sst_get,
			 dp_force_sst_set, "%llu\n");

/*
 * Force DP2 sequence without VESA certified cable.
 * Example usage: echo 1 > /sys/kernel/debug/dri/0/amdgpu_dm_dp_ignore_cable_id
 */
static int dp_ignore_cable_id_set(void *data, u64 val)
{
	struct amdgpu_device *adev = data;

	adev->dm.dc->debug.ignore_cable_id = val;

	return 0;
}

static int dp_ignore_cable_id_get(void *data, u64 *val)
{
	struct amdgpu_device *adev = data;

	*val = adev->dm.dc->debug.ignore_cable_id;

	return 0;
}
DEFINE_DEBUGFS_ATTRIBUTE(dp_ignore_cable_id_ops, dp_ignore_cable_id_get,
			 dp_ignore_cable_id_set, "%llu\n");
<<<<<<< HEAD
#endif
=======
>>>>>>> 88084a3d

/*
 * Sets the DC visual confirm debug option from the given string.
 * Example usage: echo 1 > /sys/kernel/debug/dri/0/amdgpu_visual_confirm
 */
static int visual_confirm_set(void *data, u64 val)
{
	struct amdgpu_device *adev = data;

	adev->dm.dc->debug.visual_confirm = (enum visual_confirm)val;

	return 0;
}

/*
 * Reads the DC visual confirm debug option value into the given buffer.
 * Example usage: cat /sys/kernel/debug/dri/0/amdgpu_dm_visual_confirm
 */
static int visual_confirm_get(void *data, u64 *val)
{
	struct amdgpu_device *adev = data;

	*val = adev->dm.dc->debug.visual_confirm;

	return 0;
}

DEFINE_SHOW_ATTRIBUTE(mst_topo);
DEFINE_DEBUGFS_ATTRIBUTE(visual_confirm_fops, visual_confirm_get,
			 visual_confirm_set, "%llu\n");


/*
 * Sets the DC skip_detection_link_training debug option from the given string.
 * Example usage: echo 1 > /sys/kernel/debug/dri/0/amdgpu_skip_detection_link_training
 */
static int skip_detection_link_training_set(void *data, u64 val)
{
	struct amdgpu_device *adev = data;

	if (val == 0)
		adev->dm.dc->debug.skip_detection_link_training = false;
	else
		adev->dm.dc->debug.skip_detection_link_training = true;

	return 0;
}

/*
 * Reads the DC skip_detection_link_training debug option value into the given buffer.
 * Example usage: cat /sys/kernel/debug/dri/0/amdgpu_dm_skip_detection_link_training
 */
static int skip_detection_link_training_get(void *data, u64 *val)
{
	struct amdgpu_device *adev = data;

	*val = adev->dm.dc->debug.skip_detection_link_training;

	return 0;
}

DEFINE_DEBUGFS_ATTRIBUTE(skip_detection_link_training_fops,
			 skip_detection_link_training_get,
			 skip_detection_link_training_set, "%llu\n");

/*
 * Dumps the DCC_EN bit for each pipe.
 * Example usage: cat /sys/kernel/debug/dri/0/amdgpu_dm_dcc_en
 */
static ssize_t dcc_en_bits_read(
	struct file *f,
	char __user *buf,
	size_t size,
	loff_t *pos)
{
	struct amdgpu_device *adev = file_inode(f)->i_private;
	struct dc *dc = adev->dm.dc;
	char *rd_buf = NULL;
	const uint32_t rd_buf_size = 32;
	uint32_t result = 0;
	int offset = 0;
	int num_pipes = dc->res_pool->pipe_count;
	int *dcc_en_bits;
	int i, r;

	dcc_en_bits = kcalloc(num_pipes, sizeof(int), GFP_KERNEL);
	if (!dcc_en_bits)
		return -ENOMEM;

	if (!dc->hwss.get_dcc_en_bits) {
		kfree(dcc_en_bits);
		return 0;
	}

	dc->hwss.get_dcc_en_bits(dc, dcc_en_bits);

	rd_buf = kcalloc(rd_buf_size, sizeof(char), GFP_KERNEL);
	if (!rd_buf) {
		kfree(dcc_en_bits);
		return -ENOMEM;
	}

	for (i = 0; i < num_pipes; i++)
		offset += snprintf(rd_buf + offset, rd_buf_size - offset,
				   "%d  ", dcc_en_bits[i]);
	rd_buf[strlen(rd_buf)] = '\n';

	kfree(dcc_en_bits);

	while (size) {
		if (*pos >= rd_buf_size)
			break;
		r = put_user(*(rd_buf + result), buf);
		if (r) {
			kfree(rd_buf);
			return r; /* r = -EFAULT */
		}
		buf += 1;
		size -= 1;
		*pos += 1;
		result += 1;
	}

	kfree(rd_buf);
	return result;
}

void dtn_debugfs_init(struct amdgpu_device *adev)
{
	static const struct file_operations dtn_log_fops = {
		.owner = THIS_MODULE,
		.read = dtn_log_read,
		.write = dtn_log_write,
		.llseek = default_llseek
	};
	static const struct file_operations dcc_en_bits_fops = {
		.owner = THIS_MODULE,
		.read = dcc_en_bits_read,
		.llseek = default_llseek
	};

	struct drm_minor *minor = adev_to_drm(adev)->primary;
	struct dentry *root = minor->debugfs_root;

	debugfs_create_file("amdgpu_mst_topology", 0444, root,
			    adev, &mst_topo_fops);
	debugfs_create_file("amdgpu_dm_dtn_log", 0644, root, adev,
			    &dtn_log_fops);
	debugfs_create_file("amdgpu_dm_dp_set_mst_en_for_sst", 0644, root, adev,
				&dp_set_mst_en_for_sst_ops);
	debugfs_create_file("amdgpu_dm_dp_ignore_cable_id", 0644, root, adev,
				&dp_ignore_cable_id_ops);
<<<<<<< HEAD
#endif
=======
>>>>>>> 88084a3d

	debugfs_create_file_unsafe("amdgpu_dm_visual_confirm", 0644, root, adev,
				   &visual_confirm_fops);

	debugfs_create_file_unsafe("amdgpu_dm_skip_detection_link_training", 0644, root, adev,
				   &skip_detection_link_training_fops);

	debugfs_create_file_unsafe("amdgpu_dm_dmub_tracebuffer", 0644, root,
				   adev, &dmub_tracebuffer_fops);

	debugfs_create_file_unsafe("amdgpu_dm_dmub_fw_state", 0644, root,
				   adev, &dmub_fw_state_fops);

	debugfs_create_file_unsafe("amdgpu_dm_force_timing_sync", 0644, root,
				   adev, &force_timing_sync_ops);

	debugfs_create_file_unsafe("amdgpu_dm_dmcub_trace_event_en", 0644, root,
				   adev, &dmcub_trace_event_state_fops);

	debugfs_create_file_unsafe("amdgpu_dm_trigger_hpd_mst", 0644, root,
				   adev, &trigger_hpd_mst_ops);

	debugfs_create_file_unsafe("amdgpu_dm_dcc_en", 0644, root, adev,
				   &dcc_en_bits_fops);

	debugfs_create_file_unsafe("amdgpu_dm_disable_hpd", 0644, root, adev,
				   &disable_hpd_ops);

}<|MERGE_RESOLUTION|>--- conflicted
+++ resolved
@@ -3456,10 +3456,6 @@
 }
 DEFINE_DEBUGFS_ATTRIBUTE(dp_ignore_cable_id_ops, dp_ignore_cable_id_get,
 			 dp_ignore_cable_id_set, "%llu\n");
-<<<<<<< HEAD
-#endif
-=======
->>>>>>> 88084a3d
 
 /*
  * Sets the DC visual confirm debug option from the given string.
@@ -3612,10 +3608,6 @@
 				&dp_set_mst_en_for_sst_ops);
 	debugfs_create_file("amdgpu_dm_dp_ignore_cable_id", 0644, root, adev,
 				&dp_ignore_cable_id_ops);
-<<<<<<< HEAD
-#endif
-=======
->>>>>>> 88084a3d
 
 	debugfs_create_file_unsafe("amdgpu_dm_visual_confirm", 0644, root, adev,
 				   &visual_confirm_fops);
