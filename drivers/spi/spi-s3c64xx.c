--- conflicted
+++ resolved
@@ -390,13 +390,8 @@
 	if (sdd->rx_dma.ch && sdd->tx_dma.ch) {
 		dma_release_channel(sdd->rx_dma.ch);
 		dma_release_channel(sdd->tx_dma.ch);
-<<<<<<< HEAD
-		sdd->rx_dma.ch = 0;
-		sdd->tx_dma.ch = 0;
-=======
 		sdd->rx_dma.ch = NULL;
 		sdd->tx_dma.ch = NULL;
->>>>>>> 7365df19
 	}
 
 	return 0;
@@ -1459,30 +1454,12 @@
 	.rx_lvl_offset	= 15,
 	.tx_st_done	= 25,
 	.clk_div	= 2,
-<<<<<<< HEAD
 	.high_speed	= true,
 	.clk_from_cmu	= true,
 	.clk_ioclk	= true,
 	.quirks		= S3C64XX_SPI_QUIRK_CS_AUTO,
 };
 
-static const struct s3c64xx_spi_port_config exynosautov9_spi_port_config = {
-	.fifo_lvl_mask	= { 0x1ff, 0x1ff, 0x7f, 0x7f, 0x7f, 0x7f, 0x1ff, 0x7f,
-			    0x7f, 0x7f, 0x7f, 0x7f},
-	.rx_lvl_offset	= 15,
-	.tx_st_done	= 25,
-	.clk_div	= 4,
-=======
->>>>>>> 7365df19
-	.high_speed	= true,
-	.clk_from_cmu	= true,
-	.clk_ioclk	= true,
-	.has_loopback	= true,
-	.quirks		= S3C64XX_SPI_QUIRK_CS_AUTO,
-};
-
-<<<<<<< HEAD
-=======
 static const struct s3c64xx_spi_port_config exynosautov9_spi_port_config = {
 	.fifo_lvl_mask	= { 0x1ff, 0x1ff, 0x7f, 0x7f, 0x7f, 0x7f, 0x1ff, 0x7f,
 			    0x7f, 0x7f, 0x7f, 0x7f},
@@ -1496,7 +1473,6 @@
 	.quirks		= S3C64XX_SPI_QUIRK_CS_AUTO,
 };
 
->>>>>>> 7365df19
 static const struct s3c64xx_spi_port_config fsd_spi_port_config = {
 	.fifo_lvl_mask	= { 0x7f, 0x7f, 0x7f, 0x7f, 0x7f},
 	.rx_lvl_offset	= 15,
