/*
 * SuperH MSIOF SPI Master Interface
 *
 * Copyright (c) 2009 Magnus Damm
 * Copyright (C) 2014 Renesas Electronics Corporation
 * Copyright (C) 2014-2017 Glider bvba
 *
 * This program is free software; you can redistribute it and/or modify
 * it under the terms of the GNU General Public License version 2 as
 * published by the Free Software Foundation.
 *
 */

#include <linux/bitmap.h>
#include <linux/clk.h>
#include <linux/completion.h>
#include <linux/delay.h>
#include <linux/dma-mapping.h>
#include <linux/dmaengine.h>
#include <linux/err.h>
#include <linux/gpio.h>
#include <linux/interrupt.h>
#include <linux/io.h>
#include <linux/kernel.h>
#include <linux/module.h>
#include <linux/of.h>
#include <linux/of_device.h>
#include <linux/platform_device.h>
#include <linux/pm_runtime.h>
#include <linux/sh_dma.h>

#include <linux/spi/sh_msiof.h>
#include <linux/spi/spi.h>

#include <asm/unaligned.h>

struct sh_msiof_chipdata {
	u16 tx_fifo_size;
	u16 rx_fifo_size;
	u16 master_flags;
	u16 min_div;
};

struct sh_msiof_spi_priv {
	struct spi_master *master;
	void __iomem *mapbase;
	struct clk *clk;
	struct platform_device *pdev;
	struct sh_msiof_spi_info *info;
	struct completion done;
	unsigned int tx_fifo_size;
	unsigned int rx_fifo_size;
	unsigned int min_div;
	void *tx_dma_page;
	void *rx_dma_page;
	dma_addr_t tx_dma_addr;
	dma_addr_t rx_dma_addr;
	bool slave_aborted;
};

#define TMDR1	0x00	/* Transmit Mode Register 1 */
#define TMDR2	0x04	/* Transmit Mode Register 2 */
#define TMDR3	0x08	/* Transmit Mode Register 3 */
#define RMDR1	0x10	/* Receive Mode Register 1 */
#define RMDR2	0x14	/* Receive Mode Register 2 */
#define RMDR3	0x18	/* Receive Mode Register 3 */
#define TSCR	0x20	/* Transmit Clock Select Register */
#define RSCR	0x22	/* Receive Clock Select Register (SH, A1, APE6) */
#define CTR	0x28	/* Control Register */
#define FCTR	0x30	/* FIFO Control Register */
#define STR	0x40	/* Status Register */
#define IER	0x44	/* Interrupt Enable Register */
#define TDR1	0x48	/* Transmit Control Data Register 1 (SH, A1) */
#define TDR2	0x4c	/* Transmit Control Data Register 2 (SH, A1) */
#define TFDR	0x50	/* Transmit FIFO Data Register */
#define RDR1	0x58	/* Receive Control Data Register 1 (SH, A1) */
#define RDR2	0x5c	/* Receive Control Data Register 2 (SH, A1) */
#define RFDR	0x60	/* Receive FIFO Data Register */

/* TMDR1 and RMDR1 */
#define MDR1_TRMD	 0x80000000 /* Transfer Mode (1 = Master mode) */
#define MDR1_SYNCMD_MASK 0x30000000 /* SYNC Mode */
#define MDR1_SYNCMD_SPI	 0x20000000 /*   Level mode/SPI */
#define MDR1_SYNCMD_LR	 0x30000000 /*   L/R mode */
#define MDR1_SYNCAC_SHIFT	 25 /* Sync Polarity (1 = Active-low) */
#define MDR1_BITLSB_SHIFT	 24 /* MSB/LSB First (1 = LSB first) */
#define MDR1_DTDL_SHIFT		 20 /* Data Pin Bit Delay for MSIOF_SYNC */
#define MDR1_SYNCDL_SHIFT	 16 /* Frame Sync Signal Timing Delay */
#define MDR1_FLD_MASK	 0x0000000c /* Frame Sync Signal Interval (0-3) */
#define MDR1_FLD_SHIFT		  2
#define MDR1_XXSTP	 0x00000001 /* Transmission/Reception Stop on FIFO */
/* TMDR1 */
#define TMDR1_PCON	 0x40000000 /* Transfer Signal Connection */

/* TMDR2 and RMDR2 */
#define MDR2_BITLEN1(i)	(((i) - 1) << 24) /* Data Size (8-32 bits) */
#define MDR2_WDLEN1(i)	(((i) - 1) << 16) /* Word Count (1-64/256 (SH, A1))) */
#define MDR2_GRPMASK1	0x00000001 /* Group Output Mask 1 (SH, A1) */

/* TSCR and RSCR */
#define SCR_BRPS_MASK	    0x1f00 /* Prescaler Setting (1-32) */
#define SCR_BRPS(i)	(((i) - 1) << 8)
#define SCR_BRDV_MASK	    0x0007 /* Baud Rate Generator's Division Ratio */
#define SCR_BRDV_DIV_2	    0x0000
#define SCR_BRDV_DIV_4	    0x0001
#define SCR_BRDV_DIV_8	    0x0002
#define SCR_BRDV_DIV_16	    0x0003
#define SCR_BRDV_DIV_32	    0x0004
#define SCR_BRDV_DIV_1	    0x0007

/* CTR */
#define CTR_TSCKIZ_MASK	0xc0000000 /* Transmit Clock I/O Polarity Select */
#define CTR_TSCKIZ_SCK	0x80000000 /*   Disable SCK when TX disabled */
#define CTR_TSCKIZ_POL_SHIFT	30 /*   Transmit Clock Polarity */
#define CTR_RSCKIZ_MASK	0x30000000 /* Receive Clock Polarity Select */
#define CTR_RSCKIZ_SCK	0x20000000 /*   Must match CTR_TSCKIZ_SCK */
#define CTR_RSCKIZ_POL_SHIFT	28 /*   Receive Clock Polarity */
#define CTR_TEDG_SHIFT		27 /* Transmit Timing (1 = falling edge) */
#define CTR_REDG_SHIFT		26 /* Receive Timing (1 = falling edge) */
#define CTR_TXDIZ_MASK	0x00c00000 /* Pin Output When TX is Disabled */
#define CTR_TXDIZ_LOW	0x00000000 /*   0 */
#define CTR_TXDIZ_HIGH	0x00400000 /*   1 */
#define CTR_TXDIZ_HIZ	0x00800000 /*   High-impedance */
#define CTR_TSCKE	0x00008000 /* Transmit Serial Clock Output Enable */
#define CTR_TFSE	0x00004000 /* Transmit Frame Sync Signal Output Enable */
#define CTR_TXE		0x00000200 /* Transmit Enable */
#define CTR_RXE		0x00000100 /* Receive Enable */

/* FCTR */
#define FCTR_TFWM_MASK	0xe0000000 /* Transmit FIFO Watermark */
#define FCTR_TFWM_64	0x00000000 /*  Transfer Request when 64 empty stages */
#define FCTR_TFWM_32	0x20000000 /*  Transfer Request when 32 empty stages */
#define FCTR_TFWM_24	0x40000000 /*  Transfer Request when 24 empty stages */
#define FCTR_TFWM_16	0x60000000 /*  Transfer Request when 16 empty stages */
#define FCTR_TFWM_12	0x80000000 /*  Transfer Request when 12 empty stages */
#define FCTR_TFWM_8	0xa0000000 /*  Transfer Request when 8 empty stages */
#define FCTR_TFWM_4	0xc0000000 /*  Transfer Request when 4 empty stages */
#define FCTR_TFWM_1	0xe0000000 /*  Transfer Request when 1 empty stage */
#define FCTR_TFUA_MASK	0x07f00000 /* Transmit FIFO Usable Area */
#define FCTR_TFUA_SHIFT		20
#define FCTR_TFUA(i)	((i) << FCTR_TFUA_SHIFT)
#define FCTR_RFWM_MASK	0x0000e000 /* Receive FIFO Watermark */
#define FCTR_RFWM_1	0x00000000 /*  Transfer Request when 1 valid stages */
#define FCTR_RFWM_4	0x00002000 /*  Transfer Request when 4 valid stages */
#define FCTR_RFWM_8	0x00004000 /*  Transfer Request when 8 valid stages */
#define FCTR_RFWM_16	0x00006000 /*  Transfer Request when 16 valid stages */
#define FCTR_RFWM_32	0x00008000 /*  Transfer Request when 32 valid stages */
#define FCTR_RFWM_64	0x0000a000 /*  Transfer Request when 64 valid stages */
#define FCTR_RFWM_128	0x0000c000 /*  Transfer Request when 128 valid stages */
#define FCTR_RFWM_256	0x0000e000 /*  Transfer Request when 256 valid stages */
#define FCTR_RFUA_MASK	0x00001ff0 /* Receive FIFO Usable Area (0x40 = full) */
#define FCTR_RFUA_SHIFT		 4
#define FCTR_RFUA(i)	((i) << FCTR_RFUA_SHIFT)

/* STR */
#define STR_TFEMP	0x20000000 /* Transmit FIFO Empty */
#define STR_TDREQ	0x10000000 /* Transmit Data Transfer Request */
#define STR_TEOF	0x00800000 /* Frame Transmission End */
#define STR_TFSERR	0x00200000 /* Transmit Frame Synchronization Error */
#define STR_TFOVF	0x00100000 /* Transmit FIFO Overflow */
#define STR_TFUDF	0x00080000 /* Transmit FIFO Underflow */
#define STR_RFFUL	0x00002000 /* Receive FIFO Full */
#define STR_RDREQ	0x00001000 /* Receive Data Transfer Request */
#define STR_REOF	0x00000080 /* Frame Reception End */
#define STR_RFSERR	0x00000020 /* Receive Frame Synchronization Error */
#define STR_RFUDF	0x00000010 /* Receive FIFO Underflow */
#define STR_RFOVF	0x00000008 /* Receive FIFO Overflow */

/* IER */
#define IER_TDMAE	0x80000000 /* Transmit Data DMA Transfer Req. Enable */
#define IER_TFEMPE	0x20000000 /* Transmit FIFO Empty Enable */
#define IER_TDREQE	0x10000000 /* Transmit Data Transfer Request Enable */
#define IER_TEOFE	0x00800000 /* Frame Transmission End Enable */
#define IER_TFSERRE	0x00200000 /* Transmit Frame Sync Error Enable */
#define IER_TFOVFE	0x00100000 /* Transmit FIFO Overflow Enable */
#define IER_TFUDFE	0x00080000 /* Transmit FIFO Underflow Enable */
#define IER_RDMAE	0x00008000 /* Receive Data DMA Transfer Req. Enable */
#define IER_RFFULE	0x00002000 /* Receive FIFO Full Enable */
#define IER_RDREQE	0x00001000 /* Receive Data Transfer Request Enable */
#define IER_REOFE	0x00000080 /* Frame Reception End Enable */
#define IER_RFSERRE	0x00000020 /* Receive Frame Sync Error Enable */
#define IER_RFUDFE	0x00000010 /* Receive FIFO Underflow Enable */
#define IER_RFOVFE	0x00000008 /* Receive FIFO Overflow Enable */


static u32 sh_msiof_read(struct sh_msiof_spi_priv *p, int reg_offs)
{
	switch (reg_offs) {
	case TSCR:
	case RSCR:
		return ioread16(p->mapbase + reg_offs);
	default:
		return ioread32(p->mapbase + reg_offs);
	}
}

static void sh_msiof_write(struct sh_msiof_spi_priv *p, int reg_offs,
			   u32 value)
{
	switch (reg_offs) {
	case TSCR:
	case RSCR:
		iowrite16(value, p->mapbase + reg_offs);
		break;
	default:
		iowrite32(value, p->mapbase + reg_offs);
		break;
	}
}

static int sh_msiof_modify_ctr_wait(struct sh_msiof_spi_priv *p,
				    u32 clr, u32 set)
{
	u32 mask = clr | set;
	u32 data;
	int k;

	data = sh_msiof_read(p, CTR);
	data &= ~clr;
	data |= set;
	sh_msiof_write(p, CTR, data);

	for (k = 100; k > 0; k--) {
		if ((sh_msiof_read(p, CTR) & mask) == set)
			break;

		udelay(10);
	}

	return k > 0 ? 0 : -ETIMEDOUT;
}

static irqreturn_t sh_msiof_spi_irq(int irq, void *data)
{
	struct sh_msiof_spi_priv *p = data;

	/* just disable the interrupt and wake up */
	sh_msiof_write(p, IER, 0);
	complete(&p->done);

	return IRQ_HANDLED;
}

static struct {
	unsigned short div;
	unsigned short brdv;
} const sh_msiof_spi_div_table[] = {
	{ 1,	SCR_BRDV_DIV_1 },
	{ 2,	SCR_BRDV_DIV_2 },
	{ 4,	SCR_BRDV_DIV_4 },
	{ 8,	SCR_BRDV_DIV_8 },
	{ 16,	SCR_BRDV_DIV_16 },
	{ 32,	SCR_BRDV_DIV_32 },
};

static void sh_msiof_spi_set_clk_regs(struct sh_msiof_spi_priv *p,
				      unsigned long parent_rate, u32 spi_hz)
{
	unsigned long div = 1024;
	u32 brps, scr;
	size_t k;

	if (!WARN_ON(!spi_hz || !parent_rate))
		div = DIV_ROUND_UP(parent_rate, spi_hz);

	div = max_t(unsigned long, div, p->min_div);

	for (k = 0; k < ARRAY_SIZE(sh_msiof_spi_div_table); k++) {
		brps = DIV_ROUND_UP(div, sh_msiof_spi_div_table[k].div);
		/* SCR_BRDV_DIV_1 is valid only if BRPS is x 1/1 or x 1/2 */
		if (sh_msiof_spi_div_table[k].div == 1 && brps > 2)
			continue;
		if (brps <= 32) /* max of brdv is 32 */
			break;
	}

	k = min_t(int, k, ARRAY_SIZE(sh_msiof_spi_div_table) - 1);

	scr = sh_msiof_spi_div_table[k].brdv | SCR_BRPS(brps);
	sh_msiof_write(p, TSCR, scr);
	if (!(p->master->flags & SPI_MASTER_MUST_TX))
		sh_msiof_write(p, RSCR, scr);
}

static u32 sh_msiof_get_delay_bit(u32 dtdl_or_syncdl)
{
	/*
	 * DTDL/SYNCDL bit	: p->info->dtdl or p->info->syncdl
	 * b'000		: 0
	 * b'001		: 100
	 * b'010		: 200
	 * b'011 (SYNCDL only)	: 300
	 * b'101		: 50
	 * b'110		: 150
	 */
	if (dtdl_or_syncdl % 100)
		return dtdl_or_syncdl / 100 + 5;
	else
		return dtdl_or_syncdl / 100;
}

static u32 sh_msiof_spi_get_dtdl_and_syncdl(struct sh_msiof_spi_priv *p)
{
	u32 val;

	if (!p->info)
		return 0;

	/* check if DTDL and SYNCDL is allowed value */
	if (p->info->dtdl > 200 || p->info->syncdl > 300) {
		dev_warn(&p->pdev->dev, "DTDL or SYNCDL is too large\n");
		return 0;
	}

	/* check if the sum of DTDL and SYNCDL becomes an integer value  */
	if ((p->info->dtdl + p->info->syncdl) % 100) {
		dev_warn(&p->pdev->dev, "the sum of DTDL/SYNCDL is not good\n");
		return 0;
	}

	val = sh_msiof_get_delay_bit(p->info->dtdl) << MDR1_DTDL_SHIFT;
	val |= sh_msiof_get_delay_bit(p->info->syncdl) << MDR1_SYNCDL_SHIFT;

	return val;
}

static void sh_msiof_spi_set_pin_regs(struct sh_msiof_spi_priv *p,
				      u32 cpol, u32 cpha,
				      u32 tx_hi_z, u32 lsb_first, u32 cs_high)
{
	u32 tmp;
	int edge;

	/*
	 * CPOL CPHA     TSCKIZ RSCKIZ TEDG REDG
	 *    0    0         10     10    1    1
	 *    0    1         10     10    0    0
	 *    1    0         11     11    0    0
	 *    1    1         11     11    1    1
	 */
	tmp = MDR1_SYNCMD_SPI | 1 << MDR1_FLD_SHIFT | MDR1_XXSTP;
	tmp |= !cs_high << MDR1_SYNCAC_SHIFT;
	tmp |= lsb_first << MDR1_BITLSB_SHIFT;
	tmp |= sh_msiof_spi_get_dtdl_and_syncdl(p);
	if (spi_controller_is_slave(p->master))
		sh_msiof_write(p, TMDR1, tmp | TMDR1_PCON);
	else
		sh_msiof_write(p, TMDR1, tmp | MDR1_TRMD | TMDR1_PCON);
	if (p->master->flags & SPI_MASTER_MUST_TX) {
		/* These bits are reserved if RX needs TX */
		tmp &= ~0x0000ffff;
	}
	sh_msiof_write(p, RMDR1, tmp);

	tmp = 0;
	tmp |= CTR_TSCKIZ_SCK | cpol << CTR_TSCKIZ_POL_SHIFT;
	tmp |= CTR_RSCKIZ_SCK | cpol << CTR_RSCKIZ_POL_SHIFT;

	edge = cpol ^ !cpha;

	tmp |= edge << CTR_TEDG_SHIFT;
	tmp |= edge << CTR_REDG_SHIFT;
	tmp |= tx_hi_z ? CTR_TXDIZ_HIZ : CTR_TXDIZ_LOW;
	sh_msiof_write(p, CTR, tmp);
}

static void sh_msiof_spi_set_mode_regs(struct sh_msiof_spi_priv *p,
				       const void *tx_buf, void *rx_buf,
				       u32 bits, u32 words)
{
	u32 dr2 = MDR2_BITLEN1(bits) | MDR2_WDLEN1(words);

	if (tx_buf || (p->master->flags & SPI_MASTER_MUST_TX))
		sh_msiof_write(p, TMDR2, dr2);
	else
		sh_msiof_write(p, TMDR2, dr2 | MDR2_GRPMASK1);

	if (rx_buf)
		sh_msiof_write(p, RMDR2, dr2);
}

static void sh_msiof_reset_str(struct sh_msiof_spi_priv *p)
{
	sh_msiof_write(p, STR, sh_msiof_read(p, STR));
}

static void sh_msiof_spi_write_fifo_8(struct sh_msiof_spi_priv *p,
				      const void *tx_buf, int words, int fs)
{
	const u8 *buf_8 = tx_buf;
	int k;

	for (k = 0; k < words; k++)
		sh_msiof_write(p, TFDR, buf_8[k] << fs);
}

static void sh_msiof_spi_write_fifo_16(struct sh_msiof_spi_priv *p,
				       const void *tx_buf, int words, int fs)
{
	const u16 *buf_16 = tx_buf;
	int k;

	for (k = 0; k < words; k++)
		sh_msiof_write(p, TFDR, buf_16[k] << fs);
}

static void sh_msiof_spi_write_fifo_16u(struct sh_msiof_spi_priv *p,
					const void *tx_buf, int words, int fs)
{
	const u16 *buf_16 = tx_buf;
	int k;

	for (k = 0; k < words; k++)
		sh_msiof_write(p, TFDR, get_unaligned(&buf_16[k]) << fs);
}

static void sh_msiof_spi_write_fifo_32(struct sh_msiof_spi_priv *p,
				       const void *tx_buf, int words, int fs)
{
	const u32 *buf_32 = tx_buf;
	int k;

	for (k = 0; k < words; k++)
		sh_msiof_write(p, TFDR, buf_32[k] << fs);
}

static void sh_msiof_spi_write_fifo_32u(struct sh_msiof_spi_priv *p,
					const void *tx_buf, int words, int fs)
{
	const u32 *buf_32 = tx_buf;
	int k;

	for (k = 0; k < words; k++)
		sh_msiof_write(p, TFDR, get_unaligned(&buf_32[k]) << fs);
}

static void sh_msiof_spi_write_fifo_s32(struct sh_msiof_spi_priv *p,
					const void *tx_buf, int words, int fs)
{
	const u32 *buf_32 = tx_buf;
	int k;

	for (k = 0; k < words; k++)
		sh_msiof_write(p, TFDR, swab32(buf_32[k] << fs));
}

static void sh_msiof_spi_write_fifo_s32u(struct sh_msiof_spi_priv *p,
					 const void *tx_buf, int words, int fs)
{
	const u32 *buf_32 = tx_buf;
	int k;

	for (k = 0; k < words; k++)
		sh_msiof_write(p, TFDR, swab32(get_unaligned(&buf_32[k]) << fs));
}

static void sh_msiof_spi_read_fifo_8(struct sh_msiof_spi_priv *p,
				     void *rx_buf, int words, int fs)
{
	u8 *buf_8 = rx_buf;
	int k;

	for (k = 0; k < words; k++)
		buf_8[k] = sh_msiof_read(p, RFDR) >> fs;
}

static void sh_msiof_spi_read_fifo_16(struct sh_msiof_spi_priv *p,
				      void *rx_buf, int words, int fs)
{
	u16 *buf_16 = rx_buf;
	int k;

	for (k = 0; k < words; k++)
		buf_16[k] = sh_msiof_read(p, RFDR) >> fs;
}

static void sh_msiof_spi_read_fifo_16u(struct sh_msiof_spi_priv *p,
				       void *rx_buf, int words, int fs)
{
	u16 *buf_16 = rx_buf;
	int k;

	for (k = 0; k < words; k++)
		put_unaligned(sh_msiof_read(p, RFDR) >> fs, &buf_16[k]);
}

static void sh_msiof_spi_read_fifo_32(struct sh_msiof_spi_priv *p,
				      void *rx_buf, int words, int fs)
{
	u32 *buf_32 = rx_buf;
	int k;

	for (k = 0; k < words; k++)
		buf_32[k] = sh_msiof_read(p, RFDR) >> fs;
}

static void sh_msiof_spi_read_fifo_32u(struct sh_msiof_spi_priv *p,
				       void *rx_buf, int words, int fs)
{
	u32 *buf_32 = rx_buf;
	int k;

	for (k = 0; k < words; k++)
		put_unaligned(sh_msiof_read(p, RFDR) >> fs, &buf_32[k]);
}

static void sh_msiof_spi_read_fifo_s32(struct sh_msiof_spi_priv *p,
				       void *rx_buf, int words, int fs)
{
	u32 *buf_32 = rx_buf;
	int k;

	for (k = 0; k < words; k++)
		buf_32[k] = swab32(sh_msiof_read(p, RFDR) >> fs);
}

static void sh_msiof_spi_read_fifo_s32u(struct sh_msiof_spi_priv *p,
				       void *rx_buf, int words, int fs)
{
	u32 *buf_32 = rx_buf;
	int k;

	for (k = 0; k < words; k++)
		put_unaligned(swab32(sh_msiof_read(p, RFDR) >> fs), &buf_32[k]);
}

static int sh_msiof_spi_setup(struct spi_device *spi)
{
	struct device_node	*np = spi->master->dev.of_node;
	struct sh_msiof_spi_priv *p = spi_master_get_devdata(spi->master);

	pm_runtime_get_sync(&p->pdev->dev);

	if (!np) {
		/*
		 * Use spi->controller_data for CS (same strategy as spi_gpio),
		 * if any. otherwise let HW control CS
		 */
		spi->cs_gpio = (uintptr_t)spi->controller_data;
	}

	/* Configure pins before deasserting CS */
	sh_msiof_spi_set_pin_regs(p, !!(spi->mode & SPI_CPOL),
				  !!(spi->mode & SPI_CPHA),
				  !!(spi->mode & SPI_3WIRE),
				  !!(spi->mode & SPI_LSB_FIRST),
				  !!(spi->mode & SPI_CS_HIGH));

	if (spi->cs_gpio >= 0)
		gpio_set_value(spi->cs_gpio, !(spi->mode & SPI_CS_HIGH));


	pm_runtime_put(&p->pdev->dev);

	return 0;
}

static int sh_msiof_prepare_message(struct spi_master *master,
				    struct spi_message *msg)
{
	struct sh_msiof_spi_priv *p = spi_master_get_devdata(master);
	const struct spi_device *spi = msg->spi;

	/* Configure pins before asserting CS */
	sh_msiof_spi_set_pin_regs(p, !!(spi->mode & SPI_CPOL),
				  !!(spi->mode & SPI_CPHA),
				  !!(spi->mode & SPI_3WIRE),
				  !!(spi->mode & SPI_LSB_FIRST),
				  !!(spi->mode & SPI_CS_HIGH));
	return 0;
}

static int sh_msiof_spi_start(struct sh_msiof_spi_priv *p, void *rx_buf)
{
	bool slave = spi_controller_is_slave(p->master);
	int ret = 0;

	/* setup clock and rx/tx signals */
	if (!slave)
		ret = sh_msiof_modify_ctr_wait(p, 0, CTR_TSCKE);
	if (rx_buf && !ret)
		ret = sh_msiof_modify_ctr_wait(p, 0, CTR_RXE);
	if (!ret)
		ret = sh_msiof_modify_ctr_wait(p, 0, CTR_TXE);

	/* start by setting frame bit */
	if (!ret && !slave)
		ret = sh_msiof_modify_ctr_wait(p, 0, CTR_TFSE);

	return ret;
}

static int sh_msiof_spi_stop(struct sh_msiof_spi_priv *p, void *rx_buf)
{
	bool slave = spi_controller_is_slave(p->master);
	int ret = 0;

	/* shut down frame, rx/tx and clock signals */
	if (!slave)
		ret = sh_msiof_modify_ctr_wait(p, CTR_TFSE, 0);
	if (!ret)
		ret = sh_msiof_modify_ctr_wait(p, CTR_TXE, 0);
	if (rx_buf && !ret)
		ret = sh_msiof_modify_ctr_wait(p, CTR_RXE, 0);
	if (!ret && !slave)
		ret = sh_msiof_modify_ctr_wait(p, CTR_TSCKE, 0);

	return ret;
}

static int sh_msiof_slave_abort(struct spi_master *master)
{
	struct sh_msiof_spi_priv *p = spi_master_get_devdata(master);

	p->slave_aborted = true;
	complete(&p->done);
	return 0;
}

static int sh_msiof_wait_for_completion(struct sh_msiof_spi_priv *p)
{
	if (spi_controller_is_slave(p->master)) {
		if (wait_for_completion_interruptible(&p->done) ||
		    p->slave_aborted) {
			dev_dbg(&p->pdev->dev, "interrupted\n");
			return -EINTR;
		}
	} else {
		if (!wait_for_completion_timeout(&p->done, HZ)) {
			dev_err(&p->pdev->dev, "timeout\n");
			return -ETIMEDOUT;
		}
	}

	return 0;
}

static int sh_msiof_spi_txrx_once(struct sh_msiof_spi_priv *p,
				  void (*tx_fifo)(struct sh_msiof_spi_priv *,
						  const void *, int, int),
				  void (*rx_fifo)(struct sh_msiof_spi_priv *,
						  void *, int, int),
				  const void *tx_buf, void *rx_buf,
				  int words, int bits)
{
	int fifo_shift;
	int ret;

	/* limit maximum word transfer to rx/tx fifo size */
	if (tx_buf)
		words = min_t(int, words, p->tx_fifo_size);
	if (rx_buf)
		words = min_t(int, words, p->rx_fifo_size);

	/* the fifo contents need shifting */
	fifo_shift = 32 - bits;

	/* default FIFO watermarks for PIO */
	sh_msiof_write(p, FCTR, 0);

	/* setup msiof transfer mode registers */
	sh_msiof_spi_set_mode_regs(p, tx_buf, rx_buf, bits, words);
	sh_msiof_write(p, IER, IER_TEOFE | IER_REOFE);

	/* write tx fifo */
	if (tx_buf)
		tx_fifo(p, tx_buf, words, fifo_shift);

	reinit_completion(&p->done);
	p->slave_aborted = false;

	ret = sh_msiof_spi_start(p, rx_buf);
	if (ret) {
		dev_err(&p->pdev->dev, "failed to start hardware\n");
		goto stop_ier;
	}

	/* wait for tx fifo to be emptied / rx fifo to be filled */
	ret = sh_msiof_wait_for_completion(p);
	if (ret)
		goto stop_reset;

	/* read rx fifo */
	if (rx_buf)
		rx_fifo(p, rx_buf, words, fifo_shift);

	/* clear status bits */
	sh_msiof_reset_str(p);

	ret = sh_msiof_spi_stop(p, rx_buf);
	if (ret) {
		dev_err(&p->pdev->dev, "failed to shut down hardware\n");
		return ret;
	}

	return words;

stop_reset:
	sh_msiof_reset_str(p);
	sh_msiof_spi_stop(p, rx_buf);
stop_ier:
	sh_msiof_write(p, IER, 0);
	return ret;
}

static void sh_msiof_dma_complete(void *arg)
{
	struct sh_msiof_spi_priv *p = arg;

	sh_msiof_write(p, IER, 0);
	complete(&p->done);
}

static int sh_msiof_dma_once(struct sh_msiof_spi_priv *p, const void *tx,
			     void *rx, unsigned int len)
{
	u32 ier_bits = 0;
	struct dma_async_tx_descriptor *desc_tx = NULL, *desc_rx = NULL;
	dma_cookie_t cookie;
	int ret;

	/* First prepare and submit the DMA request(s), as this may fail */
	if (rx) {
		ier_bits |= IER_RDREQE | IER_RDMAE;
		desc_rx = dmaengine_prep_slave_single(p->master->dma_rx,
					p->rx_dma_addr, len, DMA_FROM_DEVICE,
					DMA_PREP_INTERRUPT | DMA_CTRL_ACK);
		if (!desc_rx)
			return -EAGAIN;

		desc_rx->callback = sh_msiof_dma_complete;
		desc_rx->callback_param = p;
		cookie = dmaengine_submit(desc_rx);
		if (dma_submit_error(cookie))
			return cookie;
	}

	if (tx) {
		ier_bits |= IER_TDREQE | IER_TDMAE;
		dma_sync_single_for_device(p->master->dma_tx->device->dev,
					   p->tx_dma_addr, len, DMA_TO_DEVICE);
		desc_tx = dmaengine_prep_slave_single(p->master->dma_tx,
					p->tx_dma_addr, len, DMA_TO_DEVICE,
					DMA_PREP_INTERRUPT | DMA_CTRL_ACK);
		if (!desc_tx) {
			ret = -EAGAIN;
			goto no_dma_tx;
		}

		if (rx) {
			/* No callback */
			desc_tx->callback = NULL;
		} else {
			desc_tx->callback = sh_msiof_dma_complete;
			desc_tx->callback_param = p;
		}
		cookie = dmaengine_submit(desc_tx);
		if (dma_submit_error(cookie)) {
			ret = cookie;
			goto no_dma_tx;
		}
	}

	/* 1 stage FIFO watermarks for DMA */
	sh_msiof_write(p, FCTR, FCTR_TFWM_1 | FCTR_RFWM_1);

	/* setup msiof transfer mode registers (32-bit words) */
	sh_msiof_spi_set_mode_regs(p, tx, rx, 32, len / 4);

	sh_msiof_write(p, IER, ier_bits);

	reinit_completion(&p->done);
	p->slave_aborted = false;

	/* Now start DMA */
	if (rx)
		dma_async_issue_pending(p->master->dma_rx);
	if (tx)
		dma_async_issue_pending(p->master->dma_tx);

	ret = sh_msiof_spi_start(p, rx);
	if (ret) {
		dev_err(&p->pdev->dev, "failed to start hardware\n");
		goto stop_dma;
	}

	/* wait for tx fifo to be emptied / rx fifo to be filled */
	ret = sh_msiof_wait_for_completion(p);
	if (ret)
		goto stop_reset;

	/* clear status bits */
	sh_msiof_reset_str(p);

	ret = sh_msiof_spi_stop(p, rx);
	if (ret) {
		dev_err(&p->pdev->dev, "failed to shut down hardware\n");
		return ret;
	}

	if (rx)
		dma_sync_single_for_cpu(p->master->dma_rx->device->dev,
					p->rx_dma_addr, len,
					DMA_FROM_DEVICE);

	return 0;

stop_reset:
	sh_msiof_reset_str(p);
	sh_msiof_spi_stop(p, rx);
stop_dma:
	if (tx)
		dmaengine_terminate_all(p->master->dma_tx);
no_dma_tx:
	if (rx)
		dmaengine_terminate_all(p->master->dma_rx);
	sh_msiof_write(p, IER, 0);
	return ret;
}

static void copy_bswap32(u32 *dst, const u32 *src, unsigned int words)
{
	/* src or dst can be unaligned, but not both */
	if ((unsigned long)src & 3) {
		while (words--) {
			*dst++ = swab32(get_unaligned(src));
			src++;
		}
	} else if ((unsigned long)dst & 3) {
		while (words--) {
			put_unaligned(swab32(*src++), dst);
			dst++;
		}
	} else {
		while (words--)
			*dst++ = swab32(*src++);
	}
}

static void copy_wswap32(u32 *dst, const u32 *src, unsigned int words)
{
	/* src or dst can be unaligned, but not both */
	if ((unsigned long)src & 3) {
		while (words--) {
			*dst++ = swahw32(get_unaligned(src));
			src++;
		}
	} else if ((unsigned long)dst & 3) {
		while (words--) {
			put_unaligned(swahw32(*src++), dst);
			dst++;
		}
	} else {
		while (words--)
			*dst++ = swahw32(*src++);
	}
}

static void copy_plain32(u32 *dst, const u32 *src, unsigned int words)
{
	memcpy(dst, src, words * 4);
}

static int sh_msiof_transfer_one(struct spi_master *master,
				 struct spi_device *spi,
				 struct spi_transfer *t)
{
	struct sh_msiof_spi_priv *p = spi_master_get_devdata(master);
	void (*copy32)(u32 *, const u32 *, unsigned int);
	void (*tx_fifo)(struct sh_msiof_spi_priv *, const void *, int, int);
	void (*rx_fifo)(struct sh_msiof_spi_priv *, void *, int, int);
	const void *tx_buf = t->tx_buf;
	void *rx_buf = t->rx_buf;
	unsigned int len = t->len;
	unsigned int bits = t->bits_per_word;
	unsigned int bytes_per_word;
	unsigned int words;
	int n;
	bool swab;
	int ret;

	/* setup clocks (clock already enabled in chipselect()) */
	if (!spi_controller_is_slave(p->master))
		sh_msiof_spi_set_clk_regs(p, clk_get_rate(p->clk), t->speed_hz);

	while (master->dma_tx && len > 15) {
		/*
		 *  DMA supports 32-bit words only, hence pack 8-bit and 16-bit
		 *  words, with byte resp. word swapping.
		 */
		unsigned int l = 0;

		if (tx_buf)
			l = min(len, p->tx_fifo_size * 4);
		if (rx_buf)
			l = min(len, p->rx_fifo_size * 4);

		if (bits <= 8) {
			if (l & 3)
				break;
			copy32 = copy_bswap32;
		} else if (bits <= 16) {
			if (l & 1)
				break;
			copy32 = copy_wswap32;
		} else {
			copy32 = copy_plain32;
		}

		if (tx_buf)
			copy32(p->tx_dma_page, tx_buf, l / 4);

		ret = sh_msiof_dma_once(p, tx_buf, rx_buf, l);
		if (ret == -EAGAIN) {
			pr_warn_once("%s %s: DMA not available, falling back to PIO\n",
				     dev_driver_string(&p->pdev->dev),
				     dev_name(&p->pdev->dev));
			break;
		}
		if (ret)
			return ret;

		if (rx_buf) {
			copy32(rx_buf, p->rx_dma_page, l / 4);
			rx_buf += l;
		}
		if (tx_buf)
			tx_buf += l;

		len -= l;
		if (!len)
			return 0;
	}

	if (bits <= 8 && len > 15 && !(len & 3)) {
		bits = 32;
		swab = true;
	} else {
		swab = false;
	}

	/* setup bytes per word and fifo read/write functions */
	if (bits <= 8) {
		bytes_per_word = 1;
		tx_fifo = sh_msiof_spi_write_fifo_8;
		rx_fifo = sh_msiof_spi_read_fifo_8;
	} else if (bits <= 16) {
		bytes_per_word = 2;
		if ((unsigned long)tx_buf & 0x01)
			tx_fifo = sh_msiof_spi_write_fifo_16u;
		else
			tx_fifo = sh_msiof_spi_write_fifo_16;

		if ((unsigned long)rx_buf & 0x01)
			rx_fifo = sh_msiof_spi_read_fifo_16u;
		else
			rx_fifo = sh_msiof_spi_read_fifo_16;
	} else if (swab) {
		bytes_per_word = 4;
		if ((unsigned long)tx_buf & 0x03)
			tx_fifo = sh_msiof_spi_write_fifo_s32u;
		else
			tx_fifo = sh_msiof_spi_write_fifo_s32;

		if ((unsigned long)rx_buf & 0x03)
			rx_fifo = sh_msiof_spi_read_fifo_s32u;
		else
			rx_fifo = sh_msiof_spi_read_fifo_s32;
	} else {
		bytes_per_word = 4;
		if ((unsigned long)tx_buf & 0x03)
			tx_fifo = sh_msiof_spi_write_fifo_32u;
		else
			tx_fifo = sh_msiof_spi_write_fifo_32;

		if ((unsigned long)rx_buf & 0x03)
			rx_fifo = sh_msiof_spi_read_fifo_32u;
		else
			rx_fifo = sh_msiof_spi_read_fifo_32;
	}

	/* transfer in fifo sized chunks */
	words = len / bytes_per_word;

	while (words > 0) {
		n = sh_msiof_spi_txrx_once(p, tx_fifo, rx_fifo, tx_buf, rx_buf,
					   words, bits);
		if (n < 0)
			return n;

		if (tx_buf)
			tx_buf += n * bytes_per_word;
		if (rx_buf)
			rx_buf += n * bytes_per_word;
		words -= n;
	}

	return 0;
}

static const struct sh_msiof_chipdata sh_data = {
	.tx_fifo_size = 64,
	.rx_fifo_size = 64,
	.master_flags = 0,
	.min_div = 1,
};

static const struct sh_msiof_chipdata rcar_gen2_data = {
	.tx_fifo_size = 64,
	.rx_fifo_size = 64,
	.master_flags = SPI_MASTER_MUST_TX,
	.min_div = 1,
};

static const struct sh_msiof_chipdata rcar_gen3_data = {
	.tx_fifo_size = 64,
	.rx_fifo_size = 64,
	.master_flags = SPI_MASTER_MUST_TX,
	.min_div = 2,
};

static const struct of_device_id sh_msiof_match[] = {
	{ .compatible = "renesas,sh-mobile-msiof", .data = &sh_data },
	{ .compatible = "renesas,msiof-r8a7790",   .data = &rcar_gen2_data },
	{ .compatible = "renesas,msiof-r8a7791",   .data = &rcar_gen2_data },
	{ .compatible = "renesas,msiof-r8a7792",   .data = &rcar_gen2_data },
	{ .compatible = "renesas,msiof-r8a7793",   .data = &rcar_gen2_data },
	{ .compatible = "renesas,msiof-r8a7794",   .data = &rcar_gen2_data },
	{ .compatible = "renesas,rcar-gen2-msiof", .data = &rcar_gen2_data },
	{ .compatible = "renesas,msiof-r8a7796",   .data = &rcar_gen3_data },
	{ .compatible = "renesas,rcar-gen3-msiof", .data = &rcar_gen3_data },
	{ .compatible = "renesas,sh-msiof",        .data = &sh_data }, /* Deprecated */
	{},
};
MODULE_DEVICE_TABLE(of, sh_msiof_match);

#ifdef CONFIG_OF
static struct sh_msiof_spi_info *sh_msiof_spi_parse_dt(struct device *dev)
{
	struct sh_msiof_spi_info *info;
	struct device_node *np = dev->of_node;
	u32 num_cs = 1;

	info = devm_kzalloc(dev, sizeof(struct sh_msiof_spi_info), GFP_KERNEL);
	if (!info)
		return NULL;

	info->mode = of_property_read_bool(np, "spi-slave") ? MSIOF_SPI_SLAVE
							    : MSIOF_SPI_MASTER;

	/* Parse the MSIOF properties */
	if (info->mode == MSIOF_SPI_MASTER)
		of_property_read_u32(np, "num-cs", &num_cs);
	of_property_read_u32(np, "renesas,tx-fifo-size",
					&info->tx_fifo_override);
	of_property_read_u32(np, "renesas,rx-fifo-size",
					&info->rx_fifo_override);
	of_property_read_u32(np, "renesas,dtdl", &info->dtdl);
	of_property_read_u32(np, "renesas,syncdl", &info->syncdl);

	info->num_chipselect = num_cs;

	return info;
}
#else
static struct sh_msiof_spi_info *sh_msiof_spi_parse_dt(struct device *dev)
{
	return NULL;
}
#endif

static struct dma_chan *sh_msiof_request_dma_chan(struct device *dev,
	enum dma_transfer_direction dir, unsigned int id, dma_addr_t port_addr)
{
	dma_cap_mask_t mask;
	struct dma_chan *chan;
	struct dma_slave_config cfg;
	int ret;

	dma_cap_zero(mask);
	dma_cap_set(DMA_SLAVE, mask);

	chan = dma_request_slave_channel_compat(mask, shdma_chan_filter,
				(void *)(unsigned long)id, dev,
				dir == DMA_MEM_TO_DEV ? "tx" : "rx");
	if (!chan) {
		dev_warn(dev, "dma_request_slave_channel_compat failed\n");
		return NULL;
	}

	memset(&cfg, 0, sizeof(cfg));
	cfg.direction = dir;
	if (dir == DMA_MEM_TO_DEV) {
		cfg.dst_addr = port_addr;
		cfg.dst_addr_width = DMA_SLAVE_BUSWIDTH_4_BYTES;
	} else {
		cfg.src_addr = port_addr;
		cfg.src_addr_width = DMA_SLAVE_BUSWIDTH_4_BYTES;
	}

	ret = dmaengine_slave_config(chan, &cfg);
	if (ret) {
		dev_warn(dev, "dmaengine_slave_config failed %d\n", ret);
		dma_release_channel(chan);
		return NULL;
	}

	return chan;
}

static int sh_msiof_request_dma(struct sh_msiof_spi_priv *p)
{
	struct platform_device *pdev = p->pdev;
	struct device *dev = &pdev->dev;
	const struct sh_msiof_spi_info *info = dev_get_platdata(dev);
	unsigned int dma_tx_id, dma_rx_id;
	const struct resource *res;
	struct spi_master *master;
	struct device *tx_dev, *rx_dev;

	if (dev->of_node) {
		/* In the OF case we will get the slave IDs from the DT */
		dma_tx_id = 0;
		dma_rx_id = 0;
	} else if (info && info->dma_tx_id && info->dma_rx_id) {
		dma_tx_id = info->dma_tx_id;
		dma_rx_id = info->dma_rx_id;
	} else {
		/* The driver assumes no error */
		return 0;
	}

	/* The DMA engine uses the second register set, if present */
	res = platform_get_resource(pdev, IORESOURCE_MEM, 1);
	if (!res)
		res = platform_get_resource(pdev, IORESOURCE_MEM, 0);

	master = p->master;
	master->dma_tx = sh_msiof_request_dma_chan(dev, DMA_MEM_TO_DEV,
						   dma_tx_id,
						   res->start + TFDR);
	if (!master->dma_tx)
		return -ENODEV;

	master->dma_rx = sh_msiof_request_dma_chan(dev, DMA_DEV_TO_MEM,
						   dma_rx_id,
						   res->start + RFDR);
	if (!master->dma_rx)
		goto free_tx_chan;

	p->tx_dma_page = (void *)__get_free_page(GFP_KERNEL | GFP_DMA);
	if (!p->tx_dma_page)
		goto free_rx_chan;

	p->rx_dma_page = (void *)__get_free_page(GFP_KERNEL | GFP_DMA);
	if (!p->rx_dma_page)
		goto free_tx_page;

	tx_dev = master->dma_tx->device->dev;
	p->tx_dma_addr = dma_map_single(tx_dev, p->tx_dma_page, PAGE_SIZE,
					DMA_TO_DEVICE);
	if (dma_mapping_error(tx_dev, p->tx_dma_addr))
		goto free_rx_page;

	rx_dev = master->dma_rx->device->dev;
	p->rx_dma_addr = dma_map_single(rx_dev, p->rx_dma_page, PAGE_SIZE,
					DMA_FROM_DEVICE);
	if (dma_mapping_error(rx_dev, p->rx_dma_addr))
		goto unmap_tx_page;

	dev_info(dev, "DMA available");
	return 0;

unmap_tx_page:
	dma_unmap_single(tx_dev, p->tx_dma_addr, PAGE_SIZE, DMA_TO_DEVICE);
free_rx_page:
	free_page((unsigned long)p->rx_dma_page);
free_tx_page:
	free_page((unsigned long)p->tx_dma_page);
free_rx_chan:
	dma_release_channel(master->dma_rx);
free_tx_chan:
	dma_release_channel(master->dma_tx);
	master->dma_tx = NULL;
	return -ENODEV;
}

static void sh_msiof_release_dma(struct sh_msiof_spi_priv *p)
{
	struct spi_master *master = p->master;
	struct device *dev;

	if (!master->dma_tx)
		return;

	dev = &p->pdev->dev;
	dma_unmap_single(master->dma_rx->device->dev, p->rx_dma_addr,
			 PAGE_SIZE, DMA_FROM_DEVICE);
	dma_unmap_single(master->dma_tx->device->dev, p->tx_dma_addr,
			 PAGE_SIZE, DMA_TO_DEVICE);
	free_page((unsigned long)p->rx_dma_page);
	free_page((unsigned long)p->tx_dma_page);
	dma_release_channel(master->dma_rx);
	dma_release_channel(master->dma_tx);
}

static int sh_msiof_spi_probe(struct platform_device *pdev)
{
	struct resource	*r;
	struct spi_master *master;
	const struct sh_msiof_chipdata *chipdata;
	const struct of_device_id *of_id;
	struct sh_msiof_spi_info *info;
	struct sh_msiof_spi_priv *p;
	int i;
	int ret;

	of_id = of_match_device(sh_msiof_match, &pdev->dev);
	if (of_id) {
		chipdata = of_id->data;
		info = sh_msiof_spi_parse_dt(&pdev->dev);
	} else {
		chipdata = (const void *)pdev->id_entry->driver_data;
		info = dev_get_platdata(&pdev->dev);
	}

	if (!info) {
		dev_err(&pdev->dev, "failed to obtain device info\n");
		return -ENXIO;
	}

	if (info->mode == MSIOF_SPI_SLAVE)
		master = spi_alloc_slave(&pdev->dev,
					 sizeof(struct sh_msiof_spi_priv));
	else
		master = spi_alloc_master(&pdev->dev,
					  sizeof(struct sh_msiof_spi_priv));
	if (master == NULL)
		return -ENOMEM;

	p = spi_master_get_devdata(master);

	platform_set_drvdata(pdev, p);
	p->master = master;
	p->info = info;
<<<<<<< HEAD
=======
	p->min_div = chipdata->min_div;
>>>>>>> bb176f67

	init_completion(&p->done);

	p->clk = devm_clk_get(&pdev->dev, NULL);
	if (IS_ERR(p->clk)) {
		dev_err(&pdev->dev, "cannot get clock\n");
		ret = PTR_ERR(p->clk);
		goto err1;
	}

	i = platform_get_irq(pdev, 0);
	if (i < 0) {
		dev_err(&pdev->dev, "cannot get platform IRQ\n");
		ret = -ENOENT;
		goto err1;
	}

	r = platform_get_resource(pdev, IORESOURCE_MEM, 0);
	p->mapbase = devm_ioremap_resource(&pdev->dev, r);
	if (IS_ERR(p->mapbase)) {
		ret = PTR_ERR(p->mapbase);
		goto err1;
	}

	ret = devm_request_irq(&pdev->dev, i, sh_msiof_spi_irq, 0,
			       dev_name(&pdev->dev), p);
	if (ret) {
		dev_err(&pdev->dev, "unable to request irq\n");
		goto err1;
	}

	p->pdev = pdev;
	pm_runtime_enable(&pdev->dev);

	/* Platform data may override FIFO sizes */
	p->tx_fifo_size = chipdata->tx_fifo_size;
	p->rx_fifo_size = chipdata->rx_fifo_size;
	if (p->info->tx_fifo_override)
		p->tx_fifo_size = p->info->tx_fifo_override;
	if (p->info->rx_fifo_override)
		p->rx_fifo_size = p->info->rx_fifo_override;

	/* init master code */
	master->mode_bits = SPI_CPOL | SPI_CPHA | SPI_CS_HIGH;
	master->mode_bits |= SPI_LSB_FIRST | SPI_3WIRE;
	master->flags = chipdata->master_flags;
	master->bus_num = pdev->id;
	master->dev.of_node = pdev->dev.of_node;
	master->num_chipselect = p->info->num_chipselect;
	master->setup = sh_msiof_spi_setup;
	master->prepare_message = sh_msiof_prepare_message;
	master->slave_abort = sh_msiof_slave_abort;
	master->bits_per_word_mask = SPI_BPW_RANGE_MASK(8, 32);
	master->auto_runtime_pm = true;
	master->transfer_one = sh_msiof_transfer_one;

	ret = sh_msiof_request_dma(p);
	if (ret < 0)
		dev_warn(&pdev->dev, "DMA not available, using PIO\n");

	ret = devm_spi_register_master(&pdev->dev, master);
	if (ret < 0) {
		dev_err(&pdev->dev, "spi_register_master error.\n");
		goto err2;
	}

	return 0;

 err2:
	sh_msiof_release_dma(p);
	pm_runtime_disable(&pdev->dev);
 err1:
	spi_master_put(master);
	return ret;
}

static int sh_msiof_spi_remove(struct platform_device *pdev)
{
	struct sh_msiof_spi_priv *p = platform_get_drvdata(pdev);

	sh_msiof_release_dma(p);
	pm_runtime_disable(&pdev->dev);
	return 0;
}

static const struct platform_device_id spi_driver_ids[] = {
	{ "spi_sh_msiof",	(kernel_ulong_t)&sh_data },
	{},
};
MODULE_DEVICE_TABLE(platform, spi_driver_ids);

static struct platform_driver sh_msiof_spi_drv = {
	.probe		= sh_msiof_spi_probe,
	.remove		= sh_msiof_spi_remove,
	.id_table	= spi_driver_ids,
	.driver		= {
		.name		= "spi_sh_msiof",
		.of_match_table = of_match_ptr(sh_msiof_match),
	},
};
module_platform_driver(sh_msiof_spi_drv);

MODULE_DESCRIPTION("SuperH MSIOF SPI Master Interface Driver");
MODULE_AUTHOR("Magnus Damm");
MODULE_LICENSE("GPL v2");
MODULE_ALIAS("platform:spi_sh_msiof");<|MERGE_RESOLUTION|>--- conflicted
+++ resolved
@@ -1243,10 +1243,7 @@
 	platform_set_drvdata(pdev, p);
 	p->master = master;
 	p->info = info;
-<<<<<<< HEAD
-=======
 	p->min_div = chipdata->min_div;
->>>>>>> bb176f67
 
 	init_completion(&p->done);
 
