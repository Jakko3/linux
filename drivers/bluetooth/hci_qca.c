// SPDX-License-Identifier: GPL-2.0-only
/*
 *  Bluetooth Software UART Qualcomm protocol
 *
 *  HCI_IBS (HCI In-Band Sleep) is Qualcomm's power management
 *  protocol extension to H4.
 *
 *  Copyright (C) 2007 Texas Instruments, Inc.
 *  Copyright (c) 2010, 2012, 2018 The Linux Foundation. All rights reserved.
 *
 *  Acknowledgements:
 *  This file is based on hci_ll.c, which was...
 *  Written by Ohad Ben-Cohen <ohad@bencohen.org>
 *  which was in turn based on hci_h4.c, which was written
 *  by Maxim Krasnyansky and Marcel Holtmann.
 */

#include <linux/kernel.h>
#include <linux/clk.h>
#include <linux/completion.h>
#include <linux/debugfs.h>
#include <linux/delay.h>
#include <linux/device.h>
#include <linux/gpio/consumer.h>
#include <linux/mod_devicetable.h>
#include <linux/module.h>
#include <linux/of_device.h>
#include <linux/platform_device.h>
#include <linux/regulator/consumer.h>
#include <linux/serdev.h>
#include <asm/unaligned.h>

#include <net/bluetooth/bluetooth.h>
#include <net/bluetooth/hci_core.h>

#include "hci_uart.h"
#include "btqca.h"

/* HCI_IBS protocol messages */
#define HCI_IBS_SLEEP_IND	0xFE
#define HCI_IBS_WAKE_IND	0xFD
#define HCI_IBS_WAKE_ACK	0xFC
#define HCI_MAX_IBS_SIZE	10

#define IBS_WAKE_RETRANS_TIMEOUT_MS	100
#define IBS_TX_IDLE_TIMEOUT_MS		2000
#define CMD_TRANS_TIMEOUT_MS		100

/* susclk rate */
#define SUSCLK_RATE_32KHZ	32768

/* Controller debug log header */
#define QCA_DEBUG_HANDLE	0x2EDC

enum qca_flags {
	QCA_IBS_ENABLED,
<<<<<<< HEAD
=======
	QCA_DROP_VENDOR_EVENT,
>>>>>>> 4ff96fb5
};

/* HCI_IBS transmit side sleep protocol states */
enum tx_ibs_states {
	HCI_IBS_TX_ASLEEP,
	HCI_IBS_TX_WAKING,
	HCI_IBS_TX_AWAKE,
};

/* HCI_IBS receive side sleep protocol states */
enum rx_states {
	HCI_IBS_RX_ASLEEP,
	HCI_IBS_RX_AWAKE,
};

/* HCI_IBS transmit and receive side clock state vote */
enum hci_ibs_clock_state_vote {
	HCI_IBS_VOTE_STATS_UPDATE,
	HCI_IBS_TX_VOTE_CLOCK_ON,
	HCI_IBS_TX_VOTE_CLOCK_OFF,
	HCI_IBS_RX_VOTE_CLOCK_ON,
	HCI_IBS_RX_VOTE_CLOCK_OFF,
};

struct qca_data {
	struct hci_uart *hu;
	struct sk_buff *rx_skb;
	struct sk_buff_head txq;
	struct sk_buff_head tx_wait_q;	/* HCI_IBS wait queue	*/
	spinlock_t hci_ibs_lock;	/* HCI_IBS state lock	*/
	u8 tx_ibs_state;	/* HCI_IBS transmit side power state*/
	u8 rx_ibs_state;	/* HCI_IBS receive side power state */
	bool tx_vote;		/* Clock must be on for TX */
	bool rx_vote;		/* Clock must be on for RX */
	struct timer_list tx_idle_timer;
	u32 tx_idle_delay;
	struct timer_list wake_retrans_timer;
	u32 wake_retrans;
	struct workqueue_struct *workqueue;
	struct work_struct ws_awake_rx;
	struct work_struct ws_awake_device;
	struct work_struct ws_rx_vote_off;
	struct work_struct ws_tx_vote_off;
	unsigned long flags;
	struct completion drop_ev_comp;

	/* For debugging purpose */
	u64 ibs_sent_wacks;
	u64 ibs_sent_slps;
	u64 ibs_sent_wakes;
	u64 ibs_recv_wacks;
	u64 ibs_recv_slps;
	u64 ibs_recv_wakes;
	u64 vote_last_jif;
	u32 vote_on_ms;
	u32 vote_off_ms;
	u64 tx_votes_on;
	u64 rx_votes_on;
	u64 tx_votes_off;
	u64 rx_votes_off;
	u64 votes_on;
	u64 votes_off;
};

enum qca_speed_type {
	QCA_INIT_SPEED = 1,
	QCA_OPER_SPEED
};

/*
 * Voltage regulator information required for configuring the
 * QCA Bluetooth chipset
 */
struct qca_vreg {
	const char *name;
	unsigned int min_uV;
	unsigned int max_uV;
	unsigned int load_uA;
};

struct qca_vreg_data {
	enum qca_btsoc_type soc_type;
	struct qca_vreg *vregs;
	size_t num_vregs;
};

/*
 * Platform data for the QCA Bluetooth power driver.
 */
struct qca_power {
	struct device *dev;
	const struct qca_vreg_data *vreg_data;
	struct regulator_bulk_data *vreg_bulk;
	bool vregs_on;
};

struct qca_serdev {
	struct hci_uart	 serdev_hu;
	struct gpio_desc *bt_en;
	struct clk	 *susclk;
	enum qca_btsoc_type btsoc_type;
	struct qca_power *bt_power;
	u32 init_speed;
	u32 oper_speed;
	const char *firmware_name;
};

static int qca_power_setup(struct hci_uart *hu, bool on);
static void qca_power_shutdown(struct hci_uart *hu);
static int qca_power_off(struct hci_dev *hdev);

static enum qca_btsoc_type qca_soc_type(struct hci_uart *hu)
{
	enum qca_btsoc_type soc_type;

	if (hu->serdev) {
		struct qca_serdev *qsd = serdev_device_get_drvdata(hu->serdev);

		soc_type = qsd->btsoc_type;
	} else {
		soc_type = QCA_ROME;
	}

	return soc_type;
}

<<<<<<< HEAD
=======
static const char *qca_get_firmware_name(struct hci_uart *hu)
{
	if (hu->serdev) {
		struct qca_serdev *qsd = serdev_device_get_drvdata(hu->serdev);

		return qsd->firmware_name;
	} else {
		return NULL;
	}
}

>>>>>>> 4ff96fb5
static void __serial_clock_on(struct tty_struct *tty)
{
	/* TODO: Some chipset requires to enable UART clock on client
	 * side to save power consumption or manual work is required.
	 * Please put your code to control UART clock here if needed
	 */
}

static void __serial_clock_off(struct tty_struct *tty)
{
	/* TODO: Some chipset requires to disable UART clock on client
	 * side to save power consumption or manual work is required.
	 * Please put your code to control UART clock off here if needed
	 */
}

/* serial_clock_vote needs to be called with the ibs lock held */
static void serial_clock_vote(unsigned long vote, struct hci_uart *hu)
{
	struct qca_data *qca = hu->priv;
	unsigned int diff;

	bool old_vote = (qca->tx_vote | qca->rx_vote);
	bool new_vote;

	switch (vote) {
	case HCI_IBS_VOTE_STATS_UPDATE:
		diff = jiffies_to_msecs(jiffies - qca->vote_last_jif);

		if (old_vote)
			qca->vote_off_ms += diff;
		else
			qca->vote_on_ms += diff;
		return;

	case HCI_IBS_TX_VOTE_CLOCK_ON:
		qca->tx_vote = true;
		qca->tx_votes_on++;
		new_vote = true;
		break;

	case HCI_IBS_RX_VOTE_CLOCK_ON:
		qca->rx_vote = true;
		qca->rx_votes_on++;
		new_vote = true;
		break;

	case HCI_IBS_TX_VOTE_CLOCK_OFF:
		qca->tx_vote = false;
		qca->tx_votes_off++;
		new_vote = qca->rx_vote | qca->tx_vote;
		break;

	case HCI_IBS_RX_VOTE_CLOCK_OFF:
		qca->rx_vote = false;
		qca->rx_votes_off++;
		new_vote = qca->rx_vote | qca->tx_vote;
		break;

	default:
		BT_ERR("Voting irregularity");
		return;
	}

	if (new_vote != old_vote) {
		if (new_vote)
			__serial_clock_on(hu->tty);
		else
			__serial_clock_off(hu->tty);

		BT_DBG("Vote serial clock %s(%s)", new_vote ? "true" : "false",
		       vote ? "true" : "false");

		diff = jiffies_to_msecs(jiffies - qca->vote_last_jif);

		if (new_vote) {
			qca->votes_on++;
			qca->vote_off_ms += diff;
		} else {
			qca->votes_off++;
			qca->vote_on_ms += diff;
		}
		qca->vote_last_jif = jiffies;
	}
}

/* Builds and sends an HCI_IBS command packet.
 * These are very simple packets with only 1 cmd byte.
 */
static int send_hci_ibs_cmd(u8 cmd, struct hci_uart *hu)
{
	int err = 0;
	struct sk_buff *skb = NULL;
	struct qca_data *qca = hu->priv;

	BT_DBG("hu %p send hci ibs cmd 0x%x", hu, cmd);

	skb = bt_skb_alloc(1, GFP_ATOMIC);
	if (!skb) {
		BT_ERR("Failed to allocate memory for HCI_IBS packet");
		return -ENOMEM;
	}

	/* Assign HCI_IBS type */
	skb_put_u8(skb, cmd);

	skb_queue_tail(&qca->txq, skb);

	return err;
}

static void qca_wq_awake_device(struct work_struct *work)
{
	struct qca_data *qca = container_of(work, struct qca_data,
					    ws_awake_device);
	struct hci_uart *hu = qca->hu;
	unsigned long retrans_delay;

	BT_DBG("hu %p wq awake device", hu);

	/* Vote for serial clock */
	serial_clock_vote(HCI_IBS_TX_VOTE_CLOCK_ON, hu);

	spin_lock(&qca->hci_ibs_lock);

	/* Send wake indication to device */
	if (send_hci_ibs_cmd(HCI_IBS_WAKE_IND, hu) < 0)
		BT_ERR("Failed to send WAKE to device");

	qca->ibs_sent_wakes++;

	/* Start retransmit timer */
	retrans_delay = msecs_to_jiffies(qca->wake_retrans);
	mod_timer(&qca->wake_retrans_timer, jiffies + retrans_delay);

	spin_unlock(&qca->hci_ibs_lock);

	/* Actually send the packets */
	hci_uart_tx_wakeup(hu);
}

static void qca_wq_awake_rx(struct work_struct *work)
{
	struct qca_data *qca = container_of(work, struct qca_data,
					    ws_awake_rx);
	struct hci_uart *hu = qca->hu;

	BT_DBG("hu %p wq awake rx", hu);

	serial_clock_vote(HCI_IBS_RX_VOTE_CLOCK_ON, hu);

	spin_lock(&qca->hci_ibs_lock);
	qca->rx_ibs_state = HCI_IBS_RX_AWAKE;

	/* Always acknowledge device wake up,
	 * sending IBS message doesn't count as TX ON.
	 */
	if (send_hci_ibs_cmd(HCI_IBS_WAKE_ACK, hu) < 0)
		BT_ERR("Failed to acknowledge device wake up");

	qca->ibs_sent_wacks++;

	spin_unlock(&qca->hci_ibs_lock);

	/* Actually send the packets */
	hci_uart_tx_wakeup(hu);
}

static void qca_wq_serial_rx_clock_vote_off(struct work_struct *work)
{
	struct qca_data *qca = container_of(work, struct qca_data,
					    ws_rx_vote_off);
	struct hci_uart *hu = qca->hu;

	BT_DBG("hu %p rx clock vote off", hu);

	serial_clock_vote(HCI_IBS_RX_VOTE_CLOCK_OFF, hu);
}

static void qca_wq_serial_tx_clock_vote_off(struct work_struct *work)
{
	struct qca_data *qca = container_of(work, struct qca_data,
					    ws_tx_vote_off);
	struct hci_uart *hu = qca->hu;

	BT_DBG("hu %p tx clock vote off", hu);

	/* Run HCI tx handling unlocked */
	hci_uart_tx_wakeup(hu);

	/* Now that message queued to tty driver, vote for tty clocks off.
	 * It is up to the tty driver to pend the clocks off until tx done.
	 */
	serial_clock_vote(HCI_IBS_TX_VOTE_CLOCK_OFF, hu);
}

static void hci_ibs_tx_idle_timeout(struct timer_list *t)
{
	struct qca_data *qca = from_timer(qca, t, tx_idle_timer);
	struct hci_uart *hu = qca->hu;
	unsigned long flags;

	BT_DBG("hu %p idle timeout in %d state", hu, qca->tx_ibs_state);

	spin_lock_irqsave_nested(&qca->hci_ibs_lock,
				 flags, SINGLE_DEPTH_NESTING);

	switch (qca->tx_ibs_state) {
	case HCI_IBS_TX_AWAKE:
		/* TX_IDLE, go to SLEEP */
		if (send_hci_ibs_cmd(HCI_IBS_SLEEP_IND, hu) < 0) {
			BT_ERR("Failed to send SLEEP to device");
			break;
		}
		qca->tx_ibs_state = HCI_IBS_TX_ASLEEP;
		qca->ibs_sent_slps++;
		queue_work(qca->workqueue, &qca->ws_tx_vote_off);
		break;

	case HCI_IBS_TX_ASLEEP:
	case HCI_IBS_TX_WAKING:
		/* Fall through */

	default:
		BT_ERR("Spurious timeout tx state %d", qca->tx_ibs_state);
		break;
	}

	spin_unlock_irqrestore(&qca->hci_ibs_lock, flags);
}

static void hci_ibs_wake_retrans_timeout(struct timer_list *t)
{
	struct qca_data *qca = from_timer(qca, t, wake_retrans_timer);
	struct hci_uart *hu = qca->hu;
	unsigned long flags, retrans_delay;
	bool retransmit = false;

	BT_DBG("hu %p wake retransmit timeout in %d state",
		hu, qca->tx_ibs_state);

	spin_lock_irqsave_nested(&qca->hci_ibs_lock,
				 flags, SINGLE_DEPTH_NESTING);

	switch (qca->tx_ibs_state) {
	case HCI_IBS_TX_WAKING:
		/* No WAKE_ACK, retransmit WAKE */
		retransmit = true;
		if (send_hci_ibs_cmd(HCI_IBS_WAKE_IND, hu) < 0) {
			BT_ERR("Failed to acknowledge device wake up");
			break;
		}
		qca->ibs_sent_wakes++;
		retrans_delay = msecs_to_jiffies(qca->wake_retrans);
		mod_timer(&qca->wake_retrans_timer, jiffies + retrans_delay);
		break;

	case HCI_IBS_TX_ASLEEP:
	case HCI_IBS_TX_AWAKE:
		/* Fall through */

	default:
		BT_ERR("Spurious timeout tx state %d", qca->tx_ibs_state);
		break;
	}

	spin_unlock_irqrestore(&qca->hci_ibs_lock, flags);

	if (retransmit)
		hci_uart_tx_wakeup(hu);
}

/* Initialize protocol */
static int qca_open(struct hci_uart *hu)
{
	struct qca_serdev *qcadev;
	struct qca_data *qca;
	int ret;

	BT_DBG("hu %p qca_open", hu);

	qca = kzalloc(sizeof(struct qca_data), GFP_KERNEL);
	if (!qca)
		return -ENOMEM;

	skb_queue_head_init(&qca->txq);
	skb_queue_head_init(&qca->tx_wait_q);
	spin_lock_init(&qca->hci_ibs_lock);
	qca->workqueue = alloc_ordered_workqueue("qca_wq", 0);
	if (!qca->workqueue) {
		BT_ERR("QCA Workqueue not initialized properly");
		kfree(qca);
		return -ENOMEM;
	}

	INIT_WORK(&qca->ws_awake_rx, qca_wq_awake_rx);
	INIT_WORK(&qca->ws_awake_device, qca_wq_awake_device);
	INIT_WORK(&qca->ws_rx_vote_off, qca_wq_serial_rx_clock_vote_off);
	INIT_WORK(&qca->ws_tx_vote_off, qca_wq_serial_tx_clock_vote_off);

	qca->hu = hu;
	init_completion(&qca->drop_ev_comp);

	/* Assume we start with both sides asleep -- extra wakes OK */
	qca->tx_ibs_state = HCI_IBS_TX_ASLEEP;
	qca->rx_ibs_state = HCI_IBS_RX_ASLEEP;

	/* clocks actually on, but we start votes off */
	qca->tx_vote = false;
	qca->rx_vote = false;
	qca->flags = 0;

	qca->ibs_sent_wacks = 0;
	qca->ibs_sent_slps = 0;
	qca->ibs_sent_wakes = 0;
	qca->ibs_recv_wacks = 0;
	qca->ibs_recv_slps = 0;
	qca->ibs_recv_wakes = 0;
	qca->vote_last_jif = jiffies;
	qca->vote_on_ms = 0;
	qca->vote_off_ms = 0;
	qca->votes_on = 0;
	qca->votes_off = 0;
	qca->tx_votes_on = 0;
	qca->tx_votes_off = 0;
	qca->rx_votes_on = 0;
	qca->rx_votes_off = 0;

	hu->priv = qca;

	if (hu->serdev) {

		qcadev = serdev_device_get_drvdata(hu->serdev);
		if (!qca_is_wcn399x(qcadev->btsoc_type)) {
			gpiod_set_value_cansleep(qcadev->bt_en, 1);
			/* Controller needs time to bootup. */
			msleep(150);
		} else {
			hu->init_speed = qcadev->init_speed;
			hu->oper_speed = qcadev->oper_speed;
			ret = qca_power_setup(hu, true);
			if (ret) {
				destroy_workqueue(qca->workqueue);
				kfree_skb(qca->rx_skb);
				hu->priv = NULL;
				kfree(qca);
				return ret;
			}
		}
	}

	timer_setup(&qca->wake_retrans_timer, hci_ibs_wake_retrans_timeout, 0);
	qca->wake_retrans = IBS_WAKE_RETRANS_TIMEOUT_MS;

	timer_setup(&qca->tx_idle_timer, hci_ibs_tx_idle_timeout, 0);
	qca->tx_idle_delay = IBS_TX_IDLE_TIMEOUT_MS;

	BT_DBG("HCI_UART_QCA open, tx_idle_delay=%u, wake_retrans=%u",
	       qca->tx_idle_delay, qca->wake_retrans);

	return 0;
}

static void qca_debugfs_init(struct hci_dev *hdev)
{
	struct hci_uart *hu = hci_get_drvdata(hdev);
	struct qca_data *qca = hu->priv;
	struct dentry *ibs_dir;
	umode_t mode;

	if (!hdev->debugfs)
		return;

	ibs_dir = debugfs_create_dir("ibs", hdev->debugfs);

	/* read only */
	mode = S_IRUGO;
	debugfs_create_u8("tx_ibs_state", mode, ibs_dir, &qca->tx_ibs_state);
	debugfs_create_u8("rx_ibs_state", mode, ibs_dir, &qca->rx_ibs_state);
	debugfs_create_u64("ibs_sent_sleeps", mode, ibs_dir,
			   &qca->ibs_sent_slps);
	debugfs_create_u64("ibs_sent_wakes", mode, ibs_dir,
			   &qca->ibs_sent_wakes);
	debugfs_create_u64("ibs_sent_wake_acks", mode, ibs_dir,
			   &qca->ibs_sent_wacks);
	debugfs_create_u64("ibs_recv_sleeps", mode, ibs_dir,
			   &qca->ibs_recv_slps);
	debugfs_create_u64("ibs_recv_wakes", mode, ibs_dir,
			   &qca->ibs_recv_wakes);
	debugfs_create_u64("ibs_recv_wake_acks", mode, ibs_dir,
			   &qca->ibs_recv_wacks);
	debugfs_create_bool("tx_vote", mode, ibs_dir, &qca->tx_vote);
	debugfs_create_u64("tx_votes_on", mode, ibs_dir, &qca->tx_votes_on);
	debugfs_create_u64("tx_votes_off", mode, ibs_dir, &qca->tx_votes_off);
	debugfs_create_bool("rx_vote", mode, ibs_dir, &qca->rx_vote);
	debugfs_create_u64("rx_votes_on", mode, ibs_dir, &qca->rx_votes_on);
	debugfs_create_u64("rx_votes_off", mode, ibs_dir, &qca->rx_votes_off);
	debugfs_create_u64("votes_on", mode, ibs_dir, &qca->votes_on);
	debugfs_create_u64("votes_off", mode, ibs_dir, &qca->votes_off);
	debugfs_create_u32("vote_on_ms", mode, ibs_dir, &qca->vote_on_ms);
	debugfs_create_u32("vote_off_ms", mode, ibs_dir, &qca->vote_off_ms);

	/* read/write */
	mode = S_IRUGO | S_IWUSR;
	debugfs_create_u32("wake_retrans", mode, ibs_dir, &qca->wake_retrans);
	debugfs_create_u32("tx_idle_delay", mode, ibs_dir,
			   &qca->tx_idle_delay);
}

/* Flush protocol data */
static int qca_flush(struct hci_uart *hu)
{
	struct qca_data *qca = hu->priv;

	BT_DBG("hu %p qca flush", hu);

	skb_queue_purge(&qca->tx_wait_q);
	skb_queue_purge(&qca->txq);

	return 0;
}

/* Close protocol */
static int qca_close(struct hci_uart *hu)
{
	struct qca_serdev *qcadev;
	struct qca_data *qca = hu->priv;

	BT_DBG("hu %p qca close", hu);

	serial_clock_vote(HCI_IBS_VOTE_STATS_UPDATE, hu);

	skb_queue_purge(&qca->tx_wait_q);
	skb_queue_purge(&qca->txq);
	del_timer(&qca->tx_idle_timer);
	del_timer(&qca->wake_retrans_timer);
	destroy_workqueue(qca->workqueue);
	qca->hu = NULL;

	if (hu->serdev) {
		qcadev = serdev_device_get_drvdata(hu->serdev);
		if (qca_is_wcn399x(qcadev->btsoc_type))
			qca_power_shutdown(hu);
		else
			gpiod_set_value_cansleep(qcadev->bt_en, 0);

	}

	kfree_skb(qca->rx_skb);

	hu->priv = NULL;

	kfree(qca);

	return 0;
}

/* Called upon a wake-up-indication from the device.
 */
static void device_want_to_wakeup(struct hci_uart *hu)
{
	unsigned long flags;
	struct qca_data *qca = hu->priv;

	BT_DBG("hu %p want to wake up", hu);

	spin_lock_irqsave(&qca->hci_ibs_lock, flags);

	qca->ibs_recv_wakes++;

	switch (qca->rx_ibs_state) {
	case HCI_IBS_RX_ASLEEP:
		/* Make sure clock is on - we may have turned clock off since
		 * receiving the wake up indicator awake rx clock.
		 */
		queue_work(qca->workqueue, &qca->ws_awake_rx);
		spin_unlock_irqrestore(&qca->hci_ibs_lock, flags);
		return;

	case HCI_IBS_RX_AWAKE:
		/* Always acknowledge device wake up,
		 * sending IBS message doesn't count as TX ON.
		 */
		if (send_hci_ibs_cmd(HCI_IBS_WAKE_ACK, hu) < 0) {
			BT_ERR("Failed to acknowledge device wake up");
			break;
		}
		qca->ibs_sent_wacks++;
		break;

	default:
		/* Any other state is illegal */
		BT_ERR("Received HCI_IBS_WAKE_IND in rx state %d",
		       qca->rx_ibs_state);
		break;
	}

	spin_unlock_irqrestore(&qca->hci_ibs_lock, flags);

	/* Actually send the packets */
	hci_uart_tx_wakeup(hu);
}

/* Called upon a sleep-indication from the device.
 */
static void device_want_to_sleep(struct hci_uart *hu)
{
	unsigned long flags;
	struct qca_data *qca = hu->priv;

	BT_DBG("hu %p want to sleep", hu);

	spin_lock_irqsave(&qca->hci_ibs_lock, flags);

	qca->ibs_recv_slps++;

	switch (qca->rx_ibs_state) {
	case HCI_IBS_RX_AWAKE:
		/* Update state */
		qca->rx_ibs_state = HCI_IBS_RX_ASLEEP;
		/* Vote off rx clock under workqueue */
		queue_work(qca->workqueue, &qca->ws_rx_vote_off);
		break;

	case HCI_IBS_RX_ASLEEP:
		/* Fall through */

	default:
		/* Any other state is illegal */
		BT_ERR("Received HCI_IBS_SLEEP_IND in rx state %d",
		       qca->rx_ibs_state);
		break;
	}

	spin_unlock_irqrestore(&qca->hci_ibs_lock, flags);
}

/* Called upon wake-up-acknowledgement from the device
 */
static void device_woke_up(struct hci_uart *hu)
{
	unsigned long flags, idle_delay;
	struct qca_data *qca = hu->priv;
	struct sk_buff *skb = NULL;

	BT_DBG("hu %p woke up", hu);

	spin_lock_irqsave(&qca->hci_ibs_lock, flags);

	qca->ibs_recv_wacks++;

	switch (qca->tx_ibs_state) {
	case HCI_IBS_TX_AWAKE:
		/* Expect one if we send 2 WAKEs */
		BT_DBG("Received HCI_IBS_WAKE_ACK in tx state %d",
		       qca->tx_ibs_state);
		break;

	case HCI_IBS_TX_WAKING:
		/* Send pending packets */
		while ((skb = skb_dequeue(&qca->tx_wait_q)))
			skb_queue_tail(&qca->txq, skb);

		/* Switch timers and change state to HCI_IBS_TX_AWAKE */
		del_timer(&qca->wake_retrans_timer);
		idle_delay = msecs_to_jiffies(qca->tx_idle_delay);
		mod_timer(&qca->tx_idle_timer, jiffies + idle_delay);
		qca->tx_ibs_state = HCI_IBS_TX_AWAKE;
		break;

	case HCI_IBS_TX_ASLEEP:
		/* Fall through */

	default:
		BT_ERR("Received HCI_IBS_WAKE_ACK in tx state %d",
		       qca->tx_ibs_state);
		break;
	}

	spin_unlock_irqrestore(&qca->hci_ibs_lock, flags);

	/* Actually send the packets */
	hci_uart_tx_wakeup(hu);
}

/* Enqueue frame for transmittion (padding, crc, etc) may be called from
 * two simultaneous tasklets.
 */
static int qca_enqueue(struct hci_uart *hu, struct sk_buff *skb)
{
	unsigned long flags = 0, idle_delay;
	struct qca_data *qca = hu->priv;

	BT_DBG("hu %p qca enq skb %p tx_ibs_state %d", hu, skb,
	       qca->tx_ibs_state);

	/* Prepend skb with frame type */
	memcpy(skb_push(skb, 1), &hci_skb_pkt_type(skb), 1);

	spin_lock_irqsave(&qca->hci_ibs_lock, flags);

	/* Don't go to sleep in middle of patch download or
	 * Out-Of-Band(GPIOs control) sleep is selected.
	 */
	if (!test_bit(QCA_IBS_ENABLED, &qca->flags)) {
		skb_queue_tail(&qca->txq, skb);
		spin_unlock_irqrestore(&qca->hci_ibs_lock, flags);
		return 0;
	}

	/* Act according to current state */
	switch (qca->tx_ibs_state) {
	case HCI_IBS_TX_AWAKE:
		BT_DBG("Device awake, sending normally");
		skb_queue_tail(&qca->txq, skb);
		idle_delay = msecs_to_jiffies(qca->tx_idle_delay);
		mod_timer(&qca->tx_idle_timer, jiffies + idle_delay);
		break;

	case HCI_IBS_TX_ASLEEP:
		BT_DBG("Device asleep, waking up and queueing packet");
		/* Save packet for later */
		skb_queue_tail(&qca->tx_wait_q, skb);

		qca->tx_ibs_state = HCI_IBS_TX_WAKING;
		/* Schedule a work queue to wake up device */
		queue_work(qca->workqueue, &qca->ws_awake_device);
		break;

	case HCI_IBS_TX_WAKING:
		BT_DBG("Device waking up, queueing packet");
		/* Transient state; just keep packet for later */
		skb_queue_tail(&qca->tx_wait_q, skb);
		break;

	default:
		BT_ERR("Illegal tx state: %d (losing packet)",
		       qca->tx_ibs_state);
		kfree_skb(skb);
		break;
	}

	spin_unlock_irqrestore(&qca->hci_ibs_lock, flags);

	return 0;
}

static int qca_ibs_sleep_ind(struct hci_dev *hdev, struct sk_buff *skb)
{
	struct hci_uart *hu = hci_get_drvdata(hdev);

	BT_DBG("hu %p recv hci ibs cmd 0x%x", hu, HCI_IBS_SLEEP_IND);

	device_want_to_sleep(hu);

	kfree_skb(skb);
	return 0;
}

static int qca_ibs_wake_ind(struct hci_dev *hdev, struct sk_buff *skb)
{
	struct hci_uart *hu = hci_get_drvdata(hdev);

	BT_DBG("hu %p recv hci ibs cmd 0x%x", hu, HCI_IBS_WAKE_IND);

	device_want_to_wakeup(hu);

	kfree_skb(skb);
	return 0;
}

static int qca_ibs_wake_ack(struct hci_dev *hdev, struct sk_buff *skb)
{
	struct hci_uart *hu = hci_get_drvdata(hdev);

	BT_DBG("hu %p recv hci ibs cmd 0x%x", hu, HCI_IBS_WAKE_ACK);

	device_woke_up(hu);

	kfree_skb(skb);
	return 0;
}

static int qca_recv_acl_data(struct hci_dev *hdev, struct sk_buff *skb)
{
	/* We receive debug logs from chip as an ACL packets.
	 * Instead of sending the data to ACL to decode the
	 * received data, we are pushing them to the above layers
	 * as a diagnostic packet.
	 */
	if (get_unaligned_le16(skb->data) == QCA_DEBUG_HANDLE)
		return hci_recv_diag(hdev, skb);

	return hci_recv_frame(hdev, skb);
}

static int qca_recv_event(struct hci_dev *hdev, struct sk_buff *skb)
{
	struct hci_uart *hu = hci_get_drvdata(hdev);
	struct qca_data *qca = hu->priv;

	if (test_bit(QCA_DROP_VENDOR_EVENT, &qca->flags)) {
		struct hci_event_hdr *hdr = (void *)skb->data;

		/* For the WCN3990 the vendor command for a baudrate change
		 * isn't sent as synchronous HCI command, because the
		 * controller sends the corresponding vendor event with the
		 * new baudrate. The event is received and properly decoded
		 * after changing the baudrate of the host port. It needs to
		 * be dropped, otherwise it can be misinterpreted as
		 * response to a later firmware download command (also a
		 * vendor command).
		 */

		if (hdr->evt == HCI_EV_VENDOR)
			complete(&qca->drop_ev_comp);

		kfree(skb);

		return 0;
	}

	return hci_recv_frame(hdev, skb);
}

#define QCA_IBS_SLEEP_IND_EVENT \
	.type = HCI_IBS_SLEEP_IND, \
	.hlen = 0, \
	.loff = 0, \
	.lsize = 0, \
	.maxlen = HCI_MAX_IBS_SIZE

#define QCA_IBS_WAKE_IND_EVENT \
	.type = HCI_IBS_WAKE_IND, \
	.hlen = 0, \
	.loff = 0, \
	.lsize = 0, \
	.maxlen = HCI_MAX_IBS_SIZE

#define QCA_IBS_WAKE_ACK_EVENT \
	.type = HCI_IBS_WAKE_ACK, \
	.hlen = 0, \
	.loff = 0, \
	.lsize = 0, \
	.maxlen = HCI_MAX_IBS_SIZE

static const struct h4_recv_pkt qca_recv_pkts[] = {
	{ H4_RECV_ACL,             .recv = qca_recv_acl_data },
	{ H4_RECV_SCO,             .recv = hci_recv_frame    },
	{ H4_RECV_EVENT,           .recv = qca_recv_event    },
	{ QCA_IBS_WAKE_IND_EVENT,  .recv = qca_ibs_wake_ind  },
	{ QCA_IBS_WAKE_ACK_EVENT,  .recv = qca_ibs_wake_ack  },
	{ QCA_IBS_SLEEP_IND_EVENT, .recv = qca_ibs_sleep_ind },
};

static int qca_recv(struct hci_uart *hu, const void *data, int count)
{
	struct qca_data *qca = hu->priv;

	if (!test_bit(HCI_UART_REGISTERED, &hu->flags))
		return -EUNATCH;

	qca->rx_skb = h4_recv_buf(hu->hdev, qca->rx_skb, data, count,
				  qca_recv_pkts, ARRAY_SIZE(qca_recv_pkts));
	if (IS_ERR(qca->rx_skb)) {
		int err = PTR_ERR(qca->rx_skb);
		bt_dev_err(hu->hdev, "Frame reassembly failed (%d)", err);
		qca->rx_skb = NULL;
		return err;
	}

	return count;
}

static struct sk_buff *qca_dequeue(struct hci_uart *hu)
{
	struct qca_data *qca = hu->priv;

	return skb_dequeue(&qca->txq);
}

static uint8_t qca_get_baudrate_value(int speed)
{
	switch (speed) {
	case 9600:
		return QCA_BAUDRATE_9600;
	case 19200:
		return QCA_BAUDRATE_19200;
	case 38400:
		return QCA_BAUDRATE_38400;
	case 57600:
		return QCA_BAUDRATE_57600;
	case 115200:
		return QCA_BAUDRATE_115200;
	case 230400:
		return QCA_BAUDRATE_230400;
	case 460800:
		return QCA_BAUDRATE_460800;
	case 500000:
		return QCA_BAUDRATE_500000;
	case 921600:
		return QCA_BAUDRATE_921600;
	case 1000000:
		return QCA_BAUDRATE_1000000;
	case 2000000:
		return QCA_BAUDRATE_2000000;
	case 3000000:
		return QCA_BAUDRATE_3000000;
	case 3200000:
		return QCA_BAUDRATE_3200000;
	case 3500000:
		return QCA_BAUDRATE_3500000;
	default:
		return QCA_BAUDRATE_115200;
	}
}

static int qca_set_baudrate(struct hci_dev *hdev, uint8_t baudrate)
{
	struct hci_uart *hu = hci_get_drvdata(hdev);
	struct qca_data *qca = hu->priv;
	struct sk_buff *skb;
	u8 cmd[] = { 0x01, 0x48, 0xFC, 0x01, 0x00 };

	if (baudrate > QCA_BAUDRATE_3200000)
		return -EINVAL;

	cmd[4] = baudrate;

	skb = bt_skb_alloc(sizeof(cmd), GFP_KERNEL);
	if (!skb) {
		bt_dev_err(hdev, "Failed to allocate baudrate packet");
		return -ENOMEM;
	}

	/* Assign commands to change baudrate and packet type. */
	skb_put_data(skb, cmd, sizeof(cmd));
	hci_skb_pkt_type(skb) = HCI_COMMAND_PKT;

	skb_queue_tail(&qca->txq, skb);
	hci_uart_tx_wakeup(hu);

	/* Wait for the baudrate change request to be sent */

	while (!skb_queue_empty(&qca->txq))
		usleep_range(100, 200);

	if (hu->serdev)
		serdev_device_wait_until_sent(hu->serdev,
		      msecs_to_jiffies(CMD_TRANS_TIMEOUT_MS));

	/* Give the controller time to process the request */
	if (qca_is_wcn399x(qca_soc_type(hu)))
		msleep(10);
	else
		msleep(300);

	return 0;
}

static inline void host_set_baudrate(struct hci_uart *hu, unsigned int speed)
{
	if (hu->serdev)
		serdev_device_set_baudrate(hu->serdev, speed);
	else
		hci_uart_set_baudrate(hu, speed);
}

static int qca_send_power_pulse(struct hci_uart *hu, bool on)
{
	int ret;
	int timeout = msecs_to_jiffies(CMD_TRANS_TIMEOUT_MS);
	u8 cmd = on ? QCA_WCN3990_POWERON_PULSE : QCA_WCN3990_POWEROFF_PULSE;

	/* These power pulses are single byte command which are sent
	 * at required baudrate to wcn3990. On wcn3990, we have an external
	 * circuit at Tx pin which decodes the pulse sent at specific baudrate.
	 * For example, wcn3990 supports RF COEX antenna for both Wi-Fi/BT
	 * and also we use the same power inputs to turn on and off for
	 * Wi-Fi/BT. Powering up the power sources will not enable BT, until
	 * we send a power on pulse at 115200 bps. This algorithm will help to
	 * save power. Disabling hardware flow control is mandatory while
	 * sending power pulses to SoC.
	 */
	bt_dev_dbg(hu->hdev, "sending power pulse %02x to controller", cmd);

	serdev_device_write_flush(hu->serdev);
	hci_uart_set_flow_control(hu, true);
	ret = serdev_device_write_buf(hu->serdev, &cmd, sizeof(cmd));
	if (ret < 0) {
		bt_dev_err(hu->hdev, "failed to send power pulse %02x", cmd);
		return ret;
	}

	serdev_device_wait_until_sent(hu->serdev, timeout);
	hci_uart_set_flow_control(hu, false);

	/* Give to controller time to boot/shutdown */
	if (on)
		msleep(100);
	else
		msleep(10);

	return 0;
}

static unsigned int qca_get_speed(struct hci_uart *hu,
				  enum qca_speed_type speed_type)
{
	unsigned int speed = 0;

	if (speed_type == QCA_INIT_SPEED) {
		if (hu->init_speed)
			speed = hu->init_speed;
		else if (hu->proto->init_speed)
			speed = hu->proto->init_speed;
	} else {
		if (hu->oper_speed)
			speed = hu->oper_speed;
		else if (hu->proto->oper_speed)
			speed = hu->proto->oper_speed;
	}

	return speed;
}

static int qca_check_speeds(struct hci_uart *hu)
{
	if (qca_is_wcn399x(qca_soc_type(hu))) {
		if (!qca_get_speed(hu, QCA_INIT_SPEED) &&
		    !qca_get_speed(hu, QCA_OPER_SPEED))
			return -EINVAL;
	} else {
		if (!qca_get_speed(hu, QCA_INIT_SPEED) ||
		    !qca_get_speed(hu, QCA_OPER_SPEED))
			return -EINVAL;
	}

	return 0;
}

static int qca_set_speed(struct hci_uart *hu, enum qca_speed_type speed_type)
{
	unsigned int speed, qca_baudrate;
<<<<<<< HEAD
=======
	struct qca_data *qca = hu->priv;
>>>>>>> 4ff96fb5
	int ret = 0;

	if (speed_type == QCA_INIT_SPEED) {
		speed = qca_get_speed(hu, QCA_INIT_SPEED);
		if (speed)
			host_set_baudrate(hu, speed);
	} else {
		enum qca_btsoc_type soc_type = qca_soc_type(hu);

		speed = qca_get_speed(hu, QCA_OPER_SPEED);
		if (!speed)
			return 0;

		/* Disable flow control for wcn3990 to deassert RTS while
		 * changing the baudrate of chip and host.
		 */
		if (qca_is_wcn399x(soc_type))
			hci_uart_set_flow_control(hu, true);

		if (soc_type == QCA_WCN3990) {
			reinit_completion(&qca->drop_ev_comp);
			set_bit(QCA_DROP_VENDOR_EVENT, &qca->flags);
		}

		qca_baudrate = qca_get_baudrate_value(speed);
		bt_dev_dbg(hu->hdev, "Set UART speed to %d", speed);
		ret = qca_set_baudrate(hu->hdev, qca_baudrate);
		if (ret)
			goto error;

		host_set_baudrate(hu, speed);

error:
		if (qca_is_wcn399x(soc_type))
			hci_uart_set_flow_control(hu, false);

		if (soc_type == QCA_WCN3990) {
			/* Wait for the controller to send the vendor event
			 * for the baudrate change command.
			 */
			if (!wait_for_completion_timeout(&qca->drop_ev_comp,
						 msecs_to_jiffies(100))) {
				bt_dev_err(hu->hdev,
					   "Failed to change controller baudrate\n");
				ret = -ETIMEDOUT;
			}

			clear_bit(QCA_DROP_VENDOR_EVENT, &qca->flags);
		}
	}

	return ret;
}

static int qca_wcn3990_init(struct hci_uart *hu)
{
	struct qca_serdev *qcadev;
	int ret;

	/* Check for vregs status, may be hci down has turned
	 * off the voltage regulator.
	 */
	qcadev = serdev_device_get_drvdata(hu->serdev);
	if (!qcadev->bt_power->vregs_on) {
		serdev_device_close(hu->serdev);
		ret = qca_power_setup(hu, true);
		if (ret)
			return ret;

		ret = serdev_device_open(hu->serdev);
		if (ret) {
			bt_dev_err(hu->hdev, "failed to open port");
			return ret;
		}
	}

	/* Forcefully enable wcn3990 to enter in to boot mode. */
	host_set_baudrate(hu, 2400);
	ret = qca_send_power_pulse(hu, false);
	if (ret)
		return ret;

	qca_set_speed(hu, QCA_INIT_SPEED);
	ret = qca_send_power_pulse(hu, true);
	if (ret)
		return ret;

	/* Now the device is in ready state to communicate with host.
	 * To sync host with device we need to reopen port.
	 * Without this, we will have RTS and CTS synchronization
	 * issues.
	 */
	serdev_device_close(hu->serdev);
	ret = serdev_device_open(hu->serdev);
	if (ret) {
		bt_dev_err(hu->hdev, "failed to open port");
		return ret;
	}

	hci_uart_set_flow_control(hu, false);

	return 0;
}

static int qca_setup(struct hci_uart *hu)
{
	struct hci_dev *hdev = hu->hdev;
	struct qca_data *qca = hu->priv;
	unsigned int speed, qca_baudrate = QCA_BAUDRATE_115200;
	enum qca_btsoc_type soc_type = qca_soc_type(hu);
<<<<<<< HEAD
=======
	const char *firmware_name = qca_get_firmware_name(hu);
>>>>>>> 4ff96fb5
	int ret;
	int soc_ver = 0;

	ret = qca_check_speeds(hu);
	if (ret)
		return ret;

	/* Patch downloading has to be done without IBS mode */
	clear_bit(QCA_IBS_ENABLED, &qca->flags);

	if (qca_is_wcn399x(soc_type)) {
		bt_dev_info(hdev, "setting up wcn3990");

		/* Enable NON_PERSISTENT_SETUP QUIRK to ensure to execute
		 * setup for every hci up.
		 */
		set_bit(HCI_QUIRK_NON_PERSISTENT_SETUP, &hdev->quirks);
		set_bit(HCI_QUIRK_USE_BDADDR_PROPERTY, &hdev->quirks);
		hu->hdev->shutdown = qca_power_off;
		ret = qca_wcn3990_init(hu);
		if (ret)
			return ret;

		ret = qca_read_soc_version(hdev, &soc_ver);
		if (ret)
			return ret;
	} else {
		bt_dev_info(hdev, "ROME setup");
		qca_set_speed(hu, QCA_INIT_SPEED);
	}

	/* Setup user speed if needed */
	speed = qca_get_speed(hu, QCA_OPER_SPEED);
	if (speed) {
		ret = qca_set_speed(hu, QCA_OPER_SPEED);
		if (ret)
			return ret;

		qca_baudrate = qca_get_baudrate_value(speed);
	}

	if (!qca_is_wcn399x(soc_type)) {
		/* Get QCA version information */
		ret = qca_read_soc_version(hdev, &soc_ver);
		if (ret)
			return ret;
	}

	bt_dev_info(hdev, "QCA controller version 0x%08x", soc_ver);
	/* Setup patch / NVM configurations */
<<<<<<< HEAD
	ret = qca_uart_setup(hdev, qca_baudrate, soc_type, soc_ver);
=======
	ret = qca_uart_setup(hdev, qca_baudrate, soc_type, soc_ver,
			firmware_name);
>>>>>>> 4ff96fb5
	if (!ret) {
		set_bit(QCA_IBS_ENABLED, &qca->flags);
		qca_debugfs_init(hdev);
	} else if (ret == -ENOENT) {
		/* No patch/nvm-config found, run with original fw/config */
		ret = 0;
	} else if (ret == -EAGAIN) {
		/*
		 * Userspace firmware loader will return -EAGAIN in case no
		 * patch/nvm-config is found, so run with original fw/config.
		 */
		ret = 0;
	}

	/* Setup bdaddr */
	if (qca_is_wcn399x(soc_type))
		hu->hdev->set_bdaddr = qca_set_bdaddr;
	else
		hu->hdev->set_bdaddr = qca_set_bdaddr_rome;

	return ret;
}

static struct hci_uart_proto qca_proto = {
	.id		= HCI_UART_QCA,
	.name		= "QCA",
	.manufacturer	= 29,
	.init_speed	= 115200,
	.oper_speed	= 3000000,
	.open		= qca_open,
	.close		= qca_close,
	.flush		= qca_flush,
	.setup		= qca_setup,
	.recv		= qca_recv,
	.enqueue	= qca_enqueue,
	.dequeue	= qca_dequeue,
};

static const struct qca_vreg_data qca_soc_data_wcn3990 = {
	.soc_type = QCA_WCN3990,
	.vregs = (struct qca_vreg []) {
		{ "vddio",   1800000, 1900000,  15000  },
		{ "vddxo",   1800000, 1900000,  80000  },
		{ "vddrf",   1300000, 1350000,  300000 },
		{ "vddch0",  3300000, 3400000,  450000 },
	},
	.num_vregs = 4,
};

static const struct qca_vreg_data qca_soc_data_wcn3998 = {
	.soc_type = QCA_WCN3998,
	.vregs = (struct qca_vreg []) {
		{ "vddio",   1800000, 1900000,  10000  },
		{ "vddxo",   1800000, 1900000,  80000  },
		{ "vddrf",   1300000, 1352000,  300000 },
		{ "vddch0",  3300000, 3300000,  450000 },
	},
	.num_vregs = 4,
};

static void qca_power_shutdown(struct hci_uart *hu)
{
	struct qca_data *qca = hu->priv;
	unsigned long flags;

	/* From this point we go into power off state. But serial port is
	 * still open, stop queueing the IBS data and flush all the buffered
	 * data in skb's.
	 */
	spin_lock_irqsave(&qca->hci_ibs_lock, flags);
	clear_bit(QCA_IBS_ENABLED, &qca->flags);
	qca_flush(hu);
	spin_unlock_irqrestore(&qca->hci_ibs_lock, flags);

	host_set_baudrate(hu, 2400);
	qca_send_power_pulse(hu, false);
	qca_power_setup(hu, false);
}

static int qca_power_off(struct hci_dev *hdev)
{
	struct hci_uart *hu = hci_get_drvdata(hdev);

	qca_power_shutdown(hu);
	return 0;
}

static int qca_enable_regulator(struct qca_vreg vregs,
				struct regulator *regulator)
{
	int ret;

	ret = regulator_set_voltage(regulator, vregs.min_uV,
				    vregs.max_uV);
	if (ret)
		return ret;

	if (vregs.load_uA)
		ret = regulator_set_load(regulator,
					 vregs.load_uA);

	if (ret)
		return ret;

	return regulator_enable(regulator);

}

static void qca_disable_regulator(struct qca_vreg vregs,
				  struct regulator *regulator)
{
	regulator_disable(regulator);
	regulator_set_voltage(regulator, 0, vregs.max_uV);
	if (vregs.load_uA)
		regulator_set_load(regulator, 0);

}

static int qca_power_setup(struct hci_uart *hu, bool on)
{
	struct qca_vreg *vregs;
	struct regulator_bulk_data *vreg_bulk;
	struct qca_serdev *qcadev;
	int i, num_vregs, ret = 0;

	qcadev = serdev_device_get_drvdata(hu->serdev);
	if (!qcadev || !qcadev->bt_power || !qcadev->bt_power->vreg_data ||
	    !qcadev->bt_power->vreg_bulk)
		return -EINVAL;

	vregs = qcadev->bt_power->vreg_data->vregs;
	vreg_bulk = qcadev->bt_power->vreg_bulk;
	num_vregs = qcadev->bt_power->vreg_data->num_vregs;
	BT_DBG("on: %d", on);
	if (on && !qcadev->bt_power->vregs_on) {
		for (i = 0; i < num_vregs; i++) {
			ret = qca_enable_regulator(vregs[i],
						   vreg_bulk[i].consumer);
			if (ret)
				break;
		}

		if (ret) {
			BT_ERR("failed to enable regulator:%s", vregs[i].name);
			/* turn off regulators which are enabled */
			for (i = i - 1; i >= 0; i--)
				qca_disable_regulator(vregs[i],
						      vreg_bulk[i].consumer);
		} else {
			qcadev->bt_power->vregs_on = true;
		}
	} else if (!on && qcadev->bt_power->vregs_on) {
		/* turn off regulator in reverse order */
		i = qcadev->bt_power->vreg_data->num_vregs - 1;
		for ( ; i >= 0; i--)
			qca_disable_regulator(vregs[i], vreg_bulk[i].consumer);

		qcadev->bt_power->vregs_on = false;
	}

	return ret;
}

static int qca_init_regulators(struct qca_power *qca,
				const struct qca_vreg *vregs, size_t num_vregs)
{
	int i;

	qca->vreg_bulk = devm_kcalloc(qca->dev, num_vregs,
				      sizeof(struct regulator_bulk_data),
				      GFP_KERNEL);
	if (!qca->vreg_bulk)
		return -ENOMEM;

	for (i = 0; i < num_vregs; i++)
		qca->vreg_bulk[i].supply = vregs[i].name;

	return devm_regulator_bulk_get(qca->dev, num_vregs, qca->vreg_bulk);
}

static int qca_serdev_probe(struct serdev_device *serdev)
{
	struct qca_serdev *qcadev;
	const struct qca_vreg_data *data;
	int err;

	qcadev = devm_kzalloc(&serdev->dev, sizeof(*qcadev), GFP_KERNEL);
	if (!qcadev)
		return -ENOMEM;

	qcadev->serdev_hu.serdev = serdev;
	data = of_device_get_match_data(&serdev->dev);
	serdev_device_set_drvdata(serdev, qcadev);
<<<<<<< HEAD
=======
	device_property_read_string(&serdev->dev, "firmware-name",
					 &qcadev->firmware_name);
>>>>>>> 4ff96fb5
	if (data && qca_is_wcn399x(data->soc_type)) {
		qcadev->btsoc_type = data->soc_type;
		qcadev->bt_power = devm_kzalloc(&serdev->dev,
						sizeof(struct qca_power),
						GFP_KERNEL);
		if (!qcadev->bt_power)
			return -ENOMEM;

		qcadev->bt_power->dev = &serdev->dev;
		qcadev->bt_power->vreg_data = data;
		err = qca_init_regulators(qcadev->bt_power, data->vregs,
					  data->num_vregs);
		if (err) {
			BT_ERR("Failed to init regulators:%d", err);
			goto out;
		}

		qcadev->bt_power->vregs_on = false;

		device_property_read_u32(&serdev->dev, "max-speed",
					 &qcadev->oper_speed);
		if (!qcadev->oper_speed)
			BT_DBG("UART will pick default operating speed");

		err = hci_uart_register_device(&qcadev->serdev_hu, &qca_proto);
		if (err) {
			BT_ERR("wcn3990 serdev registration failed");
			goto out;
		}
	} else {
		qcadev->btsoc_type = QCA_ROME;
		qcadev->bt_en = devm_gpiod_get(&serdev->dev, "enable",
					       GPIOD_OUT_LOW);
		if (IS_ERR(qcadev->bt_en)) {
			dev_err(&serdev->dev, "failed to acquire enable gpio\n");
			return PTR_ERR(qcadev->bt_en);
		}

		qcadev->susclk = devm_clk_get(&serdev->dev, NULL);
		if (IS_ERR(qcadev->susclk)) {
			dev_err(&serdev->dev, "failed to acquire clk\n");
			return PTR_ERR(qcadev->susclk);
		}

		err = clk_set_rate(qcadev->susclk, SUSCLK_RATE_32KHZ);
		if (err)
			return err;

		err = clk_prepare_enable(qcadev->susclk);
		if (err)
			return err;

		err = hci_uart_register_device(&qcadev->serdev_hu, &qca_proto);
		if (err)
			clk_disable_unprepare(qcadev->susclk);
	}

out:	return err;

}

static void qca_serdev_remove(struct serdev_device *serdev)
{
	struct qca_serdev *qcadev = serdev_device_get_drvdata(serdev);

	if (qca_is_wcn399x(qcadev->btsoc_type))
		qca_power_shutdown(&qcadev->serdev_hu);
	else
		clk_disable_unprepare(qcadev->susclk);

	hci_uart_unregister_device(&qcadev->serdev_hu);
}

static const struct of_device_id qca_bluetooth_of_match[] = {
	{ .compatible = "qcom,qca6174-bt" },
	{ .compatible = "qcom,wcn3990-bt", .data = &qca_soc_data_wcn3990},
	{ .compatible = "qcom,wcn3998-bt", .data = &qca_soc_data_wcn3998},
	{ /* sentinel */ }
};
MODULE_DEVICE_TABLE(of, qca_bluetooth_of_match);

static struct serdev_device_driver qca_serdev_driver = {
	.probe = qca_serdev_probe,
	.remove = qca_serdev_remove,
	.driver = {
		.name = "hci_uart_qca",
		.of_match_table = qca_bluetooth_of_match,
	},
};

int __init qca_init(void)
{
	serdev_device_driver_register(&qca_serdev_driver);

	return hci_uart_register_proto(&qca_proto);
}

int __exit qca_deinit(void)
{
	serdev_device_driver_unregister(&qca_serdev_driver);

	return hci_uart_unregister_proto(&qca_proto);
}<|MERGE_RESOLUTION|>--- conflicted
+++ resolved
@@ -54,10 +54,7 @@
 
 enum qca_flags {
 	QCA_IBS_ENABLED,
-<<<<<<< HEAD
-=======
 	QCA_DROP_VENDOR_EVENT,
->>>>>>> 4ff96fb5
 };
 
 /* HCI_IBS transmit side sleep protocol states */
@@ -184,8 +181,6 @@
 	return soc_type;
 }
 
-<<<<<<< HEAD
-=======
 static const char *qca_get_firmware_name(struct hci_uart *hu)
 {
 	if (hu->serdev) {
@@ -197,7 +192,6 @@
 	}
 }
 
->>>>>>> 4ff96fb5
 static void __serial_clock_on(struct tty_struct *tty)
 {
 	/* TODO: Some chipset requires to enable UART clock on client
@@ -1142,10 +1136,7 @@
 static int qca_set_speed(struct hci_uart *hu, enum qca_speed_type speed_type)
 {
 	unsigned int speed, qca_baudrate;
-<<<<<<< HEAD
-=======
 	struct qca_data *qca = hu->priv;
->>>>>>> 4ff96fb5
 	int ret = 0;
 
 	if (speed_type == QCA_INIT_SPEED) {
@@ -1256,10 +1247,7 @@
 	struct qca_data *qca = hu->priv;
 	unsigned int speed, qca_baudrate = QCA_BAUDRATE_115200;
 	enum qca_btsoc_type soc_type = qca_soc_type(hu);
-<<<<<<< HEAD
-=======
 	const char *firmware_name = qca_get_firmware_name(hu);
->>>>>>> 4ff96fb5
 	int ret;
 	int soc_ver = 0;
 
@@ -1310,12 +1298,8 @@
 
 	bt_dev_info(hdev, "QCA controller version 0x%08x", soc_ver);
 	/* Setup patch / NVM configurations */
-<<<<<<< HEAD
-	ret = qca_uart_setup(hdev, qca_baudrate, soc_type, soc_ver);
-=======
 	ret = qca_uart_setup(hdev, qca_baudrate, soc_type, soc_ver,
 			firmware_name);
->>>>>>> 4ff96fb5
 	if (!ret) {
 		set_bit(QCA_IBS_ENABLED, &qca->flags);
 		qca_debugfs_init(hdev);
@@ -1509,11 +1493,8 @@
 	qcadev->serdev_hu.serdev = serdev;
 	data = of_device_get_match_data(&serdev->dev);
 	serdev_device_set_drvdata(serdev, qcadev);
-<<<<<<< HEAD
-=======
 	device_property_read_string(&serdev->dev, "firmware-name",
 					 &qcadev->firmware_name);
->>>>>>> 4ff96fb5
 	if (data && qca_is_wcn399x(data->soc_type)) {
 		qcadev->btsoc_type = data->soc_type;
 		qcadev->bt_power = devm_kzalloc(&serdev->dev,
