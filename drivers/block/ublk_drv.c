--- conflicted
+++ resolved
@@ -1333,21 +1333,12 @@
 	 */
 	if ((!!(io->flags & UBLK_IO_FLAG_NEED_GET_DATA))
 			^ (_IOC_NR(cmd_op) == UBLK_IO_NEED_GET_DATA))
-<<<<<<< HEAD
 		goto out;
 
 	ret = ublk_check_cmd_op(cmd_op);
 	if (ret)
 		goto out;
 
-=======
-		goto out;
-
-	ret = ublk_check_cmd_op(cmd_op);
-	if (ret)
-		goto out;
-
->>>>>>> 7d3e462a
 	ret = -EINVAL;
 	switch (_IOC_NR(cmd_op)) {
 	case UBLK_IO_FETCH_REQ:
