--- conflicted
+++ resolved
@@ -4795,21 +4795,6 @@
 	 * record the parent spec we have not already done so.
 	 */
 	if (!rbd_dev->parent_spec) {
-<<<<<<< HEAD
-		parent_spec->pool_id = pool_id;
-		parent_spec->image_id = image_id;
-		parent_spec->snap_id = snap_id;
-
-		/* TODO: support cloning across namespaces */
-		if (rbd_dev->spec->pool_ns) {
-			parent_spec->pool_ns = kstrdup(rbd_dev->spec->pool_ns,
-						       GFP_KERNEL);
-			if (!parent_spec->pool_ns) {
-				ret = -ENOMEM;
-				goto out_err;
-			}
-		}
-=======
 		parent_spec->pool_id = pii.pool_id;
 		if (pii.pool_ns && *pii.pool_ns) {
 			parent_spec->pool_ns = pii.pool_ns;
@@ -4818,7 +4803,6 @@
 		parent_spec->image_id = pii.image_id;
 		pii.image_id = NULL;
 		parent_spec->snap_id = pii.snap_id;
->>>>>>> f9885ef8
 
 		rbd_dev->parent_spec = parent_spec;
 		parent_spec = NULL;	/* rbd_dev now owns this */
