--- conflicted
+++ resolved
@@ -1671,11 +1671,7 @@
 
 	cb_data.card = card;
 	cb_data.reg_buf = reg_buf;
-<<<<<<< HEAD
-	err = __mmc_poll_for_busy(card->host, SD_POWEROFF_NOTIFY_TIMEOUT_MS,
-=======
 	err = __mmc_poll_for_busy(card->host, 0, SD_POWEROFF_NOTIFY_TIMEOUT_MS,
->>>>>>> 95cd2cdc
 				  &sd_busy_poweroff_notify_cb, &cb_data);
 
 out:
