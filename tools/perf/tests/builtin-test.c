// SPDX-License-Identifier: GPL-2.0
/*
 * builtin-test.c
 *
 * Builtin regression testing command: ever growing number of sanity tests
 */
#include <fcntl.h>
#include <errno.h>
#include <unistd.h>
#include <string.h>
#include <stdlib.h>
#include <sys/types.h>
#include <dirent.h>
#include <sys/wait.h>
#include <sys/stat.h>
#include "builtin.h"
#include "hist.h"
#include "intlist.h"
#include "tests.h"
#include "debug.h"
#include "color.h"
#include <subcmd/parse-options.h>
#include "string2.h"
#include "symbol.h"
#include "util/rlimit.h"
#include <linux/kernel.h>
#include <linux/string.h>
#include <subcmd/exec-cmd.h>
#include <linux/zalloc.h>

static bool dont_fork;

struct test_suite *__weak arch_tests[] = {
	NULL,
};

<<<<<<< HEAD
static struct test generic_tests[] = {
	{
		.desc = "vmlinux symtab matches kallsyms",
		.func = test__vmlinux_matches_kallsyms,
	},
	{
		.desc = "Detect openat syscall event",
		.func = test__openat_syscall_event,
	},
	{
		.desc = "Detect openat syscall event on all cpus",
		.func = test__openat_syscall_event_on_all_cpus,
	},
	{
		.desc = "Read samples using the mmap interface",
		.func = test__basic_mmap,
	},
	{
		.desc = "Test data source output",
		.func = test__mem,
	},
	{
		.desc = "Parse event definition strings",
		.func = test__parse_events,
	},
	{
		.desc = "Simple expression parser",
		.func = test__expr,
	},
	{
		.desc = "PERF_RECORD_* events & perf_sample fields",
		.func = test__PERF_RECORD,
	},
	{
		.desc = "Parse perf pmu format",
		.func = test__pmu,
	},
	{
		.desc = "PMU events",
		.func = test__pmu_events,
		.subtest = {
			.skip_if_fail	= false,
			.get_nr		= test__pmu_events_subtest_get_nr,
			.get_desc	= test__pmu_events_subtest_get_desc,
			.skip_reason	= test__pmu_events_subtest_skip_reason,
		},

	},
	{
		.desc = "DSO data read",
		.func = test__dso_data,
	},
	{
		.desc = "DSO data cache",
		.func = test__dso_data_cache,
	},
	{
		.desc = "DSO data reopen",
		.func = test__dso_data_reopen,
	},
	{
		.desc = "Roundtrip evsel->name",
		.func = test__perf_evsel__roundtrip_name_test,
	},
	{
		.desc = "Parse sched tracepoints fields",
		.func = test__perf_evsel__tp_sched_test,
	},
	{
		.desc = "syscalls:sys_enter_openat event fields",
		.func = test__syscall_openat_tp_fields,
	},
	{
		.desc = "Setup struct perf_event_attr",
		.func = test__attr,
	},
	{
		.desc = "Match and link multiple hists",
		.func = test__hists_link,
	},
	{
		.desc = "'import perf' in python",
		.func = test__python_use,
	},
	{
		.desc = "Breakpoint overflow signal handler",
		.func = test__bp_signal,
		.is_supported = test__bp_signal_is_supported,
	},
	{
		.desc = "Breakpoint overflow sampling",
		.func = test__bp_signal_overflow,
		.is_supported = test__bp_signal_is_supported,
	},
	{
		.desc = "Breakpoint accounting",
		.func = test__bp_accounting,
		.is_supported = test__bp_account_is_supported,
	},
	{
		.desc = "Watchpoint",
		.func = test__wp,
		.is_supported = test__wp_is_supported,
		.subtest = {
			.skip_if_fail	= false,
			.get_nr		= test__wp_subtest_get_nr,
			.get_desc	= test__wp_subtest_get_desc,
			.skip_reason    = test__wp_subtest_skip_reason,
		},
	},
	{
		.desc = "Number of exit events of a simple workload",
		.func = test__task_exit,
	},
	{
		.desc = "Software clock events period values",
		.func = test__sw_clock_freq,
	},
	{
		.desc = "Object code reading",
		.func = test__code_reading,
	},
	{
		.desc = "Sample parsing",
		.func = test__sample_parsing,
	},
	{
		.desc = "Use a dummy software event to keep tracking",
		.func = test__keep_tracking,
	},
	{
		.desc = "Parse with no sample_id_all bit set",
		.func = test__parse_no_sample_id_all,
	},
	{
		.desc = "Filter hist entries",
		.func = test__hists_filter,
	},
	{
		.desc = "Lookup mmap thread",
		.func = test__mmap_thread_lookup,
	},
	{
		.desc = "Share thread maps",
		.func = test__thread_maps_share,
	},
	{
		.desc = "Sort output of hist entries",
		.func = test__hists_output,
	},
	{
		.desc = "Cumulate child hist entries",
		.func = test__hists_cumulate,
	},
	{
		.desc = "Track with sched_switch",
		.func = test__switch_tracking,
	},
	{
		.desc = "Filter fds with revents mask in a fdarray",
		.func = test__fdarray__filter,
	},
	{
		.desc = "Add fd to a fdarray, making it autogrow",
		.func = test__fdarray__add,
	},
	{
		.desc = "kmod_path__parse",
		.func = test__kmod_path__parse,
	},
	{
		.desc = "Thread map",
		.func = test__thread_map,
	},
	{
		.desc = "LLVM search and compile",
		.func = test__llvm,
		.subtest = {
			.skip_if_fail	= true,
			.get_nr		= test__llvm_subtest_get_nr,
			.get_desc	= test__llvm_subtest_get_desc,
		},
	},
	{
		.desc = "Session topology",
		.func = test__session_topology,
	},
	{
		.desc = "BPF filter",
		.func = test__bpf,
		.subtest = {
			.skip_if_fail	= true,
			.get_nr		= test__bpf_subtest_get_nr,
			.get_desc	= test__bpf_subtest_get_desc,
		},
	},
	{
		.desc = "Synthesize thread map",
		.func = test__thread_map_synthesize,
	},
	{
		.desc = "Remove thread map",
		.func = test__thread_map_remove,
	},
	{
		.desc = "Synthesize cpu map",
		.func = test__cpu_map_synthesize,
	},
	{
		.desc = "Synthesize stat config",
		.func = test__synthesize_stat_config,
	},
	{
		.desc = "Synthesize stat",
		.func = test__synthesize_stat,
	},
	{
		.desc = "Synthesize stat round",
		.func = test__synthesize_stat_round,
	},
	{
		.desc = "Synthesize attr update",
		.func = test__event_update,
	},
	{
		.desc = "Event times",
		.func = test__event_times,
	},
	{
		.desc = "Read backward ring buffer",
		.func = test__backward_ring_buffer,
	},
	{
		.desc = "Print cpu map",
		.func = test__cpu_map_print,
	},
	{
		.desc = "Merge cpu map",
		.func = test__cpu_map_merge,
	},

	{
		.desc = "Probe SDT events",
		.func = test__sdt_event,
	},
	{
		.desc = "is_printable_array",
		.func = test__is_printable_array,
	},
	{
		.desc = "Print bitmap",
		.func = test__bitmap_print,
	},
	{
		.desc = "perf hooks",
		.func = test__perf_hooks,
	},
	{
		.desc = "builtin clang support",
		.func = test__clang,
		.subtest = {
			.skip_if_fail	= true,
			.get_nr		= test__clang_subtest_get_nr,
			.get_desc	= test__clang_subtest_get_desc,
		}
	},
	{
		.desc = "unit_number__scnprintf",
		.func = test__unit_number__scnprint,
	},
	{
		.desc = "mem2node",
		.func = test__mem2node,
	},
	{
		.desc = "time utils",
		.func = test__time_utils,
	},
	{
		.desc = "Test jit_write_elf",
		.func = test__jit_write_elf,
	},
	{
		.desc = "Test libpfm4 support",
		.func = test__pfm,
		.subtest = {
			.skip_if_fail	= true,
			.get_nr		= test__pfm_subtest_get_nr,
			.get_desc	= test__pfm_subtest_get_desc,
		}
	},
	{
		.desc = "Test api io",
		.func = test__api_io,
	},
	{
		.desc = "maps__merge_in",
		.func = test__maps__merge_in,
	},
	{
		.desc = "Demangle Java",
		.func = test__demangle_java,
	},
	{
		.desc = "Demangle OCaml",
		.func = test__demangle_ocaml,
	},
	{
		.desc = "Parse and process metrics",
		.func = test__parse_metric,
	},
	{
		.desc = "PE file support",
		.func = test__pe_file_parsing,
	},
	{
		.desc = "Event expansion for cgroups",
		.func = test__expand_cgroup_events,
	},
	{
		.desc = "Convert perf time to TSC",
		.func = test__perf_time_to_tsc,
		.is_supported = test__tsc_is_supported,
	},
	{
		.desc = "dlfilter C API",
		.func = test__dlfilter,
	},
	{
		.func = NULL,
	},
=======
static struct test_suite *generic_tests[] = {
	&suite__vmlinux_matches_kallsyms,
	&suite__openat_syscall_event,
	&suite__openat_syscall_event_on_all_cpus,
	&suite__basic_mmap,
	&suite__mem,
	&suite__parse_events,
	&suite__expr,
	&suite__PERF_RECORD,
	&suite__pmu,
	&suite__pmu_events,
	&suite__dso_data,
	&suite__dso_data_cache,
	&suite__dso_data_reopen,
	&suite__perf_evsel__roundtrip_name_test,
	&suite__perf_evsel__tp_sched_test,
	&suite__syscall_openat_tp_fields,
	&suite__attr,
	&suite__hists_link,
	&suite__python_use,
	&suite__bp_signal,
	&suite__bp_signal_overflow,
	&suite__bp_accounting,
	&suite__wp,
	&suite__task_exit,
	&suite__sw_clock_freq,
	&suite__code_reading,
	&suite__sample_parsing,
	&suite__keep_tracking,
	&suite__parse_no_sample_id_all,
	&suite__hists_filter,
	&suite__mmap_thread_lookup,
	&suite__thread_maps_share,
	&suite__hists_output,
	&suite__hists_cumulate,
	&suite__switch_tracking,
	&suite__fdarray__filter,
	&suite__fdarray__add,
	&suite__kmod_path__parse,
	&suite__thread_map,
	&suite__llvm,
	&suite__session_topology,
	&suite__bpf,
	&suite__thread_map_synthesize,
	&suite__thread_map_remove,
	&suite__cpu_map_synthesize,
	&suite__synthesize_stat_config,
	&suite__synthesize_stat,
	&suite__synthesize_stat_round,
	&suite__event_update,
	&suite__event_times,
	&suite__backward_ring_buffer,
	&suite__cpu_map_print,
	&suite__cpu_map_merge,
	&suite__sdt_event,
	&suite__is_printable_array,
	&suite__bitmap_print,
	&suite__perf_hooks,
	&suite__clang,
	&suite__unit_number__scnprint,
	&suite__mem2node,
	&suite__time_utils,
	&suite__jit_write_elf,
	&suite__pfm,
	&suite__api_io,
	&suite__maps__merge_in,
	&suite__demangle_java,
	&suite__demangle_ocaml,
	&suite__parse_metric,
	&suite__pe_file_parsing,
	&suite__expand_cgroup_events,
	&suite__perf_time_to_tsc,
	&suite__dlfilter,
	NULL,
>>>>>>> df0cc57e
};

static struct test_suite **tests[] = {
	generic_tests,
	arch_tests,
};

static int num_subtests(const struct test_suite *t)
{
	int num;

	if (!t->test_cases)
		return 0;

	num = 0;
	while (t->test_cases[num].name)
		num++;

	return num;
}

static bool has_subtests(const struct test_suite *t)
{
	return num_subtests(t) > 1;
}

static const char *skip_reason(const struct test_suite *t, int subtest)
{
	if (t->test_cases && subtest >= 0)
		return t->test_cases[subtest].skip_reason;

	return NULL;
}

static const char *test_description(const struct test_suite *t, int subtest)
{
	if (t->test_cases && subtest >= 0)
		return t->test_cases[subtest].desc;

	return t->desc;
}

static test_fnptr test_function(const struct test_suite *t, int subtest)
{
	if (subtest <= 0)
		return t->test_cases[0].run_case;

	return t->test_cases[subtest].run_case;
}

static bool perf_test__matches(const char *desc, int curr, int argc, const char *argv[])
{
	int i;

	if (argc == 0)
		return true;

	for (i = 0; i < argc; ++i) {
		char *end;
		long nr = strtoul(argv[i], &end, 10);

		if (*end == '\0') {
			if (nr == curr + 1)
				return true;
			continue;
		}

		if (strcasestr(desc, argv[i]))
			return true;
	}

	return false;
}

static int run_test(struct test_suite *test, int subtest)
{
	int status, err = -1, child = dont_fork ? 0 : fork();
	char sbuf[STRERR_BUFSIZE];

	if (child < 0) {
		pr_err("failed to fork test: %s\n",
			str_error_r(errno, sbuf, sizeof(sbuf)));
		return -1;
	}

	if (!child) {
		if (!dont_fork) {
			pr_debug("test child forked, pid %d\n", getpid());

			if (verbose <= 0) {
				int nullfd = open("/dev/null", O_WRONLY);

				if (nullfd >= 0) {
					close(STDERR_FILENO);
					close(STDOUT_FILENO);

					dup2(nullfd, STDOUT_FILENO);
					dup2(STDOUT_FILENO, STDERR_FILENO);
					close(nullfd);
				}
			} else {
				signal(SIGSEGV, sighandler_dump_stack);
				signal(SIGFPE, sighandler_dump_stack);
			}
		}

		err = test_function(test, subtest)(test, subtest);
		if (!dont_fork)
			exit(err);
	}

	if (!dont_fork) {
		wait(&status);

		if (WIFEXITED(status)) {
			err = (signed char)WEXITSTATUS(status);
			pr_debug("test child finished with %d\n", err);
		} else if (WIFSIGNALED(status)) {
			err = -1;
			pr_debug("test child interrupted\n");
		}
	}

	return err;
}

#define for_each_test(j, k, t)			\
	for (j = 0; j < ARRAY_SIZE(tests); j++)	\
		for (k = 0, t = tests[j][k]; tests[j][k]; k++, t = tests[j][k])

static int test_and_print(struct test_suite *t, int subtest)
{
	int err;

	pr_debug("\n--- start ---\n");
	err = run_test(t, subtest);
	pr_debug("---- end ----\n");

	if (!has_subtests(t))
		pr_debug("%s:", t->desc);
	else
		pr_debug("%s subtest %d:", t->desc, subtest + 1);

	switch (err) {
	case TEST_OK:
		pr_info(" Ok\n");
		break;
	case TEST_SKIP: {
		const char *reason = skip_reason(t, subtest);

		if (reason)
			color_fprintf(stderr, PERF_COLOR_YELLOW, " Skip (%s)\n", reason);
		else
			color_fprintf(stderr, PERF_COLOR_YELLOW, " Skip\n");
	}
		break;
	case TEST_FAIL:
	default:
		color_fprintf(stderr, PERF_COLOR_RED, " FAILED!\n");
		break;
	}

	return err;
}

static const char *shell_test__description(char *description, size_t size,
					   const char *path, const char *name)
{
	FILE *fp;
	char filename[PATH_MAX];

	path__join(filename, sizeof(filename), path, name);
	fp = fopen(filename, "r");
	if (!fp)
		return NULL;

	/* Skip shebang */
	while (fgetc(fp) != '\n');

	description = fgets(description, size, fp);
	fclose(fp);

	return description ? strim(description + 1) : NULL;
}

#define for_each_shell_test(entlist, nr, base, ent)	                \
	for (int __i = 0; __i < nr && (ent = entlist[__i]); __i++)	\
		if (!is_directory(base, ent) && ent->d_name[0] != '.')

static const char *shell_tests__dir(char *path, size_t size)
{
	const char *devel_dirs[] = { "./tools/perf/tests", "./tests", };
        char *exec_path;
	unsigned int i;

	for (i = 0; i < ARRAY_SIZE(devel_dirs); ++i) {
		struct stat st;
		if (!lstat(devel_dirs[i], &st)) {
			scnprintf(path, size, "%s/shell", devel_dirs[i]);
			if (!lstat(devel_dirs[i], &st))
				return path;
		}
	}

        /* Then installed path. */
        exec_path = get_argv_exec_path();
        scnprintf(path, size, "%s/tests/shell", exec_path);
	free(exec_path);
	return path;
}

static int shell_tests__max_desc_width(void)
{
	struct dirent **entlist;
	struct dirent *ent;
	int n_dirs, e;
	char path_dir[PATH_MAX];
	const char *path = shell_tests__dir(path_dir, sizeof(path_dir));
	int width = 0;

	if (path == NULL)
		return -1;

	n_dirs = scandir(path, &entlist, NULL, alphasort);
	if (n_dirs == -1)
		return -1;

	for_each_shell_test(entlist, n_dirs, path, ent) {
		char bf[256];
		const char *desc = shell_test__description(bf, sizeof(bf), path, ent->d_name);

		if (desc) {
			int len = strlen(desc);

			if (width < len)
				width = len;
		}
	}

	for (e = 0; e < n_dirs; e++)
		zfree(&entlist[e]);
	free(entlist);
	return width;
}

struct shell_test {
	const char *dir;
	const char *file;
};

static int shell_test__run(struct test_suite *test, int subdir __maybe_unused)
{
	int err;
	char script[PATH_MAX];
	struct shell_test *st = test->priv;

	path__join(script, sizeof(script) - 3, st->dir, st->file);

	if (verbose)
		strncat(script, " -v", sizeof(script) - strlen(script) - 1);

	err = system(script);
	if (!err)
		return TEST_OK;

	return WEXITSTATUS(err) == 2 ? TEST_SKIP : TEST_FAIL;
}

static int run_shell_tests(int argc, const char *argv[], int i, int width,
				struct intlist *skiplist)
{
	struct dirent **entlist;
	struct dirent *ent;
	int n_dirs, e;
	char path_dir[PATH_MAX];
	struct shell_test st = {
		.dir = shell_tests__dir(path_dir, sizeof(path_dir)),
	};

	if (st.dir == NULL)
		return -1;

	n_dirs = scandir(st.dir, &entlist, NULL, alphasort);
	if (n_dirs == -1) {
		pr_err("failed to open shell test directory: %s\n",
			st.dir);
		return -1;
	}

	for_each_shell_test(entlist, n_dirs, st.dir, ent) {
		int curr = i++;
		char desc[256];
		struct test_case test_cases[] = {
			{
				.desc = shell_test__description(desc,
								sizeof(desc),
								st.dir,
								ent->d_name),
				.run_case = shell_test__run,
			},
			{ .name = NULL, }
		};
		struct test_suite test_suite = {
			.desc = test_cases[0].desc,
			.test_cases = test_cases,
			.priv = &st,
		};

		if (!perf_test__matches(test_suite.desc, curr, argc, argv))
			continue;

		st.file = ent->d_name;
<<<<<<< HEAD
		pr_info("%2d: %-*s:", i, width, test.desc);
=======
		pr_info("%2d: %-*s:", i, width, test_suite.desc);
>>>>>>> df0cc57e

		if (intlist__find(skiplist, i)) {
			color_fprintf(stderr, PERF_COLOR_YELLOW, " Skip (user override)\n");
			continue;
		}

<<<<<<< HEAD
		test_and_print(&test, false, -1);
=======
		test_and_print(&test_suite, 0);
>>>>>>> df0cc57e
	}

	for (e = 0; e < n_dirs; e++)
		zfree(&entlist[e]);
	free(entlist);
	return 0;
}

static int __cmd_test(int argc, const char *argv[], struct intlist *skiplist)
{
	struct test_suite *t;
	unsigned int j, k;
	int i = 0;
	int width = shell_tests__max_desc_width();

	for_each_test(j, k, t) {
		int len = strlen(test_description(t, -1));

		if (width < len)
			width = len;
	}

	for_each_test(j, k, t) {
		int curr = i++;
		int subi;

		if (!perf_test__matches(test_description(t, -1), curr, argc, argv)) {
			bool skip = true;
			int subn;

			subn = num_subtests(t);

			for (subi = 0; subi < subn; subi++) {
				if (perf_test__matches(test_description(t, subi),
							curr, argc, argv))
					skip = false;
			}

			if (skip)
				continue;
		}

		pr_info("%2d: %-*s:", i, width, test_description(t, -1));

		if (intlist__find(skiplist, i)) {
			color_fprintf(stderr, PERF_COLOR_YELLOW, " Skip (user override)\n");
			continue;
		}

		if (!has_subtests(t)) {
			test_and_print(t, -1);
		} else {
			int subn = num_subtests(t);
			/*
			 * minus 2 to align with normal testcases.
			 * For subtest we print additional '.x' in number.
			 * for example:
			 *
			 * 35: Test LLVM searching and compiling                        :
			 * 35.1: Basic BPF llvm compiling test                          : Ok
			 */
			int subw = width > 2 ? width - 2 : width;

			if (subn <= 0) {
				color_fprintf(stderr, PERF_COLOR_YELLOW,
					      " Skip (not compiled in)\n");
				continue;
			}
			pr_info("\n");

			for (subi = 0; subi < subn; subi++) {
				int len = strlen(test_description(t, subi));

				if (subw < len)
					subw = len;
			}

			for (subi = 0; subi < subn; subi++) {
				if (!perf_test__matches(test_description(t, subi),
							curr, argc, argv))
					continue;

				pr_info("%2d.%1d: %-*s:", i, subi + 1, subw,
					test_description(t, subi));
				test_and_print(t, subi);
			}
		}
	}

	return run_shell_tests(argc, argv, i, width, skiplist);
}

static int perf_test__list_shell(int argc, const char **argv, int i)
{
	struct dirent **entlist;
	struct dirent *ent;
	int n_dirs, e;
	char path_dir[PATH_MAX];
	const char *path = shell_tests__dir(path_dir, sizeof(path_dir));

	if (path == NULL)
		return -1;

	n_dirs = scandir(path, &entlist, NULL, alphasort);
	if (n_dirs == -1)
		return -1;

	for_each_shell_test(entlist, n_dirs, path, ent) {
		int curr = i++;
		char bf[256];
		struct test_suite t = {
			.desc = shell_test__description(bf, sizeof(bf), path, ent->d_name),
		};

		if (!perf_test__matches(t.desc, curr, argc, argv))
			continue;

		pr_info("%2d: %s\n", i, t.desc);

	}

	for (e = 0; e < n_dirs; e++)
		zfree(&entlist[e]);
	free(entlist);
	return 0;
}

static int perf_test__list(int argc, const char **argv)
{
	unsigned int j, k;
	struct test_suite *t;
	int i = 0;

	for_each_test(j, k, t) {
		int curr = i++;

		if (!perf_test__matches(test_description(t, -1), curr, argc, argv))
			continue;

		pr_info("%2d: %s\n", i, test_description(t, -1));

		if (has_subtests(t)) {
			int subn = num_subtests(t);
			int subi;

			for (subi = 0; subi < subn; subi++)
				pr_info("%2d:%1d: %s\n", i, subi + 1,
					test_description(t, subi));
		}
	}

	perf_test__list_shell(argc, argv, i);

	return 0;
}

int cmd_test(int argc, const char **argv)
{
	const char *test_usage[] = {
	"perf test [<options>] [{list <test-name-fragment>|[<test-name-fragments>|<test-numbers>]}]",
	NULL,
	};
	const char *skip = NULL;
	const struct option test_options[] = {
	OPT_STRING('s', "skip", &skip, "tests", "tests to skip"),
	OPT_INCR('v', "verbose", &verbose,
		    "be more verbose (show symbol address, etc)"),
	OPT_BOOLEAN('F', "dont-fork", &dont_fork,
		    "Do not fork for testcase"),
	OPT_END()
	};
	const char * const test_subcommands[] = { "list", NULL };
	struct intlist *skiplist = NULL;
        int ret = hists__init();

        if (ret < 0)
                return ret;

	argc = parse_options_subcommand(argc, argv, test_options, test_subcommands, test_usage, 0);
	if (argc >= 1 && !strcmp(argv[0], "list"))
		return perf_test__list(argc - 1, argv + 1);

	symbol_conf.priv_size = sizeof(int);
	symbol_conf.sort_by_name = true;
	symbol_conf.try_vmlinux_path = true;

	if (symbol__init(NULL) < 0)
		return -1;

	if (skip != NULL)
		skiplist = intlist__new(skip);
	/*
	 * Tests that create BPF maps, for instance, need more than the 64K
	 * default:
	 */
	rlimit__bump_memlock();

	return __cmd_test(argc, argv, skiplist);
}<|MERGE_RESOLUTION|>--- conflicted
+++ resolved
@@ -34,339 +34,6 @@
 	NULL,
 };
 
-<<<<<<< HEAD
-static struct test generic_tests[] = {
-	{
-		.desc = "vmlinux symtab matches kallsyms",
-		.func = test__vmlinux_matches_kallsyms,
-	},
-	{
-		.desc = "Detect openat syscall event",
-		.func = test__openat_syscall_event,
-	},
-	{
-		.desc = "Detect openat syscall event on all cpus",
-		.func = test__openat_syscall_event_on_all_cpus,
-	},
-	{
-		.desc = "Read samples using the mmap interface",
-		.func = test__basic_mmap,
-	},
-	{
-		.desc = "Test data source output",
-		.func = test__mem,
-	},
-	{
-		.desc = "Parse event definition strings",
-		.func = test__parse_events,
-	},
-	{
-		.desc = "Simple expression parser",
-		.func = test__expr,
-	},
-	{
-		.desc = "PERF_RECORD_* events & perf_sample fields",
-		.func = test__PERF_RECORD,
-	},
-	{
-		.desc = "Parse perf pmu format",
-		.func = test__pmu,
-	},
-	{
-		.desc = "PMU events",
-		.func = test__pmu_events,
-		.subtest = {
-			.skip_if_fail	= false,
-			.get_nr		= test__pmu_events_subtest_get_nr,
-			.get_desc	= test__pmu_events_subtest_get_desc,
-			.skip_reason	= test__pmu_events_subtest_skip_reason,
-		},
-
-	},
-	{
-		.desc = "DSO data read",
-		.func = test__dso_data,
-	},
-	{
-		.desc = "DSO data cache",
-		.func = test__dso_data_cache,
-	},
-	{
-		.desc = "DSO data reopen",
-		.func = test__dso_data_reopen,
-	},
-	{
-		.desc = "Roundtrip evsel->name",
-		.func = test__perf_evsel__roundtrip_name_test,
-	},
-	{
-		.desc = "Parse sched tracepoints fields",
-		.func = test__perf_evsel__tp_sched_test,
-	},
-	{
-		.desc = "syscalls:sys_enter_openat event fields",
-		.func = test__syscall_openat_tp_fields,
-	},
-	{
-		.desc = "Setup struct perf_event_attr",
-		.func = test__attr,
-	},
-	{
-		.desc = "Match and link multiple hists",
-		.func = test__hists_link,
-	},
-	{
-		.desc = "'import perf' in python",
-		.func = test__python_use,
-	},
-	{
-		.desc = "Breakpoint overflow signal handler",
-		.func = test__bp_signal,
-		.is_supported = test__bp_signal_is_supported,
-	},
-	{
-		.desc = "Breakpoint overflow sampling",
-		.func = test__bp_signal_overflow,
-		.is_supported = test__bp_signal_is_supported,
-	},
-	{
-		.desc = "Breakpoint accounting",
-		.func = test__bp_accounting,
-		.is_supported = test__bp_account_is_supported,
-	},
-	{
-		.desc = "Watchpoint",
-		.func = test__wp,
-		.is_supported = test__wp_is_supported,
-		.subtest = {
-			.skip_if_fail	= false,
-			.get_nr		= test__wp_subtest_get_nr,
-			.get_desc	= test__wp_subtest_get_desc,
-			.skip_reason    = test__wp_subtest_skip_reason,
-		},
-	},
-	{
-		.desc = "Number of exit events of a simple workload",
-		.func = test__task_exit,
-	},
-	{
-		.desc = "Software clock events period values",
-		.func = test__sw_clock_freq,
-	},
-	{
-		.desc = "Object code reading",
-		.func = test__code_reading,
-	},
-	{
-		.desc = "Sample parsing",
-		.func = test__sample_parsing,
-	},
-	{
-		.desc = "Use a dummy software event to keep tracking",
-		.func = test__keep_tracking,
-	},
-	{
-		.desc = "Parse with no sample_id_all bit set",
-		.func = test__parse_no_sample_id_all,
-	},
-	{
-		.desc = "Filter hist entries",
-		.func = test__hists_filter,
-	},
-	{
-		.desc = "Lookup mmap thread",
-		.func = test__mmap_thread_lookup,
-	},
-	{
-		.desc = "Share thread maps",
-		.func = test__thread_maps_share,
-	},
-	{
-		.desc = "Sort output of hist entries",
-		.func = test__hists_output,
-	},
-	{
-		.desc = "Cumulate child hist entries",
-		.func = test__hists_cumulate,
-	},
-	{
-		.desc = "Track with sched_switch",
-		.func = test__switch_tracking,
-	},
-	{
-		.desc = "Filter fds with revents mask in a fdarray",
-		.func = test__fdarray__filter,
-	},
-	{
-		.desc = "Add fd to a fdarray, making it autogrow",
-		.func = test__fdarray__add,
-	},
-	{
-		.desc = "kmod_path__parse",
-		.func = test__kmod_path__parse,
-	},
-	{
-		.desc = "Thread map",
-		.func = test__thread_map,
-	},
-	{
-		.desc = "LLVM search and compile",
-		.func = test__llvm,
-		.subtest = {
-			.skip_if_fail	= true,
-			.get_nr		= test__llvm_subtest_get_nr,
-			.get_desc	= test__llvm_subtest_get_desc,
-		},
-	},
-	{
-		.desc = "Session topology",
-		.func = test__session_topology,
-	},
-	{
-		.desc = "BPF filter",
-		.func = test__bpf,
-		.subtest = {
-			.skip_if_fail	= true,
-			.get_nr		= test__bpf_subtest_get_nr,
-			.get_desc	= test__bpf_subtest_get_desc,
-		},
-	},
-	{
-		.desc = "Synthesize thread map",
-		.func = test__thread_map_synthesize,
-	},
-	{
-		.desc = "Remove thread map",
-		.func = test__thread_map_remove,
-	},
-	{
-		.desc = "Synthesize cpu map",
-		.func = test__cpu_map_synthesize,
-	},
-	{
-		.desc = "Synthesize stat config",
-		.func = test__synthesize_stat_config,
-	},
-	{
-		.desc = "Synthesize stat",
-		.func = test__synthesize_stat,
-	},
-	{
-		.desc = "Synthesize stat round",
-		.func = test__synthesize_stat_round,
-	},
-	{
-		.desc = "Synthesize attr update",
-		.func = test__event_update,
-	},
-	{
-		.desc = "Event times",
-		.func = test__event_times,
-	},
-	{
-		.desc = "Read backward ring buffer",
-		.func = test__backward_ring_buffer,
-	},
-	{
-		.desc = "Print cpu map",
-		.func = test__cpu_map_print,
-	},
-	{
-		.desc = "Merge cpu map",
-		.func = test__cpu_map_merge,
-	},
-
-	{
-		.desc = "Probe SDT events",
-		.func = test__sdt_event,
-	},
-	{
-		.desc = "is_printable_array",
-		.func = test__is_printable_array,
-	},
-	{
-		.desc = "Print bitmap",
-		.func = test__bitmap_print,
-	},
-	{
-		.desc = "perf hooks",
-		.func = test__perf_hooks,
-	},
-	{
-		.desc = "builtin clang support",
-		.func = test__clang,
-		.subtest = {
-			.skip_if_fail	= true,
-			.get_nr		= test__clang_subtest_get_nr,
-			.get_desc	= test__clang_subtest_get_desc,
-		}
-	},
-	{
-		.desc = "unit_number__scnprintf",
-		.func = test__unit_number__scnprint,
-	},
-	{
-		.desc = "mem2node",
-		.func = test__mem2node,
-	},
-	{
-		.desc = "time utils",
-		.func = test__time_utils,
-	},
-	{
-		.desc = "Test jit_write_elf",
-		.func = test__jit_write_elf,
-	},
-	{
-		.desc = "Test libpfm4 support",
-		.func = test__pfm,
-		.subtest = {
-			.skip_if_fail	= true,
-			.get_nr		= test__pfm_subtest_get_nr,
-			.get_desc	= test__pfm_subtest_get_desc,
-		}
-	},
-	{
-		.desc = "Test api io",
-		.func = test__api_io,
-	},
-	{
-		.desc = "maps__merge_in",
-		.func = test__maps__merge_in,
-	},
-	{
-		.desc = "Demangle Java",
-		.func = test__demangle_java,
-	},
-	{
-		.desc = "Demangle OCaml",
-		.func = test__demangle_ocaml,
-	},
-	{
-		.desc = "Parse and process metrics",
-		.func = test__parse_metric,
-	},
-	{
-		.desc = "PE file support",
-		.func = test__pe_file_parsing,
-	},
-	{
-		.desc = "Event expansion for cgroups",
-		.func = test__expand_cgroup_events,
-	},
-	{
-		.desc = "Convert perf time to TSC",
-		.func = test__perf_time_to_tsc,
-		.is_supported = test__tsc_is_supported,
-	},
-	{
-		.desc = "dlfilter C API",
-		.func = test__dlfilter,
-	},
-	{
-		.func = NULL,
-	},
-=======
 static struct test_suite *generic_tests[] = {
 	&suite__vmlinux_matches_kallsyms,
 	&suite__openat_syscall_event,
@@ -441,7 +108,6 @@
 	&suite__perf_time_to_tsc,
 	&suite__dlfilter,
 	NULL,
->>>>>>> df0cc57e
 };
 
 static struct test_suite **tests[] = {
@@ -754,22 +420,14 @@
 			continue;
 
 		st.file = ent->d_name;
-<<<<<<< HEAD
-		pr_info("%2d: %-*s:", i, width, test.desc);
-=======
 		pr_info("%2d: %-*s:", i, width, test_suite.desc);
->>>>>>> df0cc57e
 
 		if (intlist__find(skiplist, i)) {
 			color_fprintf(stderr, PERF_COLOR_YELLOW, " Skip (user override)\n");
 			continue;
 		}
 
-<<<<<<< HEAD
-		test_and_print(&test, false, -1);
-=======
 		test_and_print(&test_suite, 0);
->>>>>>> df0cc57e
 	}
 
 	for (e = 0; e < n_dirs; e++)
