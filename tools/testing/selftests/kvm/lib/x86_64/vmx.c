--- conflicted
+++ resolved
@@ -544,8 +544,6 @@
 	__nested_map(vmx, vm, addr, addr, size, PG_LEVEL_1G);
 }
 
-<<<<<<< HEAD
-=======
 bool kvm_vm_has_ept(struct kvm_vm *vm)
 {
 	struct kvm_vcpu *vcpu;
@@ -562,7 +560,6 @@
 	return ctrl & SECONDARY_EXEC_ENABLE_EPT;
 }
 
->>>>>>> 7365df19
 void prepare_eptp(struct vmx_pages *vmx, struct kvm_vm *vm,
 		  uint32_t eptp_memslot)
 {
