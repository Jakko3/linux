--- conflicted
+++ resolved
@@ -138,10 +138,6 @@
 {
 	for memory in `hotpluggable_offline_memory`; do
 		if ! online_memory_expect_success $memory; then
-<<<<<<< HEAD
-			echo "$FUNCNAME $memory: unexpected fail" >&2
-=======
->>>>>>> 163a7fbf
 			retval=1
 		fi
 	done
