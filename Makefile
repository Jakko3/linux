VERSION = 2
PATCHLEVEL = 6
SUBLEVEL = 37
<<<<<<< HEAD
EXTRAVERSION = -rc3
=======
EXTRAVERSION = -rc5
>>>>>>> cf7d7e5a
NAME = Flesh-Eating Bats with Fangs

# *DOCUMENTATION*
# To see a list of typical targets execute "make help"
# More info can be located in ./README
# Comments in this file are targeted only to the developer, do not
# expect to learn how to build the kernel reading this file.

# Do not:
# o  use make's built-in rules and variables
#    (this increases performance and avoids hard-to-debug behaviour);
# o  print "Entering directory ...";
MAKEFLAGS += -rR --no-print-directory

# Avoid funny character set dependencies
unexport LC_ALL
LC_COLLATE=C
LC_NUMERIC=C
export LC_COLLATE LC_NUMERIC

# We are using a recursive build, so we need to do a little thinking
# to get the ordering right.
#
# Most importantly: sub-Makefiles should only ever modify files in
# their own directory. If in some directory we have a dependency on
# a file in another dir (which doesn't happen often, but it's often
# unavoidable when linking the built-in.o targets which finally
# turn into vmlinux), we will call a sub make in that other dir, and
# after that we are sure that everything which is in that other dir
# is now up to date.
#
# The only cases where we need to modify files which have global
# effects are thus separated out and done before the recursive
# descending is started. They are now explicitly listed as the
# prepare rule.

# To put more focus on warnings, be less verbose as default
# Use 'make V=1' to see the full commands

ifeq ("$(origin V)", "command line")
  KBUILD_VERBOSE = $(V)
endif
ifndef KBUILD_VERBOSE
  KBUILD_VERBOSE = 0
endif

# Call a source code checker (by default, "sparse") as part of the
# C compilation.
#
# Use 'make C=1' to enable checking of only re-compiled files.
# Use 'make C=2' to enable checking of *all* source files, regardless
# of whether they are re-compiled or not.
#
# See the file "Documentation/sparse.txt" for more details, including
# where to get the "sparse" utility.

ifeq ("$(origin C)", "command line")
  KBUILD_CHECKSRC = $(C)
endif
ifndef KBUILD_CHECKSRC
  KBUILD_CHECKSRC = 0
endif

# Use make M=dir to specify directory of external module to build
# Old syntax make ... SUBDIRS=$PWD is still supported
# Setting the environment variable KBUILD_EXTMOD take precedence
ifdef SUBDIRS
  KBUILD_EXTMOD ?= $(SUBDIRS)
endif

ifeq ("$(origin M)", "command line")
  KBUILD_EXTMOD := $(M)
endif

# kbuild supports saving output files in a separate directory.
# To locate output files in a separate directory two syntaxes are supported.
# In both cases the working directory must be the root of the kernel src.
# 1) O=
# Use "make O=dir/to/store/output/files/"
#
# 2) Set KBUILD_OUTPUT
# Set the environment variable KBUILD_OUTPUT to point to the directory
# where the output files shall be placed.
# export KBUILD_OUTPUT=dir/to/store/output/files/
# make
#
# The O= assignment takes precedence over the KBUILD_OUTPUT environment
# variable.


# KBUILD_SRC is set on invocation of make in OBJ directory
# KBUILD_SRC is not intended to be used by the regular user (for now)
ifeq ($(KBUILD_SRC),)

# OK, Make called in directory where kernel src resides
# Do we want to locate output files in a separate directory?
ifeq ("$(origin O)", "command line")
  KBUILD_OUTPUT := $(O)
endif

# That's our default target when none is given on the command line
PHONY := _all
_all:

# Cancel implicit rules on top Makefile
$(CURDIR)/Makefile Makefile: ;

ifneq ($(KBUILD_OUTPUT),)
# Invoke a second make in the output directory, passing relevant variables
# check that the output directory actually exists
saved-output := $(KBUILD_OUTPUT)
KBUILD_OUTPUT := $(shell cd $(KBUILD_OUTPUT) && /bin/pwd)
$(if $(KBUILD_OUTPUT),, \
     $(error output directory "$(saved-output)" does not exist))

PHONY += $(MAKECMDGOALS) sub-make

$(filter-out _all sub-make $(CURDIR)/Makefile, $(MAKECMDGOALS)) _all: sub-make
	$(Q)@:

sub-make: FORCE
	$(if $(KBUILD_VERBOSE:1=),@)$(MAKE) -C $(KBUILD_OUTPUT) \
	KBUILD_SRC=$(CURDIR) \
	KBUILD_EXTMOD="$(KBUILD_EXTMOD)" -f $(CURDIR)/Makefile \
	$(filter-out _all sub-make,$(MAKECMDGOALS))

# Leave processing to above invocation of make
skip-makefile := 1
endif # ifneq ($(KBUILD_OUTPUT),)
endif # ifeq ($(KBUILD_SRC),)

# We process the rest of the Makefile if this is the final invocation of make
ifeq ($(skip-makefile),)

# If building an external module we do not care about the all: rule
# but instead _all depend on modules
PHONY += all
ifeq ($(KBUILD_EXTMOD),)
_all: all
else
_all: modules
endif

srctree		:= $(if $(KBUILD_SRC),$(KBUILD_SRC),$(CURDIR))
objtree		:= $(CURDIR)
src		:= $(srctree)
obj		:= $(objtree)

VPATH		:= $(srctree)$(if $(KBUILD_EXTMOD),:$(KBUILD_EXTMOD))

export srctree objtree VPATH


# SUBARCH tells the usermode build what the underlying arch is.  That is set
# first, and if a usermode build is happening, the "ARCH=um" on the command
# line overrides the setting of ARCH below.  If a native build is happening,
# then ARCH is assigned, getting whatever value it gets normally, and 
# SUBARCH is subsequently ignored.

SUBARCH := $(shell uname -m | sed -e s/i.86/i386/ -e s/sun4u/sparc64/ \
				  -e s/arm.*/arm/ -e s/sa110/arm/ \
				  -e s/s390x/s390/ -e s/parisc64/parisc/ \
				  -e s/ppc.*/powerpc/ -e s/mips.*/mips/ \
				  -e s/sh[234].*/sh/ )

# Cross compiling and selecting different set of gcc/bin-utils
# ---------------------------------------------------------------------------
#
# When performing cross compilation for other architectures ARCH shall be set
# to the target architecture. (See arch/* for the possibilities).
# ARCH can be set during invocation of make:
# make ARCH=ia64
# Another way is to have ARCH set in the environment.
# The default ARCH is the host where make is executed.

# CROSS_COMPILE specify the prefix used for all executables used
# during compilation. Only gcc and related bin-utils executables
# are prefixed with $(CROSS_COMPILE).
# CROSS_COMPILE can be set on the command line
# make CROSS_COMPILE=ia64-linux-
# Alternatively CROSS_COMPILE can be set in the environment.
# A third alternative is to store a setting in .config so that plain
# "make" in the configured kernel build directory always uses that.
# Default value for CROSS_COMPILE is not to prefix executables
# Note: Some architectures assign CROSS_COMPILE in their arch/*/Makefile
export KBUILD_BUILDHOST := $(SUBARCH)
ARCH		?= $(SUBARCH)
CROSS_COMPILE	?= $(CONFIG_CROSS_COMPILE:"%"=%)

# Architecture as present in compile.h
UTS_MACHINE 	:= $(ARCH)
SRCARCH 	:= $(ARCH)

# Additional ARCH settings for x86
ifeq ($(ARCH),i386)
        SRCARCH := x86
endif
ifeq ($(ARCH),x86_64)
        SRCARCH := x86
endif

# Additional ARCH settings for sparc
ifeq ($(ARCH),sparc32)
       SRCARCH := sparc
endif
ifeq ($(ARCH),sparc64)
       SRCARCH := sparc
endif

# Additional ARCH settings for sh
ifeq ($(ARCH),sh64)
       SRCARCH := sh
endif

# Where to locate arch specific headers
hdr-arch  := $(SRCARCH)

ifeq ($(ARCH),m68knommu)
       hdr-arch  := m68k
endif

KCONFIG_CONFIG	?= .config

# SHELL used by kbuild
CONFIG_SHELL := $(shell if [ -x "$$BASH" ]; then echo $$BASH; \
	  else if [ -x /bin/bash ]; then echo /bin/bash; \
	  else echo sh; fi ; fi)

HOSTCC       = gcc
HOSTCXX      = g++
HOSTCFLAGS   = -Wall -Wmissing-prototypes -Wstrict-prototypes -O2 -fomit-frame-pointer
HOSTCXXFLAGS = -O2

# Decide whether to build built-in, modular, or both.
# Normally, just do built-in.

KBUILD_MODULES :=
KBUILD_BUILTIN := 1

#	If we have only "make modules", don't compile built-in objects.
#	When we're building modules with modversions, we need to consider
#	the built-in objects during the descend as well, in order to
#	make sure the checksums are up to date before we record them.

ifeq ($(MAKECMDGOALS),modules)
  KBUILD_BUILTIN := $(if $(CONFIG_MODVERSIONS),1)
endif

#	If we have "make <whatever> modules", compile modules
#	in addition to whatever we do anyway.
#	Just "make" or "make all" shall build modules as well

ifneq ($(filter all _all modules,$(MAKECMDGOALS)),)
  KBUILD_MODULES := 1
endif

ifeq ($(MAKECMDGOALS),)
  KBUILD_MODULES := 1
endif

export KBUILD_MODULES KBUILD_BUILTIN
export KBUILD_CHECKSRC KBUILD_SRC KBUILD_EXTMOD

# Beautify output
# ---------------------------------------------------------------------------
#
# Normally, we echo the whole command before executing it. By making
# that echo $($(quiet)$(cmd)), we now have the possibility to set
# $(quiet) to choose other forms of output instead, e.g.
#
#         quiet_cmd_cc_o_c = Compiling $(RELDIR)/$@
#         cmd_cc_o_c       = $(CC) $(c_flags) -c -o $@ $<
#
# If $(quiet) is empty, the whole command will be printed.
# If it is set to "quiet_", only the short version will be printed. 
# If it is set to "silent_", nothing will be printed at all, since
# the variable $(silent_cmd_cc_o_c) doesn't exist.
#
# A simple variant is to prefix commands with $(Q) - that's useful
# for commands that shall be hidden in non-verbose mode.
#
#	$(Q)ln $@ :<
#
# If KBUILD_VERBOSE equals 0 then the above command will be hidden.
# If KBUILD_VERBOSE equals 1 then the above command is displayed.

ifeq ($(KBUILD_VERBOSE),1)
  quiet =
  Q =
else
  quiet=quiet_
  Q = @
endif

# If the user is running make -s (silent mode), suppress echoing of
# commands

ifneq ($(findstring s,$(MAKEFLAGS)),)
  quiet=silent_
endif

export quiet Q KBUILD_VERBOSE


# Look for make include files relative to root of kernel src
MAKEFLAGS += --include-dir=$(srctree)

# We need some generic definitions (do not try to remake the file).
$(srctree)/scripts/Kbuild.include: ;
include $(srctree)/scripts/Kbuild.include

# Make variables (CC, etc...)

AS		= $(CROSS_COMPILE)as
LD		= $(CROSS_COMPILE)ld
CC		= $(CROSS_COMPILE)gcc
CPP		= $(CC) -E
AR		= $(CROSS_COMPILE)ar
NM		= $(CROSS_COMPILE)nm
STRIP		= $(CROSS_COMPILE)strip
OBJCOPY		= $(CROSS_COMPILE)objcopy
OBJDUMP		= $(CROSS_COMPILE)objdump
AWK		= awk
GENKSYMS	= scripts/genksyms/genksyms
INSTALLKERNEL  := installkernel
DEPMOD		= /sbin/depmod
KALLSYMS	= scripts/kallsyms
PERL		= perl
CHECK		= sparse

CHECKFLAGS     := -D__linux__ -Dlinux -D__STDC__ -Dunix -D__unix__ \
		  -Wbitwise -Wno-return-void $(CF)
CFLAGS_MODULE   =
AFLAGS_MODULE   =
LDFLAGS_MODULE  =
CFLAGS_KERNEL	=
AFLAGS_KERNEL	=
CFLAGS_GCOV	= -fprofile-arcs -ftest-coverage


# Use LINUXINCLUDE when you must reference the include/ directory.
# Needed to be compatible with the O= option
LINUXINCLUDE    := -I$(srctree)/arch/$(hdr-arch)/include -Iinclude \
                   $(if $(KBUILD_SRC), -I$(srctree)/include) \
                   -include include/generated/autoconf.h

KBUILD_CPPFLAGS := -D__KERNEL__

KBUILD_CFLAGS   := -Wall -Wundef -Wstrict-prototypes -Wno-trigraphs \
		   -fno-strict-aliasing -fno-common \
		   -Werror-implicit-function-declaration \
		   -Wno-format-security \
		   -fno-delete-null-pointer-checks
KBUILD_AFLAGS_KERNEL :=
KBUILD_CFLAGS_KERNEL :=
KBUILD_AFLAGS   := -D__ASSEMBLY__
KBUILD_AFLAGS_MODULE  := -DMODULE
KBUILD_CFLAGS_MODULE  := -DMODULE
KBUILD_LDFLAGS_MODULE := -T $(srctree)/scripts/module-common.lds

# Read KERNELRELEASE from include/config/kernel.release (if it exists)
KERNELRELEASE = $(shell cat include/config/kernel.release 2> /dev/null)
KERNELVERSION = $(VERSION).$(PATCHLEVEL).$(SUBLEVEL)$(EXTRAVERSION)

export VERSION PATCHLEVEL SUBLEVEL KERNELRELEASE KERNELVERSION
export ARCH SRCARCH CONFIG_SHELL HOSTCC HOSTCFLAGS CROSS_COMPILE AS LD CC
export CPP AR NM STRIP OBJCOPY OBJDUMP
export MAKE AWK GENKSYMS INSTALLKERNEL PERL UTS_MACHINE
export HOSTCXX HOSTCXXFLAGS LDFLAGS_MODULE CHECK CHECKFLAGS

export KBUILD_CPPFLAGS NOSTDINC_FLAGS LINUXINCLUDE OBJCOPYFLAGS LDFLAGS
export KBUILD_CFLAGS CFLAGS_KERNEL CFLAGS_MODULE CFLAGS_GCOV
export KBUILD_AFLAGS AFLAGS_KERNEL AFLAGS_MODULE
export KBUILD_AFLAGS_MODULE KBUILD_CFLAGS_MODULE KBUILD_LDFLAGS_MODULE
export KBUILD_AFLAGS_KERNEL KBUILD_CFLAGS_KERNEL

# When compiling out-of-tree modules, put MODVERDIR in the module
# tree rather than in the kernel tree. The kernel tree might
# even be read-only.
export MODVERDIR := $(if $(KBUILD_EXTMOD),$(firstword $(KBUILD_EXTMOD))/).tmp_versions

# Files to ignore in find ... statements

RCS_FIND_IGNORE := \( -name SCCS -o -name BitKeeper -o -name .svn -o -name CVS -o -name .pc -o -name .hg -o -name .git \) -prune -o
export RCS_TAR_IGNORE := --exclude SCCS --exclude BitKeeper --exclude .svn --exclude CVS --exclude .pc --exclude .hg --exclude .git

# ===========================================================================
# Rules shared between *config targets and build targets

# Basic helpers built in scripts/
PHONY += scripts_basic
scripts_basic:
	$(Q)$(MAKE) $(build)=scripts/basic
	$(Q)rm -f .tmp_quiet_recordmcount

# To avoid any implicit rule to kick in, define an empty command.
scripts/basic/%: scripts_basic ;

PHONY += outputmakefile
# outputmakefile generates a Makefile in the output directory, if using a
# separate output directory. This allows convenient use of make in the
# output directory.
outputmakefile:
ifneq ($(KBUILD_SRC),)
	$(Q)ln -fsn $(srctree) source
	$(Q)$(CONFIG_SHELL) $(srctree)/scripts/mkmakefile \
	    $(srctree) $(objtree) $(VERSION) $(PATCHLEVEL)
endif

# To make sure we do not include .config for any of the *config targets
# catch them early, and hand them over to scripts/kconfig/Makefile
# It is allowed to specify more targets when calling make, including
# mixing *config targets and build targets.
# For example 'make oldconfig all'.
# Detect when mixed targets is specified, and make a second invocation
# of make so .config is not included in this case either (for *config).

no-dot-config-targets := clean mrproper distclean \
			 cscope TAGS tags help %docs check% coccicheck \
			 include/linux/version.h headers_% \
			 kernelversion %src-pkg

config-targets := 0
mixed-targets  := 0
dot-config     := 1

ifneq ($(filter $(no-dot-config-targets), $(MAKECMDGOALS)),)
	ifeq ($(filter-out $(no-dot-config-targets), $(MAKECMDGOALS)),)
		dot-config := 0
	endif
endif

ifeq ($(KBUILD_EXTMOD),)
        ifneq ($(filter config %config,$(MAKECMDGOALS)),)
                config-targets := 1
                ifneq ($(filter-out config %config,$(MAKECMDGOALS)),)
                        mixed-targets := 1
                endif
        endif
endif

ifeq ($(mixed-targets),1)
# ===========================================================================
# We're called with mixed targets (*config and build targets).
# Handle them one by one.

%:: FORCE
	$(Q)$(MAKE) -C $(srctree) KBUILD_SRC= $@

else
ifeq ($(config-targets),1)
# ===========================================================================
# *config targets only - make sure prerequisites are updated, and descend
# in scripts/kconfig to make the *config target

# Read arch specific Makefile to set KBUILD_DEFCONFIG as needed.
# KBUILD_DEFCONFIG may point out an alternative default configuration
# used for 'make defconfig'
include $(srctree)/arch/$(SRCARCH)/Makefile
export KBUILD_DEFCONFIG KBUILD_KCONFIG

config: scripts_basic outputmakefile FORCE
	$(Q)mkdir -p include/linux include/config
	$(Q)$(MAKE) $(build)=scripts/kconfig $@

%config: scripts_basic outputmakefile FORCE
	$(Q)mkdir -p include/linux include/config
	$(Q)$(MAKE) $(build)=scripts/kconfig $@

else
# ===========================================================================
# Build targets only - this includes vmlinux, arch specific targets, clean
# targets and others. In general all targets except *config targets.

ifeq ($(KBUILD_EXTMOD),)
# Additional helpers built in scripts/
# Carefully list dependencies so we do not try to build scripts twice
# in parallel
PHONY += scripts
scripts: scripts_basic include/config/auto.conf include/config/tristate.conf
	$(Q)$(MAKE) $(build)=$(@)

# Objects we will link into vmlinux / subdirs we need to visit
init-y		:= init/
drivers-y	:= drivers/ sound/ firmware/
net-y		:= net/
libs-y		:= lib/
core-y		:= usr/
endif # KBUILD_EXTMOD

ifeq ($(dot-config),1)
# Read in config
-include include/config/auto.conf

ifeq ($(KBUILD_EXTMOD),)
# Read in dependencies to all Kconfig* files, make sure to run
# oldconfig if changes are detected.
-include include/config/auto.conf.cmd

# To avoid any implicit rule to kick in, define an empty command
$(KCONFIG_CONFIG) include/config/auto.conf.cmd: ;

# If .config is newer than include/config/auto.conf, someone tinkered
# with it and forgot to run make oldconfig.
# if auto.conf.cmd is missing then we are probably in a cleaned tree so
# we execute the config step to be sure to catch updated Kconfig files
include/config/%.conf: $(KCONFIG_CONFIG) include/config/auto.conf.cmd
	$(Q)$(MAKE) -f $(srctree)/Makefile silentoldconfig
else
# external modules needs include/generated/autoconf.h and include/config/auto.conf
# but do not care if they are up-to-date. Use auto.conf to trigger the test
PHONY += include/config/auto.conf

include/config/auto.conf:
	$(Q)test -e include/generated/autoconf.h -a -e $@ || (		\
	echo;								\
	echo "  ERROR: Kernel configuration is invalid.";		\
	echo "         include/generated/autoconf.h or $@ are missing.";\
	echo "         Run 'make oldconfig && make prepare' on kernel src to fix it.";	\
	echo;								\
	/bin/false)

endif # KBUILD_EXTMOD

else
# Dummy target needed, because used as prerequisite
include/config/auto.conf: ;
endif # $(dot-config)

# The all: target is the default when no target is given on the
# command line.
# This allow a user to issue only 'make' to build a kernel including modules
# Defaults to vmlinux, but the arch makefile usually adds further targets
all: vmlinux

ifdef CONFIG_CC_OPTIMIZE_FOR_SIZE
KBUILD_CFLAGS	+= -Os
else
KBUILD_CFLAGS	+= -O2
endif

include $(srctree)/arch/$(SRCARCH)/Makefile

ifneq ($(CONFIG_FRAME_WARN),0)
KBUILD_CFLAGS += $(call cc-option,-Wframe-larger-than=${CONFIG_FRAME_WARN})
endif

# Force gcc to behave correct even for buggy distributions
ifndef CONFIG_CC_STACKPROTECTOR
KBUILD_CFLAGS += $(call cc-option, -fno-stack-protector)
endif

ifdef CONFIG_FRAME_POINTER
KBUILD_CFLAGS	+= -fno-omit-frame-pointer -fno-optimize-sibling-calls
else
# Some targets (ARM with Thumb2, for example), can't be built with frame
# pointers.  For those, we don't have FUNCTION_TRACER automatically
# select FRAME_POINTER.  However, FUNCTION_TRACER adds -pg, and this is
# incompatible with -fomit-frame-pointer with current GCC, so we don't use
# -fomit-frame-pointer with FUNCTION_TRACER.
ifndef CONFIG_FUNCTION_TRACER
KBUILD_CFLAGS	+= -fomit-frame-pointer
endif
endif

ifdef CONFIG_DEBUG_INFO
KBUILD_CFLAGS	+= -g
KBUILD_AFLAGS	+= -gdwarf-2
endif

ifdef CONFIG_DEBUG_INFO_REDUCED
KBUILD_CFLAGS 	+= $(call cc-option, -femit-struct-debug-baseonly)
endif

ifdef CONFIG_FUNCTION_TRACER
KBUILD_CFLAGS	+= -pg
ifdef CONFIG_DYNAMIC_FTRACE
	ifdef CONFIG_HAVE_C_RECORDMCOUNT
		BUILD_C_RECORDMCOUNT := y
		export BUILD_C_RECORDMCOUNT
	endif
endif
endif

# We trigger additional mismatches with less inlining
ifdef CONFIG_DEBUG_SECTION_MISMATCH
KBUILD_CFLAGS += $(call cc-option, -fno-inline-functions-called-once)
endif

# arch Makefile may override CC so keep this after arch Makefile is included
NOSTDINC_FLAGS += -nostdinc -isystem $(shell $(CC) -print-file-name=include)
CHECKFLAGS     += $(NOSTDINC_FLAGS)

# warn about C99 declaration after statement
KBUILD_CFLAGS += $(call cc-option,-Wdeclaration-after-statement,)

# disable pointer signed / unsigned warnings in gcc 4.0
KBUILD_CFLAGS += $(call cc-option,-Wno-pointer-sign,)

# disable invalid "can't wrap" optimizations for signed / pointers
KBUILD_CFLAGS	+= $(call cc-option,-fno-strict-overflow)

# conserve stack if available
KBUILD_CFLAGS   += $(call cc-option,-fconserve-stack)

# check for 'asm goto'
ifeq ($(shell $(CONFIG_SHELL) $(srctree)/scripts/gcc-goto.sh $(CC)), y)
	KBUILD_CFLAGS += -DCC_HAVE_ASM_GOTO
endif

# Add user supplied CPPFLAGS, AFLAGS and CFLAGS as the last assignments
# But warn user when we do so
warn-assign = \
$(warning "WARNING: Appending $$K$(1) ($(K$(1))) from $(origin K$(1)) to kernel $$$(1)")

ifneq ($(KCPPFLAGS),)
        $(call warn-assign,CPPFLAGS)
        KBUILD_CPPFLAGS += $(KCPPFLAGS)
endif
ifneq ($(KAFLAGS),)
        $(call warn-assign,AFLAGS)
        KBUILD_AFLAGS += $(KAFLAGS)
endif
ifneq ($(KCFLAGS),)
        $(call warn-assign,CFLAGS)
        KBUILD_CFLAGS += $(KCFLAGS)
endif

# Use --build-id when available.
LDFLAGS_BUILD_ID = $(patsubst -Wl$(comma)%,%,\
			      $(call cc-ldoption, -Wl$(comma)--build-id,))
KBUILD_LDFLAGS_MODULE += $(LDFLAGS_BUILD_ID)
LDFLAGS_vmlinux += $(LDFLAGS_BUILD_ID)

ifeq ($(CONFIG_STRIP_ASM_SYMS),y)
LDFLAGS_vmlinux	+= $(call ld-option, -X,)
endif

# Default kernel image to build when no specific target is given.
# KBUILD_IMAGE may be overruled on the command line or
# set in the environment
# Also any assignments in arch/$(ARCH)/Makefile take precedence over
# this default value
export KBUILD_IMAGE ?= vmlinux

#
# INSTALL_PATH specifies where to place the updated kernel and system map
# images. Default is /boot, but you can set it to other values
export	INSTALL_PATH ?= /boot

#
# INSTALL_MOD_PATH specifies a prefix to MODLIB for module directory
# relocations required by build roots.  This is not defined in the
# makefile but the argument can be passed to make if needed.
#

MODLIB	= $(INSTALL_MOD_PATH)/lib/modules/$(KERNELRELEASE)
export MODLIB

#
#  INSTALL_MOD_STRIP, if defined, will cause modules to be
#  stripped after they are installed.  If INSTALL_MOD_STRIP is '1', then
#  the default option --strip-debug will be used.  Otherwise,
#  INSTALL_MOD_STRIP will used as the options to the strip command.

ifdef INSTALL_MOD_STRIP
ifeq ($(INSTALL_MOD_STRIP),1)
mod_strip_cmd = $(STRIP) --strip-debug
else
mod_strip_cmd = $(STRIP) $(INSTALL_MOD_STRIP)
endif # INSTALL_MOD_STRIP=1
else
mod_strip_cmd = true
endif # INSTALL_MOD_STRIP
export mod_strip_cmd


ifeq ($(KBUILD_EXTMOD),)
core-y		+= kernel/ mm/ fs/ ipc/ security/ crypto/ block/

vmlinux-dirs	:= $(patsubst %/,%,$(filter %/, $(init-y) $(init-m) \
		     $(core-y) $(core-m) $(drivers-y) $(drivers-m) \
		     $(net-y) $(net-m) $(libs-y) $(libs-m)))

vmlinux-alldirs	:= $(sort $(vmlinux-dirs) $(patsubst %/,%,$(filter %/, \
		     $(init-n) $(init-) \
		     $(core-n) $(core-) $(drivers-n) $(drivers-) \
		     $(net-n)  $(net-)  $(libs-n)    $(libs-))))

init-y		:= $(patsubst %/, %/built-in.o, $(init-y))
core-y		:= $(patsubst %/, %/built-in.o, $(core-y))
drivers-y	:= $(patsubst %/, %/built-in.o, $(drivers-y))
net-y		:= $(patsubst %/, %/built-in.o, $(net-y))
libs-y1		:= $(patsubst %/, %/lib.a, $(libs-y))
libs-y2		:= $(patsubst %/, %/built-in.o, $(libs-y))
libs-y		:= $(libs-y1) $(libs-y2)

# Build vmlinux
# ---------------------------------------------------------------------------
# vmlinux is built from the objects selected by $(vmlinux-init) and
# $(vmlinux-main). Most are built-in.o files from top-level directories
# in the kernel tree, others are specified in arch/$(ARCH)/Makefile.
# Ordering when linking is important, and $(vmlinux-init) must be first.
#
# vmlinux
#   ^
#   |
#   +-< $(vmlinux-init)
#   |   +--< init/version.o + more
#   |
#   +--< $(vmlinux-main)
#   |    +--< driver/built-in.o mm/built-in.o + more
#   |
#   +-< kallsyms.o (see description in CONFIG_KALLSYMS section)
#
# vmlinux version (uname -v) cannot be updated during normal
# descending-into-subdirs phase since we do not yet know if we need to
# update vmlinux.
# Therefore this step is delayed until just before final link of vmlinux -
# except in the kallsyms case where it is done just before adding the
# symbols to the kernel.
#
# System.map is generated to document addresses of all kernel symbols

vmlinux-init := $(head-y) $(init-y)
vmlinux-main := $(core-y) $(libs-y) $(drivers-y) $(net-y)
vmlinux-all  := $(vmlinux-init) $(vmlinux-main)
vmlinux-lds  := arch/$(SRCARCH)/kernel/vmlinux.lds
export KBUILD_VMLINUX_OBJS := $(vmlinux-all)

# Rule to link vmlinux - also used during CONFIG_KALLSYMS
# May be overridden by arch/$(ARCH)/Makefile
quiet_cmd_vmlinux__ ?= LD      $@
      cmd_vmlinux__ ?= $(LD) $(LDFLAGS) $(LDFLAGS_vmlinux) -o $@ \
      -T $(vmlinux-lds) $(vmlinux-init)                          \
      --start-group $(vmlinux-main) --end-group                  \
      $(filter-out $(vmlinux-lds) $(vmlinux-init) $(vmlinux-main) vmlinux.o FORCE ,$^)

# Generate new vmlinux version
quiet_cmd_vmlinux_version = GEN     .version
      cmd_vmlinux_version = set -e;                     \
	if [ ! -r .version ]; then			\
	  rm -f .version;				\
	  echo 1 >.version;				\
	else						\
	  mv .version .old_version;			\
	  expr 0$$(cat .old_version) + 1 >.version;	\
	fi;						\
	$(MAKE) $(build)=init

# Generate System.map
quiet_cmd_sysmap = SYSMAP
      cmd_sysmap = $(CONFIG_SHELL) $(srctree)/scripts/mksysmap

# Link of vmlinux
# If CONFIG_KALLSYMS is set .version is already updated
# Generate System.map and verify that the content is consistent
# Use + in front of the vmlinux_version rule to silent warning with make -j2
# First command is ':' to allow us to use + in front of the rule
define rule_vmlinux__
	:
	$(if $(CONFIG_KALLSYMS),,+$(call cmd,vmlinux_version))

	$(call cmd,vmlinux__)
	$(Q)echo 'cmd_$@ := $(cmd_vmlinux__)' > $(@D)/.$(@F).cmd

	$(Q)$(if $($(quiet)cmd_sysmap),                                      \
	  echo '  $($(quiet)cmd_sysmap)  System.map' &&)                     \
	$(cmd_sysmap) $@ System.map;                                         \
	if [ $$? -ne 0 ]; then                                               \
		rm -f $@;                                                    \
		/bin/false;                                                  \
	fi;
	$(verify_kallsyms)
endef


ifdef CONFIG_KALLSYMS
# Generate section listing all symbols and add it into vmlinux $(kallsyms.o)
# It's a three stage process:
# o .tmp_vmlinux1 has all symbols and sections, but __kallsyms is
#   empty
#   Running kallsyms on that gives us .tmp_kallsyms1.o with
#   the right size - vmlinux version (uname -v) is updated during this step
# o .tmp_vmlinux2 now has a __kallsyms section of the right size,
#   but due to the added section, some addresses have shifted.
#   From here, we generate a correct .tmp_kallsyms2.o
# o The correct .tmp_kallsyms2.o is linked into the final vmlinux.
# o Verify that the System.map from vmlinux matches the map from
#   .tmp_vmlinux2, just in case we did not generate kallsyms correctly.
# o If CONFIG_KALLSYMS_EXTRA_PASS is set, do an extra pass using
#   .tmp_vmlinux3 and .tmp_kallsyms3.o.  This is only meant as a
#   temporary bypass to allow the kernel to be built while the
#   maintainers work out what went wrong with kallsyms.

ifdef CONFIG_KALLSYMS_EXTRA_PASS
last_kallsyms := 3
else
last_kallsyms := 2
endif

kallsyms.o := .tmp_kallsyms$(last_kallsyms).o

define verify_kallsyms
	$(Q)$(if $($(quiet)cmd_sysmap),                                      \
	  echo '  $($(quiet)cmd_sysmap)  .tmp_System.map' &&)                \
	  $(cmd_sysmap) .tmp_vmlinux$(last_kallsyms) .tmp_System.map
	$(Q)cmp -s System.map .tmp_System.map ||                             \
		(echo Inconsistent kallsyms data;                            \
		 echo Try setting CONFIG_KALLSYMS_EXTRA_PASS;                \
		 rm .tmp_kallsyms* ; /bin/false )
endef

# Update vmlinux version before link
# Use + in front of this rule to silent warning about make -j1
# First command is ':' to allow us to use + in front of this rule
cmd_ksym_ld = $(cmd_vmlinux__)
define rule_ksym_ld
	: 
	+$(call cmd,vmlinux_version)
	$(call cmd,vmlinux__)
	$(Q)echo 'cmd_$@ := $(cmd_vmlinux__)' > $(@D)/.$(@F).cmd
endef

# Generate .S file with all kernel symbols
quiet_cmd_kallsyms = KSYM    $@
      cmd_kallsyms = $(NM) -n $< | $(KALLSYMS) \
                     $(if $(CONFIG_KALLSYMS_ALL),--all-symbols) > $@

.tmp_kallsyms1.o .tmp_kallsyms2.o .tmp_kallsyms3.o: %.o: %.S scripts FORCE
	$(call if_changed_dep,as_o_S)

.tmp_kallsyms%.S: .tmp_vmlinux% $(KALLSYMS)
	$(call cmd,kallsyms)

# .tmp_vmlinux1 must be complete except kallsyms, so update vmlinux version
.tmp_vmlinux1: $(vmlinux-lds) $(vmlinux-all) FORCE
	$(call if_changed_rule,ksym_ld)

.tmp_vmlinux2: $(vmlinux-lds) $(vmlinux-all) .tmp_kallsyms1.o FORCE
	$(call if_changed,vmlinux__)

.tmp_vmlinux3: $(vmlinux-lds) $(vmlinux-all) .tmp_kallsyms2.o FORCE
	$(call if_changed,vmlinux__)

# Needs to visit scripts/ before $(KALLSYMS) can be used.
$(KALLSYMS): scripts ;

# Generate some data for debugging strange kallsyms problems
debug_kallsyms: .tmp_map$(last_kallsyms)

.tmp_map%: .tmp_vmlinux% FORCE
	($(OBJDUMP) -h $< | $(AWK) '/^ +[0-9]/{print $$4 " 0 " $$2}'; $(NM) $<) | sort > $@

.tmp_map3: .tmp_map2

.tmp_map2: .tmp_map1

endif # ifdef CONFIG_KALLSYMS

# Do modpost on a prelinked vmlinux. The finally linked vmlinux has
# relevant sections renamed as per the linker script.
quiet_cmd_vmlinux-modpost = LD      $@
      cmd_vmlinux-modpost = $(LD) $(LDFLAGS) -r -o $@                          \
	 $(vmlinux-init) --start-group $(vmlinux-main) --end-group             \
	 $(filter-out $(vmlinux-init) $(vmlinux-main) FORCE ,$^)
define rule_vmlinux-modpost
	:
	+$(call cmd,vmlinux-modpost)
	$(Q)$(MAKE) -f $(srctree)/scripts/Makefile.modpost $@
	$(Q)echo 'cmd_$@ := $(cmd_vmlinux-modpost)' > $(dot-target).cmd
endef

# vmlinux image - including updated kernel symbols
vmlinux: $(vmlinux-lds) $(vmlinux-init) $(vmlinux-main) vmlinux.o $(kallsyms.o) FORCE
ifdef CONFIG_HEADERS_CHECK
	$(Q)$(MAKE) -f $(srctree)/Makefile headers_check
endif
ifdef CONFIG_SAMPLES
	$(Q)$(MAKE) $(build)=samples
endif
ifdef CONFIG_BUILD_DOCSRC
	$(Q)$(MAKE) $(build)=Documentation
endif
	$(call vmlinux-modpost)
	$(call if_changed_rule,vmlinux__)
	$(Q)rm -f .old_version

# build vmlinux.o first to catch section mismatch errors early
ifdef CONFIG_KALLSYMS
.tmp_vmlinux1: vmlinux.o
endif

modpost-init := $(filter-out init/built-in.o, $(vmlinux-init))
vmlinux.o: $(modpost-init) $(vmlinux-main) FORCE
	$(call if_changed_rule,vmlinux-modpost)

# The actual objects are generated when descending, 
# make sure no implicit rule kicks in
$(sort $(vmlinux-init) $(vmlinux-main)) $(vmlinux-lds): $(vmlinux-dirs) ;

# Handle descending into subdirectories listed in $(vmlinux-dirs)
# Preset locale variables to speed up the build process. Limit locale
# tweaks to this spot to avoid wrong language settings when running
# make menuconfig etc.
# Error messages still appears in the original language

PHONY += $(vmlinux-dirs)
$(vmlinux-dirs): prepare scripts
	$(Q)$(MAKE) $(build)=$@

# Store (new) KERNELRELASE string in include/config/kernel.release
include/config/kernel.release: include/config/auto.conf FORCE
	$(Q)rm -f $@
	$(Q)echo "$(KERNELVERSION)$$($(CONFIG_SHELL) $(srctree)/scripts/setlocalversion $(srctree))" > $@


# Things we need to do before we recursively start building the kernel
# or the modules are listed in "prepare".
# A multi level approach is used. prepareN is processed before prepareN-1.
# archprepare is used in arch Makefiles and when processed asm symlink,
# version.h and scripts_basic is processed / created.

# Listed in dependency order
PHONY += prepare archprepare prepare0 prepare1 prepare2 prepare3

# prepare3 is used to check if we are building in a separate output directory,
# and if so do:
# 1) Check that make has not been executed in the kernel src $(srctree)
prepare3: include/config/kernel.release
ifneq ($(KBUILD_SRC),)
	@$(kecho) '  Using $(srctree) as source for kernel'
	$(Q)if [ -f $(srctree)/.config -o -d $(srctree)/include/config ]; then \
		echo "  $(srctree) is not clean, please run 'make mrproper'";\
		echo "  in the '$(srctree)' directory.";\
		/bin/false; \
	fi;
endif

# prepare2 creates a makefile if using a separate output directory
prepare2: prepare3 outputmakefile

prepare1: prepare2 include/linux/version.h include/generated/utsrelease.h \
                   include/config/auto.conf
	$(cmd_crmodverdir)

archprepare: prepare1 scripts_basic

prepare0: archprepare FORCE
	$(Q)$(MAKE) $(build)=.
	$(Q)$(MAKE) $(build)=. missing-syscalls

# All the preparing..
prepare: prepare0

# Generate some files
# ---------------------------------------------------------------------------

# KERNELRELEASE can change from a few different places, meaning version.h
# needs to be updated, so this check is forced on all builds

uts_len := 64
define filechk_utsrelease.h
	if [ `echo -n "$(KERNELRELEASE)" | wc -c ` -gt $(uts_len) ]; then \
	  echo '"$(KERNELRELEASE)" exceeds $(uts_len) characters' >&2;    \
	  exit 1;                                                         \
	fi;                                                               \
	(echo \#define UTS_RELEASE \"$(KERNELRELEASE)\";)
endef

define filechk_version.h
	(echo \#define LINUX_VERSION_CODE $(shell                             \
	expr $(VERSION) \* 65536 + $(PATCHLEVEL) \* 256 + $(SUBLEVEL));     \
	echo '#define KERNEL_VERSION(a,b,c) (((a) << 16) + ((b) << 8) + (c))';)
endef

include/linux/version.h: $(srctree)/Makefile FORCE
	$(call filechk,version.h)

include/generated/utsrelease.h: include/config/kernel.release FORCE
	$(call filechk,utsrelease.h)

PHONY += headerdep
headerdep:
	$(Q)find include/ -name '*.h' | xargs --max-args 1 scripts/headerdep.pl

# ---------------------------------------------------------------------------

PHONY += depend dep
depend dep:
	@echo '*** Warning: make $@ is unnecessary now.'

# ---------------------------------------------------------------------------
# Firmware install
INSTALL_FW_PATH=$(INSTALL_MOD_PATH)/lib/firmware
export INSTALL_FW_PATH

PHONY += firmware_install
firmware_install: FORCE
	@mkdir -p $(objtree)/firmware
	$(Q)$(MAKE) -f $(srctree)/scripts/Makefile.fwinst obj=firmware __fw_install

# ---------------------------------------------------------------------------
# Kernel headers

#Default location for installed headers
export INSTALL_HDR_PATH = $(objtree)/usr

hdr-inst := -rR -f $(srctree)/scripts/Makefile.headersinst obj

# If we do an all arch process set dst to asm-$(hdr-arch)
hdr-dst = $(if $(KBUILD_HEADERS), dst=include/asm-$(hdr-arch), dst=include/asm)

PHONY += __headers
__headers: include/linux/version.h scripts_basic FORCE
	$(Q)$(MAKE) $(build)=scripts scripts/unifdef

PHONY += headers_install_all
headers_install_all:
	$(Q)$(CONFIG_SHELL) $(srctree)/scripts/headers.sh install

PHONY += headers_install
headers_install: __headers
	$(if $(wildcard $(srctree)/arch/$(hdr-arch)/include/asm/Kbuild),, \
	$(error Headers not exportable for the $(SRCARCH) architecture))
	$(Q)$(MAKE) $(hdr-inst)=include
	$(Q)$(MAKE) $(hdr-inst)=arch/$(hdr-arch)/include/asm $(hdr-dst)

PHONY += headers_check_all
headers_check_all: headers_install_all
	$(Q)$(CONFIG_SHELL) $(srctree)/scripts/headers.sh check

PHONY += headers_check
headers_check: headers_install
	$(Q)$(MAKE) $(hdr-inst)=include HDRCHECK=1
	$(Q)$(MAKE) $(hdr-inst)=arch/$(hdr-arch)/include/asm $(hdr-dst) HDRCHECK=1

# ---------------------------------------------------------------------------
# Modules

ifdef CONFIG_MODULES

# By default, build modules as well

all: modules

#	Build modules
#
#	A module can be listed more than once in obj-m resulting in
#	duplicate lines in modules.order files.  Those are removed
#	using awk while concatenating to the final file.

PHONY += modules
modules: $(vmlinux-dirs) $(if $(KBUILD_BUILTIN),vmlinux) modules.builtin
	$(Q)$(AWK) '!x[$$0]++' $(vmlinux-dirs:%=$(objtree)/%/modules.order) > $(objtree)/modules.order
	@$(kecho) '  Building modules, stage 2.';
	$(Q)$(MAKE) -f $(srctree)/scripts/Makefile.modpost
	$(Q)$(MAKE) -f $(srctree)/scripts/Makefile.fwinst obj=firmware __fw_modbuild

modules.builtin: $(vmlinux-dirs:%=%/modules.builtin)
	$(Q)$(AWK) '!x[$$0]++' $^ > $(objtree)/modules.builtin

%/modules.builtin: include/config/auto.conf
	$(Q)$(MAKE) $(modbuiltin)=$*


# Target to prepare building external modules
PHONY += modules_prepare
modules_prepare: prepare scripts

# Target to install modules
PHONY += modules_install
modules_install: _modinst_ _modinst_post

PHONY += _modinst_
_modinst_:
	@if [ -z "`$(DEPMOD) -V 2>/dev/null | grep module-init-tools`" ]; then \
		echo "Warning: you may need to install module-init-tools"; \
		echo "See http://www.codemonkey.org.uk/docs/post-halloween-2.6.txt";\
		sleep 1; \
	fi
	@rm -rf $(MODLIB)/kernel
	@rm -f $(MODLIB)/source
	@mkdir -p $(MODLIB)/kernel
	@ln -s $(srctree) $(MODLIB)/source
	@if [ ! $(objtree) -ef  $(MODLIB)/build ]; then \
		rm -f $(MODLIB)/build ; \
		ln -s $(objtree) $(MODLIB)/build ; \
	fi
	@cp -f $(objtree)/modules.order $(MODLIB)/
	@cp -f $(objtree)/modules.builtin $(MODLIB)/
	$(Q)$(MAKE) -f $(srctree)/scripts/Makefile.modinst

# This depmod is only for convenience to give the initial
# boot a modules.dep even before / is mounted read-write.  However the
# boot script depmod is the master version.
PHONY += _modinst_post
_modinst_post: _modinst_
	$(Q)$(MAKE) -f $(srctree)/scripts/Makefile.fwinst obj=firmware __fw_modinst
	$(call cmd,depmod)

else # CONFIG_MODULES

# Modules not configured
# ---------------------------------------------------------------------------

modules modules_install: FORCE
	@echo
	@echo "The present kernel configuration has modules disabled."
	@echo "Type 'make config' and enable loadable module support."
	@echo "Then build a kernel with module support enabled."
	@echo
	@exit 1

endif # CONFIG_MODULES

###
# Cleaning is done on three levels.
# make clean     Delete most generated files
#                Leave enough to build external modules
# make mrproper  Delete the current configuration, and all generated files
# make distclean Remove editor backup files, patch leftover files and the like

# Directories & files removed with 'make clean'
CLEAN_DIRS  += $(MODVERDIR)
CLEAN_FILES +=	vmlinux System.map \
                .tmp_kallsyms* .tmp_version .tmp_vmlinux* .tmp_System.map

# Directories & files removed with 'make mrproper'
MRPROPER_DIRS  += include/config usr/include include/generated
MRPROPER_FILES += .config .config.old .version .old_version             \
                  include/linux/version.h                               \
		  Module.symvers tags TAGS cscope*

# clean - Delete most, but leave enough to build external modules
#
clean: rm-dirs  := $(CLEAN_DIRS)
clean: rm-files := $(CLEAN_FILES)
clean-dirs      := $(addprefix _clean_, . $(vmlinux-alldirs) Documentation)

PHONY += $(clean-dirs) clean archclean
$(clean-dirs):
	$(Q)$(MAKE) $(clean)=$(patsubst _clean_%,%,$@)

clean: archclean

# mrproper - Delete all generated files, including .config
#
mrproper: rm-dirs  := $(wildcard $(MRPROPER_DIRS))
mrproper: rm-files := $(wildcard $(MRPROPER_FILES))
mrproper-dirs      := $(addprefix _mrproper_,Documentation/DocBook scripts)

PHONY += $(mrproper-dirs) mrproper archmrproper
$(mrproper-dirs):
	$(Q)$(MAKE) $(clean)=$(patsubst _mrproper_%,%,$@)

mrproper: clean archmrproper $(mrproper-dirs)
	$(call cmd,rmdirs)
	$(call cmd,rmfiles)

# distclean
#
PHONY += distclean

distclean: mrproper
	@find $(srctree) $(RCS_FIND_IGNORE) \
		\( -name '*.orig' -o -name '*.rej' -o -name '*~' \
		-o -name '*.bak' -o -name '#*#' -o -name '.*.orig' \
		-o -name '.*.rej' -o -size 0 \
		-o -name '*%' -o -name '.*.cmd' -o -name 'core' \) \
		-type f -print | xargs rm -f


# Packaging of the kernel to various formats
# ---------------------------------------------------------------------------
# rpm target kept for backward compatibility
package-dir	:= $(srctree)/scripts/package

%src-pkg: FORCE
	$(Q)$(MAKE) $(build)=$(package-dir) $@
%pkg: include/config/kernel.release FORCE
	$(Q)$(MAKE) $(build)=$(package-dir) $@
rpm: include/config/kernel.release FORCE
	$(Q)$(MAKE) $(build)=$(package-dir) $@


# Brief documentation of the typical targets used
# ---------------------------------------------------------------------------

boards := $(wildcard $(srctree)/arch/$(SRCARCH)/configs/*_defconfig)
boards := $(notdir $(boards))
board-dirs := $(dir $(wildcard $(srctree)/arch/$(SRCARCH)/configs/*/*_defconfig))
board-dirs := $(sort $(notdir $(board-dirs:/=)))

help:
	@echo  'Cleaning targets:'
	@echo  '  clean		  - Remove most generated files but keep the config and'
	@echo  '                    enough build support to build external modules'
	@echo  '  mrproper	  - Remove all generated files + config + various backup files'
	@echo  '  distclean	  - mrproper + remove editor backup and patch files'
	@echo  ''
	@echo  'Configuration targets:'
	@$(MAKE) -f $(srctree)/scripts/kconfig/Makefile help
	@echo  ''
	@echo  'Other generic targets:'
	@echo  '  all		  - Build all targets marked with [*]'
	@echo  '* vmlinux	  - Build the bare kernel'
	@echo  '* modules	  - Build all modules'
	@echo  '  modules_install - Install all modules to INSTALL_MOD_PATH (default: /)'
	@echo  '  firmware_install- Install all firmware to INSTALL_FW_PATH'
	@echo  '                    (default: $$(INSTALL_MOD_PATH)/lib/firmware)'
	@echo  '  dir/            - Build all files in dir and below'
	@echo  '  dir/file.[oisS] - Build specified target only'
	@echo  '  dir/file.lst    - Build specified mixed source/assembly target only'
	@echo  '                    (requires a recent binutils and recent build (System.map))'
	@echo  '  dir/file.ko     - Build module including final link'
	@echo  '  modules_prepare - Set up for building external modules'
	@echo  '  tags/TAGS	  - Generate tags file for editors'
	@echo  '  cscope	  - Generate cscope index'
	@echo  '  kernelrelease	  - Output the release version string'
	@echo  '  kernelversion	  - Output the version stored in Makefile'
	@echo  '  headers_install - Install sanitised kernel headers to INSTALL_HDR_PATH'; \
	 echo  '                    (default: $(INSTALL_HDR_PATH))'; \
	 echo  ''
	@echo  'Static analysers'
	@echo  '  checkstack      - Generate a list of stack hogs'
	@echo  '  namespacecheck  - Name space analysis on compiled kernel'
	@echo  '  versioncheck    - Sanity check on version.h usage'
	@echo  '  includecheck    - Check for duplicate included header files'
	@echo  '  export_report   - List the usages of all exported symbols'
	@echo  '  headers_check   - Sanity check on exported headers'
	@echo  '  headerdep       - Detect inclusion cycles in headers'
	@$(MAKE) -f $(srctree)/scripts/Makefile.help checker-help
	@echo  ''
	@echo  'Kernel packaging:'
	@$(MAKE) $(build)=$(package-dir) help
	@echo  ''
	@echo  'Documentation targets:'
	@$(MAKE) -f $(srctree)/Documentation/DocBook/Makefile dochelp
	@echo  ''
	@echo  'Architecture specific targets ($(SRCARCH)):'
	@$(if $(archhelp),$(archhelp),\
		echo '  No architecture specific help defined for $(SRCARCH)')
	@echo  ''
	@$(if $(boards), \
		$(foreach b, $(boards), \
		printf "  %-24s - Build for %s\\n" $(b) $(subst _defconfig,,$(b));) \
		echo '')
	@$(if $(board-dirs), \
		$(foreach b, $(board-dirs), \
		printf "  %-16s - Show %s-specific targets\\n" help-$(b) $(b);) \
		printf "  %-16s - Show all of the above\\n" help-boards; \
		echo '')

	@echo  '  make V=0|1 [targets] 0 => quiet build (default), 1 => verbose build'
	@echo  '  make V=2   [targets] 2 => give reason for rebuild of target'
	@echo  '  make O=dir [targets] Locate all output files in "dir", including .config'
	@echo  '  make C=1   [targets] Check all c source with $$CHECK (sparse by default)'
	@echo  '  make C=2   [targets] Force check of all c source with $$CHECK'
	@echo  ''
	@echo  'Execute "make" or "make all" to build all targets marked with [*] '
	@echo  'For further info see the ./README file'


help-board-dirs := $(addprefix help-,$(board-dirs))

help-boards: $(help-board-dirs)

boards-per-dir = $(notdir $(wildcard $(srctree)/arch/$(SRCARCH)/configs/$*/*_defconfig))

$(help-board-dirs): help-%:
	@echo  'Architecture specific targets ($(SRCARCH) $*):'
	@$(if $(boards-per-dir), \
		$(foreach b, $(boards-per-dir), \
		printf "  %-24s - Build for %s\\n" $*/$(b) $(subst _defconfig,,$(b));) \
		echo '')


# Documentation targets
# ---------------------------------------------------------------------------
%docs: scripts_basic FORCE
	$(Q)$(MAKE) $(build)=Documentation/DocBook $@

else # KBUILD_EXTMOD

###
# External module support.
# When building external modules the kernel used as basis is considered
# read-only, and no consistency checks are made and the make
# system is not used on the basis kernel. If updates are required
# in the basis kernel ordinary make commands (without M=...) must
# be used.
#
# The following are the only valid targets when building external
# modules.
# make M=dir clean     Delete all automatically generated files
# make M=dir modules   Make all modules in specified dir
# make M=dir	       Same as 'make M=dir modules'
# make M=dir modules_install
#                      Install the modules built in the module directory
#                      Assumes install directory is already created

# We are always building modules
KBUILD_MODULES := 1
PHONY += crmodverdir
crmodverdir:
	$(cmd_crmodverdir)

PHONY += $(objtree)/Module.symvers
$(objtree)/Module.symvers:
	@test -e $(objtree)/Module.symvers || ( \
	echo; \
	echo "  WARNING: Symbol version dump $(objtree)/Module.symvers"; \
	echo "           is missing; modules will have no dependencies and modversions."; \
	echo )

module-dirs := $(addprefix _module_,$(KBUILD_EXTMOD))
PHONY += $(module-dirs) modules
$(module-dirs): crmodverdir $(objtree)/Module.symvers
	$(Q)$(MAKE) $(build)=$(patsubst _module_%,%,$@)

modules: $(module-dirs)
	@$(kecho) '  Building modules, stage 2.';
	$(Q)$(MAKE) -f $(srctree)/scripts/Makefile.modpost

PHONY += modules_install
modules_install: _emodinst_ _emodinst_post

install-dir := $(if $(INSTALL_MOD_DIR),$(INSTALL_MOD_DIR),extra)
PHONY += _emodinst_
_emodinst_:
	$(Q)mkdir -p $(MODLIB)/$(install-dir)
	$(Q)$(MAKE) -f $(srctree)/scripts/Makefile.modinst

PHONY += _emodinst_post
_emodinst_post: _emodinst_
	$(call cmd,depmod)

clean-dirs := $(addprefix _clean_,$(KBUILD_EXTMOD))

PHONY += $(clean-dirs) clean
$(clean-dirs):
	$(Q)$(MAKE) $(clean)=$(patsubst _clean_%,%,$@)

clean:	rm-dirs := $(MODVERDIR)
clean: rm-files := $(KBUILD_EXTMOD)/Module.symvers

help:
	@echo  '  Building external modules.'
	@echo  '  Syntax: make -C path/to/kernel/src M=$$PWD target'
	@echo  ''
	@echo  '  modules         - default target, build the module(s)'
	@echo  '  modules_install - install the module'
	@echo  '  clean           - remove generated files in module directory only'
	@echo  ''

# Dummies...
PHONY += prepare scripts
prepare: ;
scripts: ;
endif # KBUILD_EXTMOD

clean: $(clean-dirs)
	$(call cmd,rmdirs)
	$(call cmd,rmfiles)
	@find $(or $(KBUILD_EXTMOD), .) $(RCS_FIND_IGNORE) \
		\( -name '*.[oas]' -o -name '*.ko' -o -name '.*.cmd' \
		-o -name '.*.d' -o -name '.*.tmp' -o -name '*.mod.c' \
		-o -name '*.symtypes' -o -name 'modules.order' \
		-o -name modules.builtin -o -name '.tmp_*.o.*' \
		-o -name '*.gcno' \) -type f -print | xargs rm -f

# Generate tags for editors
# ---------------------------------------------------------------------------
quiet_cmd_tags = GEN     $@
      cmd_tags = $(CONFIG_SHELL) $(srctree)/scripts/tags.sh $@

tags TAGS cscope: FORCE
	$(call cmd,tags)

# Scripts to check various things for consistency
# ---------------------------------------------------------------------------

includecheck:
	find * $(RCS_FIND_IGNORE) \
		-name '*.[hcS]' -type f -print | sort \
		| xargs $(PERL) -w $(srctree)/scripts/checkincludes.pl

versioncheck:
	find * $(RCS_FIND_IGNORE) \
		-name '*.[hcS]' -type f -print | sort \
		| xargs $(PERL) -w $(srctree)/scripts/checkversion.pl

coccicheck:
	$(Q)$(CONFIG_SHELL) $(srctree)/scripts/$@

namespacecheck:
	$(PERL) $(srctree)/scripts/namespace.pl

export_report:
	$(PERL) $(srctree)/scripts/export_report.pl

endif #ifeq ($(config-targets),1)
endif #ifeq ($(mixed-targets),1)

PHONY += checkstack kernelrelease kernelversion

# UML needs a little special treatment here.  It wants to use the host
# toolchain, so needs $(SUBARCH) passed to checkstack.pl.  Everyone
# else wants $(ARCH), including people doing cross-builds, which means
# that $(SUBARCH) doesn't work here.
ifeq ($(ARCH), um)
CHECKSTACK_ARCH := $(SUBARCH)
else
CHECKSTACK_ARCH := $(ARCH)
endif
checkstack:
	$(OBJDUMP) -d vmlinux $$(find . -name '*.ko') | \
	$(PERL) $(src)/scripts/checkstack.pl $(CHECKSTACK_ARCH)

kernelrelease:
	@echo "$(KERNELVERSION)$$($(CONFIG_SHELL) $(srctree)/scripts/setlocalversion $(srctree))"

kernelversion:
	@echo $(KERNELVERSION)

# Single targets
# ---------------------------------------------------------------------------
# Single targets are compatible with:
# - build with mixed source and output
# - build with separate output dir 'make O=...'
# - external modules
#
#  target-dir => where to store outputfile
#  build-dir  => directory in kernel source tree to use

ifeq ($(KBUILD_EXTMOD),)
        build-dir  = $(patsubst %/,%,$(dir $@))
        target-dir = $(dir $@)
else
        zap-slash=$(filter-out .,$(patsubst %/,%,$(dir $@)))
        build-dir  = $(KBUILD_EXTMOD)$(if $(zap-slash),/$(zap-slash))
        target-dir = $(if $(KBUILD_EXTMOD),$(dir $<),$(dir $@))
endif

%.s: %.c prepare scripts FORCE
	$(Q)$(MAKE) $(build)=$(build-dir) $(target-dir)$(notdir $@)
%.i: %.c prepare scripts FORCE
	$(Q)$(MAKE) $(build)=$(build-dir) $(target-dir)$(notdir $@)
%.o: %.c prepare scripts FORCE
	$(Q)$(MAKE) $(build)=$(build-dir) $(target-dir)$(notdir $@)
%.lst: %.c prepare scripts FORCE
	$(Q)$(MAKE) $(build)=$(build-dir) $(target-dir)$(notdir $@)
%.s: %.S prepare scripts FORCE
	$(Q)$(MAKE) $(build)=$(build-dir) $(target-dir)$(notdir $@)
%.o: %.S prepare scripts FORCE
	$(Q)$(MAKE) $(build)=$(build-dir) $(target-dir)$(notdir $@)
%.symtypes: %.c prepare scripts FORCE
	$(Q)$(MAKE) $(build)=$(build-dir) $(target-dir)$(notdir $@)

# Modules
/: prepare scripts FORCE
	$(cmd_crmodverdir)
	$(Q)$(MAKE) KBUILD_MODULES=$(if $(CONFIG_MODULES),1) \
	$(build)=$(build-dir)
%/: prepare scripts FORCE
	$(cmd_crmodverdir)
	$(Q)$(MAKE) KBUILD_MODULES=$(if $(CONFIG_MODULES),1) \
	$(build)=$(build-dir)
%.ko: prepare scripts FORCE
	$(cmd_crmodverdir)
	$(Q)$(MAKE) KBUILD_MODULES=$(if $(CONFIG_MODULES),1)   \
	$(build)=$(build-dir) $(@:.ko=.o)
	$(Q)$(MAKE) -f $(srctree)/scripts/Makefile.modpost

# FIXME Should go into a make.lib or something 
# ===========================================================================

quiet_cmd_rmdirs = $(if $(wildcard $(rm-dirs)),CLEAN   $(wildcard $(rm-dirs)))
      cmd_rmdirs = rm -rf $(rm-dirs)

quiet_cmd_rmfiles = $(if $(wildcard $(rm-files)),CLEAN   $(wildcard $(rm-files)))
      cmd_rmfiles = rm -f $(rm-files)

# Run depmod only if we have System.map and depmod is executable
quiet_cmd_depmod = DEPMOD  $(KERNELRELEASE)
      cmd_depmod = \
	if [ -r System.map -a -x $(DEPMOD) ]; then                              \
		$(DEPMOD) -ae -F System.map                                     \
		$(if $(strip $(INSTALL_MOD_PATH)), -b $(INSTALL_MOD_PATH) )     \
		$(KERNELRELEASE);                                               \
	fi

# Create temporary dir for module support files
# clean it up only when building all modules
cmd_crmodverdir = $(Q)mkdir -p $(MODVERDIR) \
                  $(if $(KBUILD_MODULES),; rm -f $(MODVERDIR)/*)

a_flags = -Wp,-MD,$(depfile) $(KBUILD_AFLAGS) $(AFLAGS_KERNEL) \
	  $(KBUILD_AFLAGS_KERNEL)                              \
	  $(NOSTDINC_FLAGS) $(LINUXINCLUDE) $(KBUILD_CPPFLAGS) \
	  $(modkern_aflags) $(EXTRA_AFLAGS) $(AFLAGS_$(basetarget).o)

quiet_cmd_as_o_S = AS      $@
cmd_as_o_S       = $(CC) $(a_flags) -c -o $@ $<

# read all saved command lines

targets := $(wildcard $(sort $(targets)))
cmd_files := $(wildcard .*.cmd $(foreach f,$(targets),$(dir $(f)).$(notdir $(f)).cmd))

ifneq ($(cmd_files),)
  $(cmd_files): ;	# Do not try to update included dependency files
  include $(cmd_files)
endif

# Shorthand for $(Q)$(MAKE) -f scripts/Makefile.clean obj=dir
# Usage:
# $(Q)$(MAKE) $(clean)=dir
clean := -f $(if $(KBUILD_SRC),$(srctree)/)scripts/Makefile.clean obj

endif	# skip-makefile

PHONY += FORCE
FORCE:

# Declare the contents of the .PHONY variable as phony.  We keep that
# information in a variable so we can use it in if_changed and friends.
.PHONY: $(PHONY)<|MERGE_RESOLUTION|>--- conflicted
+++ resolved
@@ -1,11 +1,7 @@
 VERSION = 2
 PATCHLEVEL = 6
 SUBLEVEL = 37
-<<<<<<< HEAD
-EXTRAVERSION = -rc3
-=======
 EXTRAVERSION = -rc5
->>>>>>> cf7d7e5a
 NAME = Flesh-Eating Bats with Fangs
 
 # *DOCUMENTATION*
