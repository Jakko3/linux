--- conflicted
+++ resolved
@@ -262,11 +262,7 @@
 	{
 		.flags = FLAG_SOF,
 		.device = 0x02c8,
-<<<<<<< HEAD
-		.codec_hid = "ESSX8336",
-=======
 		.codec_hid =  &essx_83x6,
->>>>>>> 95cd2cdc
 	},
 	{
 		.flags = FLAG_SOF | FLAG_SOF_ONLY_IF_DMIC_OR_SOUNDWIRE,
@@ -294,18 +290,11 @@
 	},
 	{
 		.flags = FLAG_SOF,
-<<<<<<< HEAD
-=======
 		.device = 0x06c8,
 		.codec_hid =  &essx_83x6,
 	},
 	{
 		.flags = FLAG_SOF | FLAG_SOF_ONLY_IF_DMIC_OR_SOUNDWIRE,
->>>>>>> 95cd2cdc
-		.device = 0x06c8,
-	},
-	{
-		.flags = FLAG_SOF | FLAG_SOF_ONLY_IF_DMIC_OR_SOUNDWIRE,
 		.device = 0x06c8,
 	},
 #endif
@@ -349,19 +338,11 @@
 	{
 		.flags = FLAG_SOF,
 		.device = 0x4dc8,
-<<<<<<< HEAD
-		.codec_hid = "ESSX8336",
-=======
 		.codec_hid =  &essx_83x6,
 	},
 	{
 		.flags = FLAG_SOF | FLAG_SOF_ONLY_IF_DMIC,
 		.device = 0x4dc8,
->>>>>>> 95cd2cdc
-	},
-	{
-		.flags = FLAG_SOF | FLAG_SOF_ONLY_IF_DMIC,
-		.device = 0x4dc8,
 	},
 #endif
 
@@ -383,11 +364,7 @@
 	{
 		.flags = FLAG_SOF,
 		.device = 0xa0c8,
-<<<<<<< HEAD
-		.codec_hid = "ESSX8336",
-=======
 		.codec_hid =  &essx_83x6,
->>>>>>> 95cd2cdc
 	},
 	{
 		.flags = FLAG_SOF | FLAG_SOF_ONLY_IF_DMIC_OR_SOUNDWIRE,
