// SPDX-License-Identifier: GPL-2.0
//
// ak4613.c  --  Asahi Kasei ALSA Soc Audio driver
//
// Copyright (C) 2015 Renesas Electronics Corporation
// Kuninori Morimoto <kuninori.morimoto.gx@renesas.com>
//
// Based on ak4642.c by Kuninori Morimoto
// Based on wm8731.c by Richard Purdie
// Based on ak4535.c by Richard Purdie
// Based on wm8753.c by Liam Girdwood

/*
 *		+-------+
 *		|AK4613	|
 *	SDTO1 <-|	|
 *		|	|
 *	SDTI1 ->|	|
 *	SDTI2 ->|	|
 *	SDTI3 ->|	|
 *		+-------+
 *
 *	  +---+
 * clk	  |   |___________________________________________...
 *
 * [TDM512]
 * SDTO1  [L1][R1][L2][R2]
 * SDTI1  [L1][R1][L2][R2][L3][R3][L4][R4][L5][R5][L6][R6]
 *
 * [TDM256]
 * SDTO1  [L1][R1][L2][R2]
 * SDTI1  [L1][R1][L2][R2][L3][R3][L4][R4]
 * SDTI2  [L5][R5][L6][R6]
 *
 * [TDM128]
 * SDTO1  [L1][R1][L2][R2]
 * SDTI1  [L1][R1][L2][R2]
 * SDTI2  [L3][R3][L4][R4]
 * SDTI3  [L5][R5][L6][R6]
 *
 * [STEREO]
 *	Playback  2ch : SDTI1
 *	Capture   2ch : SDTO1
 *
 * [TDM512]
 *	Playback 12ch : SDTI1
 *	Capture   4ch : SDTO1
 *
 * [TDM256]
 *	Playback 12ch : SDTI1 + SDTI2
 *	Playback  8ch : SDTI1
 *	Capture   4ch : SDTO1
 *
 * [TDM128]
 *	Playback 12ch : SDTI1 + SDTI2 + SDTI3
 *	Playback  8ch : SDTI1 + SDTI2
 *	Playback  4ch : SDTI1
 *	Capture   4ch : SDTO1
 *
 *
 * !!! NOTE !!!
 *
 * Renesas is the only user of ak4613 on upstream so far,
 * but the chip connection is like below.
 * Thus, Renesas can't test all connection case.
 * Tested TDM is very limited.
 *
 * +-----+	+-----------+
 * | SoC |	|  AK4613   |
 * |     |<-----|SDTO1	 IN1|<-- Mic
 * |     |	|	 IN2|
 * |     |	|	    |
 * |     |----->|SDTI1	OUT1|--> Headphone
 * +-----+	|SDTI2	OUT2|
 *		|SDTI3	OUT3|
 *		|	OUT4|
 *		|	OUT5|
 *		|	OUT6|
 *		+-----------+
 *
 * Renesas SoC can handle [2,  6,8]    channels.
 * Ak4613      can handle [2,4,  8,12] channels.
 *
 * Because of above HW connection and available channels number,
 * Renesas could test are ...
 *
 *	[STEREO] Playback  2ch : SDTI1
 *		 Capture   2ch : SDTO1
 *	[TDM256] Playback  8ch : SDTI1 (*)
 *
 * (*) it used 8ch data between SoC <-> AK4613 on TDM256 mode,
 *     but could confirm is only first 2ch because only 1
 *     Headphone is connected.
 *
 * see
 *	AK4613_ENABLE_TDM_TEST
 */
#include <linux/clk.h>
#include <linux/delay.h>
#include <linux/i2c.h>
#include <linux/slab.h>
#include <linux/of_device.h>
#include <linux/of_graph.h>
#include <linux/module.h>
#include <linux/regmap.h>
#include <sound/soc.h>
#include <sound/pcm_params.h>
#include <sound/tlv.h>

#define PW_MGMT1	0x00 /* Power Management 1 */
#define PW_MGMT2	0x01 /* Power Management 2 */
#define PW_MGMT3	0x02 /* Power Management 3 */
#define CTRL1		0x03 /* Control 1 */
#define CTRL2		0x04 /* Control 2 */
#define DEMP1		0x05 /* De-emphasis1 */
#define DEMP2		0x06 /* De-emphasis2 */
#define OFD		0x07 /* Overflow Detect */
#define ZRD		0x08 /* Zero Detect */
#define ICTRL		0x09 /* Input Control */
#define OCTRL		0x0a /* Output Control */
#define LOUT1		0x0b /* LOUT1 Volume Control */
#define ROUT1		0x0c /* ROUT1 Volume Control */
#define LOUT2		0x0d /* LOUT2 Volume Control */
#define ROUT2		0x0e /* ROUT2 Volume Control */
#define LOUT3		0x0f /* LOUT3 Volume Control */
#define ROUT3		0x10 /* ROUT3 Volume Control */
#define LOUT4		0x11 /* LOUT4 Volume Control */
#define ROUT4		0x12 /* ROUT4 Volume Control */
#define LOUT5		0x13 /* LOUT5 Volume Control */
#define ROUT5		0x14 /* ROUT5 Volume Control */
#define LOUT6		0x15 /* LOUT6 Volume Control */
#define ROUT6		0x16 /* ROUT6 Volume Control */

/* PW_MGMT1 */
#define RSTN		BIT(0)
#define PMDAC		BIT(1)
#define PMADC		BIT(2)
#define PMVR		BIT(3)

/* PW_MGMT2 */
#define PMAD_ALL	0x7

/* PW_MGMT3 */
#define PMDA_ALL	0x3f

/* CTRL1 */
#define DIF0		BIT(3)
#define DIF1		BIT(4)
#define DIF2		BIT(5)
#define TDM0		BIT(6)
#define TDM1		BIT(7)
#define NO_FMT		(0xff)
#define FMT_MASK	(0xf8)

/* CTRL2 */
#define DFS_MASK		(3 << 2)
#define DFS_NORMAL_SPEED	(0 << 2)
#define DFS_DOUBLE_SPEED	(1 << 2)
#define DFS_QUAD_SPEED		(2 << 2)

/* ICTRL */
#define ICTRL_MASK	(0x3)

/* OCTRL */
#define OCTRL_MASK	(0x3F)

/*
 * configs
 *
 * 0x000000BA
 *
 * B : AK4613_CONFIG_SDTI_x
 * A : AK4613_CONFIG_MODE_x
 */
#define AK4613_CONFIG_SET(priv, x)	 priv->configs |= AK4613_CONFIG_##x
#define AK4613_CONFIG_GET(priv, x)	(priv->configs &  AK4613_CONFIG_##x##_MASK)

/*
 * AK4613_CONFIG_SDTI_x
 *
 * It indicates how many SDTIx is connected.
 */
#define AK4613_CONFIG_SDTI_MASK		(0xF << 4)
#define AK4613_CONFIG_SDTI(x)		(((x) & 0xF) << 4)
#define AK4613_CONFIG_SDTI_set(priv, x)	  AK4613_CONFIG_SET(priv, SDTI(x))
#define AK4613_CONFIG_SDTI_get(priv)	((AK4613_CONFIG_GET(priv, SDTI) >> 4) & 0xF)

/*
 * AK4613_CONFIG_MODE_x
 *
 * Same as Ctrl1 :: TDM1/TDM0
 * No shift is requested
 * see
 *	AK4613_CTRL1_TO_MODE()
 *	Table 11/12/13/14
 */
#define AK4613_CONFIG_MODE_MASK		(0xF)
#define AK4613_CONFIG_MODE_STEREO	(0x0)
#define AK4613_CONFIG_MODE_TDM512	(0x1)
#define AK4613_CONFIG_MODE_TDM256	(0x2)
#define AK4613_CONFIG_MODE_TDM128	(0x3)

/*
 * !!!! FIXME !!!!
 *
 * Because of testable HW limitation, TDM256 8ch TDM was only tested.
 * This driver uses AK4613_ENABLE_TDM_TEST instead of new DT property so far.
 * Don't hesitate to update driver, you don't need to care compatible
 * with Renesas.
 *
 * #define AK4613_ENABLE_TDM_TEST
 */

struct ak4613_interface {
	unsigned int width;
	unsigned int fmt;
	u8 dif;
};

struct ak4613_priv {
	struct mutex lock;
	struct snd_pcm_hw_constraint_list constraint_rates;
	struct snd_pcm_hw_constraint_list constraint_channels;
	struct work_struct dummy_write_work;
	struct snd_soc_component *component;
	unsigned int rate;
	unsigned int sysclk;

	unsigned int fmt;
	unsigned int configs;
	int cnt;
	u8 ctrl1;
	u8 oc;
	u8 ic;
};

/*
 * Playback Volume
 *
 * max : 0x00 : 0 dB
 *       ( 0.5 dB step )
 * min : 0xFE : -127.0 dB
 * mute: 0xFF
 */
static const DECLARE_TLV_DB_SCALE(out_tlv, -12750, 50, 1);

static const struct snd_kcontrol_new ak4613_snd_controls[] = {
	SOC_DOUBLE_R_TLV("Digital Playback Volume1", LOUT1, ROUT1,
			 0, 0xFF, 1, out_tlv),
	SOC_DOUBLE_R_TLV("Digital Playback Volume2", LOUT2, ROUT2,
			 0, 0xFF, 1, out_tlv),
	SOC_DOUBLE_R_TLV("Digital Playback Volume3", LOUT3, ROUT3,
			 0, 0xFF, 1, out_tlv),
	SOC_DOUBLE_R_TLV("Digital Playback Volume4", LOUT4, ROUT4,
			 0, 0xFF, 1, out_tlv),
	SOC_DOUBLE_R_TLV("Digital Playback Volume5", LOUT5, ROUT5,
			 0, 0xFF, 1, out_tlv),
	SOC_DOUBLE_R_TLV("Digital Playback Volume6", LOUT6, ROUT6,
			 0, 0xFF, 1, out_tlv),
};

static const struct reg_default ak4613_reg[] = {
	{ 0x0,  0x0f }, { 0x1,  0x07 }, { 0x2,  0x3f }, { 0x3,  0x20 },
	{ 0x4,  0x20 }, { 0x5,  0x55 }, { 0x6,  0x05 }, { 0x7,  0x07 },
	{ 0x8,  0x0f }, { 0x9,  0x07 }, { 0xa,  0x3f }, { 0xb,  0x00 },
	{ 0xc,  0x00 }, { 0xd,  0x00 }, { 0xe,  0x00 }, { 0xf,  0x00 },
	{ 0x10, 0x00 }, { 0x11, 0x00 }, { 0x12, 0x00 }, { 0x13, 0x00 },
	{ 0x14, 0x00 }, { 0x15, 0x00 }, { 0x16, 0x00 },
};

/*
 * CTRL1 register
 * see
 *	Table 11/12/13/14
 */
#define AUDIO_IFACE(_dif, _width, _fmt)		\
	{					\
		.dif	= _dif,			\
		.width	= _width,		\
		.fmt	= SND_SOC_DAIFMT_##_fmt,\
	}
static const struct ak4613_interface ak4613_iface[] = {
	/* It doesn't support asymmetric format */

	AUDIO_IFACE(0x03, 24, LEFT_J),
	AUDIO_IFACE(0x04, 24, I2S),
};
#define AK4613_CTRL1_TO_MODE(priv)	((priv)->ctrl1 >> 6) /* AK4613_CONFIG_MODE_x */

static const struct regmap_config ak4613_regmap_cfg = {
	.reg_bits		= 8,
	.val_bits		= 8,
	.max_register		= 0x16,
	.reg_defaults		= ak4613_reg,
	.num_reg_defaults	= ARRAY_SIZE(ak4613_reg),
	.cache_type		= REGCACHE_RBTREE,
};

static const struct of_device_id ak4613_of_match[] = {
	{ .compatible = "asahi-kasei,ak4613",	.data = &ak4613_regmap_cfg },
	{},
};
MODULE_DEVICE_TABLE(of, ak4613_of_match);

static const struct i2c_device_id ak4613_i2c_id[] = {
	{ "ak4613", (kernel_ulong_t)&ak4613_regmap_cfg },
	{ }
};
MODULE_DEVICE_TABLE(i2c, ak4613_i2c_id);

static const struct snd_soc_dapm_widget ak4613_dapm_widgets[] = {

	/* Outputs */
	SND_SOC_DAPM_OUTPUT("LOUT1"),
	SND_SOC_DAPM_OUTPUT("LOUT2"),
	SND_SOC_DAPM_OUTPUT("LOUT3"),
	SND_SOC_DAPM_OUTPUT("LOUT4"),
	SND_SOC_DAPM_OUTPUT("LOUT5"),
	SND_SOC_DAPM_OUTPUT("LOUT6"),

	SND_SOC_DAPM_OUTPUT("ROUT1"),
	SND_SOC_DAPM_OUTPUT("ROUT2"),
	SND_SOC_DAPM_OUTPUT("ROUT3"),
	SND_SOC_DAPM_OUTPUT("ROUT4"),
	SND_SOC_DAPM_OUTPUT("ROUT5"),
	SND_SOC_DAPM_OUTPUT("ROUT6"),

	/* Inputs */
	SND_SOC_DAPM_INPUT("LIN1"),
	SND_SOC_DAPM_INPUT("LIN2"),

	SND_SOC_DAPM_INPUT("RIN1"),
	SND_SOC_DAPM_INPUT("RIN2"),

	/* DAC */
	SND_SOC_DAPM_DAC("DAC1", NULL, PW_MGMT3, 0, 0),
	SND_SOC_DAPM_DAC("DAC2", NULL, PW_MGMT3, 1, 0),
	SND_SOC_DAPM_DAC("DAC3", NULL, PW_MGMT3, 2, 0),
	SND_SOC_DAPM_DAC("DAC4", NULL, PW_MGMT3, 3, 0),
	SND_SOC_DAPM_DAC("DAC5", NULL, PW_MGMT3, 4, 0),
	SND_SOC_DAPM_DAC("DAC6", NULL, PW_MGMT3, 5, 0),

	/* ADC */
	SND_SOC_DAPM_ADC("ADC1", NULL, PW_MGMT2, 0, 0),
	SND_SOC_DAPM_ADC("ADC2", NULL, PW_MGMT2, 1, 0),
};

static const struct snd_soc_dapm_route ak4613_intercon[] = {
	{"LOUT1", NULL, "DAC1"},
	{"LOUT2", NULL, "DAC2"},
	{"LOUT3", NULL, "DAC3"},
	{"LOUT4", NULL, "DAC4"},
	{"LOUT5", NULL, "DAC5"},
	{"LOUT6", NULL, "DAC6"},

	{"ROUT1", NULL, "DAC1"},
	{"ROUT2", NULL, "DAC2"},
	{"ROUT3", NULL, "DAC3"},
	{"ROUT4", NULL, "DAC4"},
	{"ROUT5", NULL, "DAC5"},
	{"ROUT6", NULL, "DAC6"},

	{"DAC1", NULL, "Playback"},
	{"DAC2", NULL, "Playback"},
	{"DAC3", NULL, "Playback"},
	{"DAC4", NULL, "Playback"},
	{"DAC5", NULL, "Playback"},
	{"DAC6", NULL, "Playback"},

	{"Capture", NULL, "ADC1"},
	{"Capture", NULL, "ADC2"},

	{"ADC1", NULL, "LIN1"},
	{"ADC2", NULL, "LIN2"},

	{"ADC1", NULL, "RIN1"},
	{"ADC2", NULL, "RIN2"},
};

static void ak4613_dai_shutdown(struct snd_pcm_substream *substream,
			       struct snd_soc_dai *dai)
{
	struct snd_soc_component *component = dai->component;
	struct ak4613_priv *priv = snd_soc_component_get_drvdata(component);
	struct device *dev = component->dev;

	mutex_lock(&priv->lock);
	priv->cnt--;
	if (priv->cnt < 0) {
		dev_err(dev, "unexpected counter error\n");
		priv->cnt = 0;
	}
	if (!priv->cnt)
		priv->ctrl1 = 0;
	mutex_unlock(&priv->lock);
}

static void ak4613_hw_constraints(struct ak4613_priv *priv,
				  struct snd_pcm_substream *substream)
{
	struct snd_pcm_runtime *runtime = substream->runtime;
	static const unsigned int ak4613_rates[] = {
		 32000,
		 44100,
		 48000,
		 64000,
		 88200,
		 96000,
		176400,
		192000,
	};
#define AK4613_CHANNEL_2	 0
#define AK4613_CHANNEL_4	 1
#define AK4613_CHANNEL_8	 2
#define AK4613_CHANNEL_12	 3
#define AK4613_CHANNEL_NONE	-1
	static const unsigned int ak4613_channels[] = {
		[AK4613_CHANNEL_2]  =  2,
		[AK4613_CHANNEL_4]  =  4,
		[AK4613_CHANNEL_8]  =  8,
		[AK4613_CHANNEL_12] = 12,
	};
#define MODE_MAX 4
#define SDTx_MAX 4
#define MASK(x) (1 << AK4613_CHANNEL_##x)
	static const int mask_list[MODE_MAX][SDTx_MAX] = {
		/* 				SDTO	 SDTIx1    SDTIx2		SDTIx3 */
		[AK4613_CONFIG_MODE_STEREO] = { MASK(2), MASK(2),  MASK(2),		MASK(2)},
		[AK4613_CONFIG_MODE_TDM512] = { MASK(4), MASK(12), MASK(12),		MASK(12)},
		[AK4613_CONFIG_MODE_TDM256] = { MASK(4), MASK(8),  MASK(8)|MASK(12),	MASK(8)|MASK(12)},
		[AK4613_CONFIG_MODE_TDM128] = { MASK(4), MASK(4),  MASK(4)|MASK(8),	MASK(4)|MASK(8)|MASK(12)},
	};
	struct snd_pcm_hw_constraint_list *constraint;
	unsigned int mask;
	unsigned int mode;
	unsigned int fs;
	int is_play = substream->stream == SNDRV_PCM_STREAM_PLAYBACK;
	int sdti_num;
	int i;

	constraint		= &priv->constraint_rates;
	constraint->list	= ak4613_rates;
	constraint->mask	= 0;
	constraint->count	= 0;

	/*
	 * Slave Mode
	 *	Normal: [32kHz, 48kHz] : 256fs,384fs or 512fs
	 *	Double: [64kHz, 96kHz] : 256fs
	 *	Quad  : [128kHz,192kHz]: 128fs
	 *
	 * Master mode
	 *	Normal: [32kHz, 48kHz] : 256fs or 512fs
	 *	Double: [64kHz, 96kHz] : 256fs
	 *	Quad  : [128kHz,192kHz]: 128fs
	*/
	for (i = 0; i < ARRAY_SIZE(ak4613_rates); i++) {
		/* minimum fs on each range */
		fs = (ak4613_rates[i] <= 96000) ? 256 : 128;

		if (priv->sysclk >= ak4613_rates[i] * fs)
			constraint->count = i + 1;
	}

	snd_pcm_hw_constraint_list(runtime, 0,
				SNDRV_PCM_HW_PARAM_RATE, constraint);


	sdti_num = AK4613_CONFIG_SDTI_get(priv);
	if (WARN_ON(sdti_num >= SDTx_MAX))
		return;

	if (priv->cnt) {
		/*
		 * If it was already working,
		 * the constraint is same as working mode.
		 */
		mode = AK4613_CTRL1_TO_MODE(priv);
		mask = 0; /* no default */
	} else {
		/*
		 * It is not yet working,
		 * the constraint is based on board configs.
		 * STEREO mask is default
		 */
		mode = AK4613_CONFIG_GET(priv, MODE);
		mask = mask_list[AK4613_CONFIG_MODE_STEREO][is_play * sdti_num];
	}

	if (WARN_ON(mode >= MODE_MAX))
		return;

	/* add each mode mask */
	mask |= mask_list[mode][is_play * sdti_num];

	constraint		= &priv->constraint_channels;
	constraint->list	= ak4613_channels;
	constraint->mask	= mask;
	constraint->count	= sizeof(ak4613_channels);
	snd_pcm_hw_constraint_list(runtime, 0,
				   SNDRV_PCM_HW_PARAM_CHANNELS, constraint);
}

static int ak4613_dai_startup(struct snd_pcm_substream *substream,
			      struct snd_soc_dai *dai)
{
	struct snd_soc_component *component = dai->component;
	struct ak4613_priv *priv = snd_soc_component_get_drvdata(component);

	mutex_lock(&priv->lock);
	ak4613_hw_constraints(priv, substream);
	priv->cnt++;
	mutex_unlock(&priv->lock);

	return 0;
}

static int ak4613_dai_set_sysclk(struct snd_soc_dai *codec_dai,
				 int clk_id, unsigned int freq, int dir)
{
	struct snd_soc_component *component = codec_dai->component;
	struct ak4613_priv *priv = snd_soc_component_get_drvdata(component);

	priv->sysclk = freq;

	return 0;
}

static int ak4613_dai_set_fmt(struct snd_soc_dai *dai, unsigned int format)
{
	struct snd_soc_component *component = dai->component;
	struct ak4613_priv *priv = snd_soc_component_get_drvdata(component);
	unsigned int fmt;

	fmt = format & SND_SOC_DAIFMT_FORMAT_MASK;
	switch (fmt) {
	case SND_SOC_DAIFMT_LEFT_J:
	case SND_SOC_DAIFMT_I2S:
		priv->fmt = fmt;
		break;
	default:
		return -EINVAL;
	}

	fmt = format & SND_SOC_DAIFMT_CLOCK_PROVIDER_MASK;
	switch (fmt) {
	case SND_SOC_DAIFMT_CBC_CFC:
		break;
	default:
		/*
		 * SUPPORTME
		 *
		 * "clock provider" is not yet supperted
		 */
		return -EINVAL;
	}

	return 0;
}

static int ak4613_dai_hw_params(struct snd_pcm_substream *substream,
				struct snd_pcm_hw_params *params,
				struct snd_soc_dai *dai)
{
	struct snd_soc_component *component = dai->component;
	struct ak4613_priv *priv = snd_soc_component_get_drvdata(component);
	struct device *dev = component->dev;
	unsigned int width = params_width(params);
	unsigned int fmt = priv->fmt;
	unsigned int rate;
	int i, ret;
	u8 ctrl2;

	rate = params_rate(params);
	switch (rate) {
	case 32000:
	case 44100:
	case 48000:
		ctrl2 = DFS_NORMAL_SPEED;
		break;
	case 64000:
	case 88200:
	case 96000:
		ctrl2 = DFS_DOUBLE_SPEED;
		break;
	case 176400:
	case 192000:
		ctrl2 = DFS_QUAD_SPEED;
		break;
	default:
		return -EINVAL;
	}
	priv->rate = rate;

	/*
	 * FIXME
	 *
	 * It doesn't have full TDM suppert yet
	 */
	ret = -EINVAL;

	mutex_lock(&priv->lock);
	if (priv->cnt > 1) {
		/*
		 * If it was already working, use current priv->ctrl1
		 */
		ret = 0;
	} else {
		/*
		 * It is not yet working,
		 */
		unsigned int channel = params_channels(params);
		u8 tdm;

		/* STEREO or TDM */
		if (channel == 2)
			tdm = AK4613_CONFIG_MODE_STEREO;
		else
			tdm = AK4613_CONFIG_GET(priv, MODE);

		for (i = ARRAY_SIZE(ak4613_iface) - 1; i >= 0; i--) {
			const struct ak4613_interface *iface = ak4613_iface + i;

			if ((iface->fmt == fmt) && (iface->width == width)) {
				/*
				 * Ctrl1
				 * | D7 | D6 | D5 | D4 | D3 | D2 | D1 | D0  |
				 * |TDM1|TDM0|DIF2|DIF1|DIF0|ATS1|ATS0|SMUTE|
				 *  <  tdm  > < iface->dif >
				 */
				priv->ctrl1 = (tdm << 6) | (iface->dif << 3);
				ret = 0;
				break;
			}
		}
	}
	mutex_unlock(&priv->lock);

	if (ret < 0)
		goto hw_params_end;

	snd_soc_component_update_bits(component, CTRL1, FMT_MASK, priv->ctrl1);
	snd_soc_component_update_bits(component, CTRL2, DFS_MASK, ctrl2);

	snd_soc_component_update_bits(component, ICTRL, ICTRL_MASK, priv->ic);
	snd_soc_component_update_bits(component, OCTRL, OCTRL_MASK, priv->oc);

hw_params_end:
	if (ret < 0)
		dev_warn(dev, "unsupported data width/format combination\n");

	return ret;
}

static int ak4613_set_bias_level(struct snd_soc_component *component,
				 enum snd_soc_bias_level level)
{
	u8 mgmt1 = 0;

	switch (level) {
	case SND_SOC_BIAS_ON:
		mgmt1 |= RSTN;
		fallthrough;
	case SND_SOC_BIAS_PREPARE:
		mgmt1 |= PMADC | PMDAC;
		fallthrough;
	case SND_SOC_BIAS_STANDBY:
		mgmt1 |= PMVR;
		fallthrough;
	case SND_SOC_BIAS_OFF:
	default:
		break;
	}

	snd_soc_component_write(component, PW_MGMT1, mgmt1);

	return 0;
}

static void ak4613_dummy_write(struct work_struct *work)
{
	struct ak4613_priv *priv = container_of(work,
						struct ak4613_priv,
						dummy_write_work);
	struct snd_soc_component *component = priv->component;
	unsigned int mgmt1;
	unsigned int mgmt3;

	/*
	 * PW_MGMT1 / PW_MGMT3 needs dummy write at least after 5 LR clocks
	 *
	 * Note
	 *
	 * To avoid extra delay, we want to avoid preemption here,
	 * but we can't. Because it uses I2C access which is using IRQ
	 * and sleep. Thus, delay might be more than 5 LR clocks
	 * see also
	 *	ak4613_dai_trigger()
	 */
	udelay(5000000 / priv->rate);

	mgmt1 = snd_soc_component_read(component, PW_MGMT1);
	mgmt3 = snd_soc_component_read(component, PW_MGMT3);

	snd_soc_component_write(component, PW_MGMT1, mgmt1);
	snd_soc_component_write(component, PW_MGMT3, mgmt3);
}

static int ak4613_dai_trigger(struct snd_pcm_substream *substream, int cmd,
			      struct snd_soc_dai *dai)
{
	struct snd_soc_component *component = dai->component;
	struct ak4613_priv *priv = snd_soc_component_get_drvdata(component);

	/*
	 * FIXME
	 *
	 * PW_MGMT1 / PW_MGMT3 needs dummy write at least after 5 LR clocks
	 * from Power Down Release. Otherwise, Playback volume will be 0dB.
	 * To avoid complex multiple delay/dummy_write method from
	 * ak4613_set_bias_level() / SND_SOC_DAPM_DAC_E("DACx", ...),
	 * call it once here.
	 *
	 * But, unfortunately, we can't "write" here because here is atomic
	 * context (It uses I2C access for writing).
	 * Thus, use schedule_work() to switching to normal context
	 * immediately.
	 *
	 * Note
	 *
	 * Calling ak4613_dummy_write() function might be delayed.
	 * In such case, ak4613 volume might be temporarily 0dB when
	 * beggining of playback.
	 * see also
	 *	ak4613_dummy_write()
	 */

	if ((cmd != SNDRV_PCM_TRIGGER_START) &&
	    (cmd != SNDRV_PCM_TRIGGER_RESUME))
		return 0;

	if (substream->stream != SNDRV_PCM_STREAM_PLAYBACK)
		return  0;

	priv->component = component;
	schedule_work(&priv->dummy_write_work);

	return 0;
}

/*
 * Select below from Sound Card, not Auto
 *	SND_SOC_DAIFMT_CBC_CFC
 *	SND_SOC_DAIFMT_CBP_CFP
 */
static u64 ak4613_dai_formats =
	SND_SOC_POSSIBLE_DAIFMT_I2S	|
	SND_SOC_POSSIBLE_DAIFMT_LEFT_J;

static const struct snd_soc_dai_ops ak4613_dai_ops = {
	.startup	= ak4613_dai_startup,
	.shutdown	= ak4613_dai_shutdown,
	.set_sysclk	= ak4613_dai_set_sysclk,
	.set_fmt	= ak4613_dai_set_fmt,
	.trigger	= ak4613_dai_trigger,
	.hw_params	= ak4613_dai_hw_params,
	.auto_selectable_formats	= &ak4613_dai_formats,
	.num_auto_selectable_formats	= 1,
};

#define AK4613_PCM_RATE		(SNDRV_PCM_RATE_32000  |\
				 SNDRV_PCM_RATE_44100  |\
				 SNDRV_PCM_RATE_48000  |\
				 SNDRV_PCM_RATE_64000  |\
				 SNDRV_PCM_RATE_88200  |\
				 SNDRV_PCM_RATE_96000  |\
				 SNDRV_PCM_RATE_176400 |\
				 SNDRV_PCM_RATE_192000)
#define AK4613_PCM_FMTBIT	(SNDRV_PCM_FMTBIT_S24_LE)

static struct snd_soc_dai_driver ak4613_dai = {
	.name = "ak4613-hifi",
	.playback = {
		.stream_name	= "Playback",
		.channels_min	= 2,
		.channels_max	= 12,
		.rates		= AK4613_PCM_RATE,
		.formats	= AK4613_PCM_FMTBIT,
	},
	.capture = {
		.stream_name	= "Capture",
		.channels_min	= 2,
		.channels_max	= 4,
		.rates		= AK4613_PCM_RATE,
		.formats	= AK4613_PCM_FMTBIT,
	},
	.ops = &ak4613_dai_ops,
	.symmetric_rate = 1,
};

static int ak4613_suspend(struct snd_soc_component *component)
{
	struct regmap *regmap = dev_get_regmap(component->dev, NULL);

	regcache_cache_only(regmap, true);
	regcache_mark_dirty(regmap);
	return 0;
}

static int ak4613_resume(struct snd_soc_component *component)
{
	struct regmap *regmap = dev_get_regmap(component->dev, NULL);

	regcache_cache_only(regmap, false);
	return regcache_sync(regmap);
}

static const struct snd_soc_component_driver soc_component_dev_ak4613 = {
	.suspend		= ak4613_suspend,
	.resume			= ak4613_resume,
	.set_bias_level		= ak4613_set_bias_level,
	.controls		= ak4613_snd_controls,
	.num_controls		= ARRAY_SIZE(ak4613_snd_controls),
	.dapm_widgets		= ak4613_dapm_widgets,
	.num_dapm_widgets	= ARRAY_SIZE(ak4613_dapm_widgets),
	.dapm_routes		= ak4613_intercon,
	.num_dapm_routes	= ARRAY_SIZE(ak4613_intercon),
	.idle_bias_on		= 1,
	.endianness		= 1,
};

static void ak4613_parse_of(struct ak4613_priv *priv,
			    struct device *dev)
{
	struct device_node *np = dev->of_node;
	char prop[32];
	int sdti_num;
	int i;

	/* Input 1 - 2 */
	for (i = 0; i < 2; i++) {
		snprintf(prop, sizeof(prop), "asahi-kasei,in%d-single-end", i + 1);
		if (!of_get_property(np, prop, NULL))
			priv->ic |= 1 << i;
	}

	/* Output 1 - 6 */
	for (i = 0; i < 6; i++) {
		snprintf(prop, sizeof(prop), "asahi-kasei,out%d-single-end", i + 1);
		if (!of_get_property(np, prop, NULL))
			priv->oc |= 1 << i;
	}

	/*
	 * enable TDM256 test
	 *
	 * !!! FIXME !!!
	 *
	 * It should be configured by DT or other way
	 * if it was full supported.
	 * But it is using ifdef style for now for test
	 * purpose.
	 */
#if defined(AK4613_ENABLE_TDM_TEST)
	AK4613_CONFIG_SET(priv, MODE_TDM256);
#endif

	/*
	 * connected STDI
	 * TDM support is assuming it is probed via Audio-Graph-Card style here.
	 * Default is SDTIx1 if it was probed via Simple-Audio-Card for now.
	 */
	sdti_num = of_graph_get_endpoint_count(np);
	if ((sdti_num >= SDTx_MAX) || (sdti_num < 1))
		sdti_num = 1;

	AK4613_CONFIG_SDTI_set(priv, sdti_num);
}

static int ak4613_i2c_probe(struct i2c_client *i2c)
{
	struct device *dev = &i2c->dev;
	struct device_node *np = dev->of_node;
	const struct regmap_config *regmap_cfg;
	struct regmap *regmap;
	struct ak4613_priv *priv;

	regmap_cfg = NULL;
	if (np)
		regmap_cfg = of_device_get_match_data(dev);
	else {
		const struct i2c_device_id *id =
			i2c_match_id(ak4613_i2c_id, i2c);
		regmap_cfg = (const struct regmap_config *)id->driver_data;
	}

	if (!regmap_cfg)
		return -EINVAL;

	priv = devm_kzalloc(dev, sizeof(*priv), GFP_KERNEL);
	if (!priv)
		return -ENOMEM;

	ak4613_parse_of(priv, dev);

	priv->ctrl1		= 0;
	priv->cnt		= 0;
	priv->sysclk		= 0;
	INIT_WORK(&priv->dummy_write_work, ak4613_dummy_write);

	mutex_init(&priv->lock);

	i2c_set_clientdata(i2c, priv);

	regmap = devm_regmap_init_i2c(i2c, regmap_cfg);
	if (IS_ERR(regmap))
		return PTR_ERR(regmap);

	return devm_snd_soc_register_component(dev, &soc_component_dev_ak4613,
				      &ak4613_dai, 1);
}

static struct i2c_driver ak4613_i2c_driver = {
	.driver = {
		.name = "ak4613-codec",
		.of_match_table = ak4613_of_match,
	},
	.probe_new	= ak4613_i2c_probe,
<<<<<<< HEAD
	.remove		= ak4613_i2c_remove,
=======
>>>>>>> 7365df19
	.id_table	= ak4613_i2c_id,
};

module_i2c_driver(ak4613_i2c_driver);

MODULE_DESCRIPTION("Soc AK4613 driver");
MODULE_AUTHOR("Kuninori Morimoto <kuninori.morimoto.gx@renesas.com>");
MODULE_LICENSE("GPL v2");<|MERGE_RESOLUTION|>--- conflicted
+++ resolved
@@ -926,10 +926,6 @@
 		.of_match_table = ak4613_of_match,
 	},
 	.probe_new	= ak4613_i2c_probe,
-<<<<<<< HEAD
-	.remove		= ak4613_i2c_remove,
-=======
->>>>>>> 7365df19
 	.id_table	= ak4613_i2c_id,
 };
 
