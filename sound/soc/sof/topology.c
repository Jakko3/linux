--- conflicted
+++ resolved
@@ -398,21 +398,6 @@
 		offsetof(struct snd_sof_led_control, direction)},
 };
 
-<<<<<<< HEAD
-/* AFE */
-static const struct sof_topology_token afe_tokens[] = {
-	{SOF_TKN_MEDIATEK_AFE_RATE,
-		SND_SOC_TPLG_TUPLE_TYPE_WORD, get_token_u32,
-		offsetof(struct sof_ipc_dai_mtk_afe_params, rate), 0},
-	{SOF_TKN_MEDIATEK_AFE_CH,
-		SND_SOC_TPLG_TUPLE_TYPE_WORD, get_token_u32,
-		offsetof(struct sof_ipc_dai_mtk_afe_params, channels), 0},
-	{SOF_TKN_MEDIATEK_AFE_FORMAT,
-		SND_SOC_TPLG_TUPLE_TYPE_STRING, get_token_comp_format,
-		offsetof(struct sof_ipc_dai_mtk_afe_params, format), 0},
-};
-
-=======
 /**
  * sof_parse_uuid_tokens - Parse multiple sets of UUID tokens
  * @scomp: pointer to soc component
@@ -424,7 +409,6 @@
  *
  * This function parses multiple sets of string type tokens in vendor arrays
  */
->>>>>>> 95cd2cdc
 static int sof_parse_uuid_tokens(struct snd_soc_component *scomp,
 				  void *object, size_t offset,
 				  const struct sof_topology_token *tokens, int num_tokens,
@@ -809,19 +793,9 @@
 	scontrol->max_volume_step = le32_to_cpu(mc->max);
 	scontrol->num_channels = le32_to_cpu(mc->num_channels);
 
-<<<<<<< HEAD
-	/* set cmd for mixer control */
-	if (le32_to_cpu(mc->max) == 1) {
-		scontrol->control_data->cmd = SOF_CTRL_CMD_SWITCH;
-		goto skip;
-	}
-
-	scontrol->control_data->cmd = SOF_CTRL_CMD_VOLUME;
-=======
 	scontrol->max = le32_to_cpu(mc->max);
 	if (le32_to_cpu(mc->max) == 1)
 		goto skip;
->>>>>>> 95cd2cdc
 
 	/* extract tlv data */
 	if (!kc->tlv.p || get_tlv_data(kc->tlv.p, tlv) < 0) {
@@ -874,11 +848,6 @@
 
 	scontrol->comp_id = sdev->next_comp_id;
 	scontrol->num_channels = le32_to_cpu(ec->num_channels);
-<<<<<<< HEAD
-	scontrol->control_data->index = kc->index;
-	scontrol->control_data->cmd = SOF_CTRL_CMD_ENUM;
-=======
->>>>>>> 95cd2cdc
 
 	dev_dbg(scomp->dev, "tplg: load kcontrol index %d chans %d comp_id %d\n",
 		scontrol->comp_id, scontrol->num_channels, scontrol->comp_id);
@@ -911,50 +880,7 @@
 		scontrol->priv_size = priv_size;
 	}
 
-<<<<<<< HEAD
-	scontrol->comp_id = sdev->next_comp_id;
-	scontrol->control_data->cmd = SOF_CTRL_CMD_BINARY;
-	scontrol->control_data->index = kc->index;
-
-	dev_dbg(scomp->dev, "tplg: load kcontrol index %d chans %d\n",
-		scontrol->comp_id, scontrol->num_channels);
-
-	if (le32_to_cpu(control->priv.size) > 0) {
-		memcpy(cdata->data, control->priv.data,
-		       le32_to_cpu(control->priv.size));
-
-		if (cdata->data->magic != SOF_ABI_MAGIC) {
-			dev_err(scomp->dev, "error: Wrong ABI magic 0x%08x.\n",
-				cdata->data->magic);
-			ret = -EINVAL;
-			goto out_free;
-		}
-		if (SOF_ABI_VERSION_INCOMPATIBLE(SOF_ABI_VERSION,
-						 cdata->data->abi)) {
-			dev_err(scomp->dev,
-				"error: Incompatible ABI version 0x%08x.\n",
-				cdata->data->abi);
-			ret = -EINVAL;
-			goto out_free;
-		}
-		if (cdata->data->size + sizeof(struct sof_abi_hdr) !=
-		    le32_to_cpu(control->priv.size)) {
-			dev_err(scomp->dev,
-				"error: Conflict in bytes vs. priv size.\n");
-			ret = -EINVAL;
-			goto out_free;
-		}
-	}
-
-	return 0;
-
-out_free:
-	kfree(scontrol->control_data);
-out:
-	return ret;
-=======
-	return 0;
->>>>>>> 95cd2cdc
+	return 0;
 }
 
 /* external kcontrol init - used for any driver specific init */
@@ -1230,14 +1156,6 @@
 	return ret;
 }
 
-<<<<<<< HEAD
-/*
- * Pipeline Topology
- */
-static int sof_widget_load_pipeline(struct snd_soc_component *scomp, int index,
-				    struct snd_sof_widget *swidget,
-				    struct snd_soc_tplg_dapm_widget *tw)
-=======
 static int sof_get_token_value(u32 token_id, struct snd_sof_tuple *tuples, int num_tuples)
 {
 	int i;
@@ -1257,7 +1175,6 @@
 static int sof_widget_ready(struct snd_soc_component *scomp, int index,
 			    struct snd_soc_dapm_widget *w,
 			    struct snd_soc_tplg_dapm_widget *tw)
->>>>>>> 95cd2cdc
 {
 	struct snd_sof_dev *sdev = snd_soc_component_get_drvdata(scomp);
 	const struct sof_ipc_tplg_ops *ipc_tplg_ops = sdev->ipc->ops->tplg;
@@ -1347,14 +1264,6 @@
 		break;
 	}
 
-<<<<<<< HEAD
-	if (sof_debug_check_flag(SOF_DBG_DISABLE_MULTICORE))
-		pipeline->core = SOF_DSP_PRIMARY_CORE;
-
-	if (sof_debug_check_flag(SOF_DBG_DYNAMIC_PIPELINES_OVERRIDE))
-		swidget->dynamic_pipeline_widget =
-			sof_debug_check_flag(SOF_DBG_DYNAMIC_PIPELINES_ENABLE);
-=======
 	if (sof_debug_check_flag(SOF_DBG_DISABLE_MULTICORE)) {
 		swidget->core = SOF_DSP_PRIMARY_CORE;
 	} else {
@@ -1364,7 +1273,6 @@
 		if (core >= 0)
 			swidget->core = core;
 	}
->>>>>>> 95cd2cdc
 
 	/* check token parsing reply */
 	if (ret < 0) {
@@ -1412,700 +1320,15 @@
 	list_del(&sroute->list);
 	kfree(sroute);
 
-<<<<<<< HEAD
-	ret = sof_parse_tokens(scomp, &mixer->config, comp_tokens,
-			       ARRAY_SIZE(comp_tokens), private->array,
-			       le32_to_cpu(private->size));
-	if (ret != 0) {
-		dev_err(scomp->dev, "error: parse mixer.cfg tokens failed %d\n",
-			private->size);
-		kfree(mixer);
-		return ret;
-	}
-
-	sof_dbg_comp_config(scomp, &mixer->config);
-
-	swidget->private = mixer;
-
-	return 0;
-}
-
-/*
- * Mux topology
- */
-static int sof_widget_load_mux(struct snd_soc_component *scomp, int index,
-			       struct snd_sof_widget *swidget,
-			       struct snd_soc_tplg_dapm_widget *tw)
-{
-	struct snd_soc_tplg_private *private = &tw->priv;
-	struct sof_ipc_comp_mux *mux;
-	size_t ipc_size = sizeof(*mux);
-	int ret;
-
-	mux = (struct sof_ipc_comp_mux *)
-	      sof_comp_alloc(swidget, &ipc_size, index);
-	if (!mux)
-		return -ENOMEM;
-
-	/* configure mux IPC message */
-	mux->comp.type = SOF_COMP_MUX;
-	mux->config.hdr.size = sizeof(mux->config);
-
-	ret = sof_parse_tokens(scomp, &mux->config, comp_tokens,
-			       ARRAY_SIZE(comp_tokens), private->array,
-			       le32_to_cpu(private->size));
-	if (ret != 0) {
-		dev_err(scomp->dev, "error: parse mux.cfg tokens failed %d\n",
-			private->size);
-		kfree(mux);
-		return ret;
-	}
-
-	sof_dbg_comp_config(scomp, &mux->config);
-
-	swidget->private = mux;
-
-	return 0;
-}
-
-/*
- * PGA Topology
- */
-
-static int sof_widget_load_pga(struct snd_soc_component *scomp, int index,
-			       struct snd_sof_widget *swidget,
-			       struct snd_soc_tplg_dapm_widget *tw)
-{
-	struct snd_sof_dev *sdev = snd_soc_component_get_drvdata(scomp);
-	struct snd_soc_tplg_private *private = &tw->priv;
-	struct sof_ipc_comp_volume *volume;
-	struct snd_sof_control *scontrol;
-	size_t ipc_size = sizeof(*volume);
-	int min_step;
-	int max_step;
-	int ret;
-
-	volume = (struct sof_ipc_comp_volume *)
-		 sof_comp_alloc(swidget, &ipc_size, index);
-	if (!volume)
-		return -ENOMEM;
-
-	if (!le32_to_cpu(tw->num_kcontrols)) {
-		dev_err(scomp->dev, "error: invalid kcontrol count %d for volume\n",
-			tw->num_kcontrols);
-		ret = -EINVAL;
-		goto err;
-	}
-
-	/* configure volume IPC message */
-	volume->comp.type = SOF_COMP_VOLUME;
-	volume->config.hdr.size = sizeof(volume->config);
-
-	ret = sof_parse_tokens(scomp, volume, volume_tokens,
-			       ARRAY_SIZE(volume_tokens), private->array,
-			       le32_to_cpu(private->size));
-	if (ret != 0) {
-		dev_err(scomp->dev, "error: parse volume tokens failed %d\n",
-			private->size);
-		goto err;
-	}
-	ret = sof_parse_tokens(scomp, &volume->config, comp_tokens,
-			       ARRAY_SIZE(comp_tokens), private->array,
-			       le32_to_cpu(private->size));
-	if (ret != 0) {
-		dev_err(scomp->dev, "error: parse volume.cfg tokens failed %d\n",
-			le32_to_cpu(private->size));
-		goto err;
-	}
-
-	sof_dbg_comp_config(scomp, &volume->config);
-
-	swidget->private = volume;
-
-	list_for_each_entry(scontrol, &sdev->kcontrol_list, list) {
-		if (scontrol->comp_id == swidget->comp_id &&
-		    scontrol->volume_table) {
-			min_step = scontrol->min_volume_step;
-			max_step = scontrol->max_volume_step;
-			volume->min_value = scontrol->volume_table[min_step];
-			volume->max_value = scontrol->volume_table[max_step];
-			volume->channels = scontrol->num_channels;
-			break;
-		}
-	}
-
-	return 0;
-err:
-	kfree(volume);
-	return ret;
-}
-
-/*
- * SRC Topology
- */
-
-static int sof_widget_load_src(struct snd_soc_component *scomp, int index,
-			       struct snd_sof_widget *swidget,
-			       struct snd_soc_tplg_dapm_widget *tw)
-{
-	struct snd_soc_tplg_private *private = &tw->priv;
-	struct sof_ipc_comp_src *src;
-	size_t ipc_size = sizeof(*src);
-	int ret;
-
-	src = (struct sof_ipc_comp_src *)
-	      sof_comp_alloc(swidget, &ipc_size, index);
-	if (!src)
-		return -ENOMEM;
-
-	/* configure src IPC message */
-	src->comp.type = SOF_COMP_SRC;
-	src->config.hdr.size = sizeof(src->config);
-
-	ret = sof_parse_tokens(scomp, src, src_tokens,
-			       ARRAY_SIZE(src_tokens), private->array,
-			       le32_to_cpu(private->size));
-	if (ret != 0) {
-		dev_err(scomp->dev, "error: parse src tokens failed %d\n",
-			private->size);
-		goto err;
-	}
-
-	ret = sof_parse_tokens(scomp, &src->config, comp_tokens,
-			       ARRAY_SIZE(comp_tokens), private->array,
-			       le32_to_cpu(private->size));
-	if (ret != 0) {
-		dev_err(scomp->dev, "error: parse src.cfg tokens failed %d\n",
-			le32_to_cpu(private->size));
-		goto err;
-	}
-
-	dev_dbg(scomp->dev, "src %s: source rate %d sink rate %d\n",
-		swidget->widget->name, src->source_rate, src->sink_rate);
-	sof_dbg_comp_config(scomp, &src->config);
-
-	swidget->private = src;
-
-	return 0;
-err:
-	kfree(src);
-	return ret;
-}
-
-/*
- * ASRC Topology
- */
-
-static int sof_widget_load_asrc(struct snd_soc_component *scomp, int index,
-				struct snd_sof_widget *swidget,
-				struct snd_soc_tplg_dapm_widget *tw)
-{
-	struct snd_soc_tplg_private *private = &tw->priv;
-	struct sof_ipc_comp_asrc *asrc;
-	size_t ipc_size = sizeof(*asrc);
-	int ret;
-
-	asrc = (struct sof_ipc_comp_asrc *)
-	       sof_comp_alloc(swidget, &ipc_size, index);
-	if (!asrc)
-		return -ENOMEM;
-
-	/* configure ASRC IPC message */
-	asrc->comp.type = SOF_COMP_ASRC;
-	asrc->config.hdr.size = sizeof(asrc->config);
-
-	ret = sof_parse_tokens(scomp, asrc, asrc_tokens,
-			       ARRAY_SIZE(asrc_tokens), private->array,
-			       le32_to_cpu(private->size));
-	if (ret != 0) {
-		dev_err(scomp->dev, "error: parse asrc tokens failed %d\n",
-			private->size);
-		goto err;
-	}
-
-	ret = sof_parse_tokens(scomp, &asrc->config, comp_tokens,
-			       ARRAY_SIZE(comp_tokens), private->array,
-			       le32_to_cpu(private->size));
-	if (ret != 0) {
-		dev_err(scomp->dev, "error: parse asrc.cfg tokens failed %d\n",
-			le32_to_cpu(private->size));
-		goto err;
-	}
-
-	dev_dbg(scomp->dev, "asrc %s: source rate %d sink rate %d "
-		"asynch %d operation %d\n",
-		swidget->widget->name, asrc->source_rate, asrc->sink_rate,
-		asrc->asynchronous_mode, asrc->operation_mode);
-	sof_dbg_comp_config(scomp, &asrc->config);
-
-	swidget->private = asrc;
-
-	return 0;
-err:
-	kfree(asrc);
-	return ret;
-}
-
-/*
- * Signal Generator Topology
- */
-
-static int sof_widget_load_siggen(struct snd_soc_component *scomp, int index,
-				  struct snd_sof_widget *swidget,
-				  struct snd_soc_tplg_dapm_widget *tw)
-{
-	struct snd_soc_tplg_private *private = &tw->priv;
-	struct sof_ipc_comp_tone *tone;
-	size_t ipc_size = sizeof(*tone);
-	int ret;
-
-	tone = (struct sof_ipc_comp_tone *)
-	       sof_comp_alloc(swidget, &ipc_size, index);
-	if (!tone)
-		return -ENOMEM;
-
-	/* configure siggen IPC message */
-	tone->comp.type = SOF_COMP_TONE;
-	tone->config.hdr.size = sizeof(tone->config);
-
-	ret = sof_parse_tokens(scomp, tone, tone_tokens,
-			       ARRAY_SIZE(tone_tokens), private->array,
-			       le32_to_cpu(private->size));
-	if (ret != 0) {
-		dev_err(scomp->dev, "error: parse tone tokens failed %d\n",
-			le32_to_cpu(private->size));
-		goto err;
-	}
-
-	ret = sof_parse_tokens(scomp, &tone->config, comp_tokens,
-			       ARRAY_SIZE(comp_tokens), private->array,
-			       le32_to_cpu(private->size));
-	if (ret != 0) {
-		dev_err(scomp->dev, "error: parse tone.cfg tokens failed %d\n",
-			le32_to_cpu(private->size));
-		goto err;
-	}
-
-	dev_dbg(scomp->dev, "tone %s: frequency %d amplitude %d\n",
-		swidget->widget->name, tone->frequency, tone->amplitude);
-	sof_dbg_comp_config(scomp, &tone->config);
-
-	swidget->private = tone;
-
-	return 0;
-err:
-	kfree(tone);
-	return ret;
-}
-
-static int sof_get_control_data(struct snd_soc_component *scomp,
-				struct snd_soc_dapm_widget *widget,
-				struct sof_widget_data *wdata,
-				size_t *size)
-{
-	const struct snd_kcontrol_new *kc;
-	struct soc_mixer_control *sm;
-	struct soc_bytes_ext *sbe;
-	struct soc_enum *se;
-	int i;
-
-	*size = 0;
-
-	for (i = 0; i < widget->num_kcontrols; i++) {
-		kc = &widget->kcontrol_news[i];
-
-		switch (widget->dobj.widget.kcontrol_type[i]) {
-		case SND_SOC_TPLG_TYPE_MIXER:
-			sm = (struct soc_mixer_control *)kc->private_value;
-			wdata[i].control = sm->dobj.private;
-			break;
-		case SND_SOC_TPLG_TYPE_BYTES:
-			sbe = (struct soc_bytes_ext *)kc->private_value;
-			wdata[i].control = sbe->dobj.private;
-			break;
-		case SND_SOC_TPLG_TYPE_ENUM:
-			se = (struct soc_enum *)kc->private_value;
-			wdata[i].control = se->dobj.private;
-			break;
-		default:
-			dev_err(scomp->dev, "error: unknown kcontrol type %u in widget %s\n",
-				widget->dobj.widget.kcontrol_type[i],
-				widget->name);
-			return -EINVAL;
-		}
-
-		if (!wdata[i].control) {
-			dev_err(scomp->dev, "error: no scontrol for widget %s\n",
-				widget->name);
-			return -EINVAL;
-		}
-
-		wdata[i].pdata = wdata[i].control->control_data->data;
-		if (!wdata[i].pdata)
-			return -EINVAL;
-
-		/* make sure data is valid - data can be updated at runtime */
-		if (widget->dobj.widget.kcontrol_type[i] == SND_SOC_TPLG_TYPE_BYTES &&
-		    wdata[i].pdata->magic != SOF_ABI_MAGIC)
-			return -EINVAL;
-
-		*size += wdata[i].pdata->size;
-
-		/* get data type */
-		switch (wdata[i].control->control_data->cmd) {
-		case SOF_CTRL_CMD_VOLUME:
-		case SOF_CTRL_CMD_ENUM:
-		case SOF_CTRL_CMD_SWITCH:
-			wdata[i].ipc_cmd = SOF_IPC_COMP_SET_VALUE;
-			wdata[i].ctrl_type = SOF_CTRL_TYPE_VALUE_CHAN_SET;
-			break;
-		case SOF_CTRL_CMD_BINARY:
-			wdata[i].ipc_cmd = SOF_IPC_COMP_SET_DATA;
-			wdata[i].ctrl_type = SOF_CTRL_TYPE_DATA_SET;
-			break;
-		default:
-			break;
-		}
-	}
-
-	return 0;
-}
-
-static int sof_process_load(struct snd_soc_component *scomp, int index,
-			    struct snd_sof_widget *swidget,
-			    struct snd_soc_tplg_dapm_widget *tw,
-			    int type)
-{
-	struct snd_soc_dapm_widget *widget = swidget->widget;
-	struct snd_soc_tplg_private *private = &tw->priv;
-	struct sof_ipc_comp_process *process;
-	struct sof_widget_data *wdata = NULL;
-	size_t ipc_data_size = 0;
-	size_t ipc_size;
-	int offset = 0;
-	int ret;
-	int i;
-
-	/* allocate struct for widget control data sizes and types */
-	if (widget->num_kcontrols) {
-		wdata = kcalloc(widget->num_kcontrols,
-				sizeof(*wdata),
-				GFP_KERNEL);
-
-		if (!wdata)
-			return -ENOMEM;
-
-		/* get possible component controls and get size of all pdata */
-		ret = sof_get_control_data(scomp, widget, wdata,
-					   &ipc_data_size);
-
-		if (ret < 0)
-			goto out;
-	}
-
-	ipc_size = sizeof(struct sof_ipc_comp_process) + ipc_data_size;
-
-	/* we are exceeding max ipc size, config needs to be sent separately */
-	if (ipc_size > SOF_IPC_MSG_MAX_SIZE) {
-		ipc_size -= ipc_data_size;
-		ipc_data_size = 0;
-	}
-
-	process = (struct sof_ipc_comp_process *)
-		  sof_comp_alloc(swidget, &ipc_size, index);
-	if (!process) {
-		ret = -ENOMEM;
-		goto out;
-	}
-
-	/* configure iir IPC message */
-	process->comp.type = type;
-	process->config.hdr.size = sizeof(process->config);
-
-	ret = sof_parse_tokens(scomp, &process->config, comp_tokens,
-			       ARRAY_SIZE(comp_tokens), private->array,
-			       le32_to_cpu(private->size));
-	if (ret != 0) {
-		dev_err(scomp->dev, "error: parse process.cfg tokens failed %d\n",
-			le32_to_cpu(private->size));
-		goto err;
-	}
-
-	sof_dbg_comp_config(scomp, &process->config);
-
-	/*
-	 * found private data in control, so copy it.
-	 * get possible component controls - get size of all pdata,
-	 * then memcpy with headers
-	 */
-	if (ipc_data_size) {
-		for (i = 0; i < widget->num_kcontrols; i++) {
-			memcpy(&process->data + offset,
-			       wdata[i].pdata->data,
-			       wdata[i].pdata->size);
-			offset += wdata[i].pdata->size;
-		}
-	}
-
-	process->size = ipc_data_size;
-	swidget->private = process;
-err:
-	if (ret < 0)
-		kfree(process);
-out:
-	kfree(wdata);
-	return ret;
-}
-
-/*
- * Processing Component Topology - can be "effect", "codec", or general
- * "processing".
- */
-
-static int sof_widget_load_process(struct snd_soc_component *scomp, int index,
-				   struct snd_sof_widget *swidget,
-				   struct snd_soc_tplg_dapm_widget *tw)
-{
-	struct snd_soc_tplg_private *private = &tw->priv;
-	struct sof_ipc_comp_process config;
-	int ret;
-
-	/* check we have some tokens - we need at least process type */
-	if (le32_to_cpu(private->size) == 0) {
-		dev_err(scomp->dev, "error: process tokens not found\n");
-		return -EINVAL;
-	}
-
-	memset(&config, 0, sizeof(config));
-	config.comp.core = swidget->core;
-
-	/* get the process token */
-	ret = sof_parse_tokens(scomp, &config, process_tokens,
-			       ARRAY_SIZE(process_tokens), private->array,
-			       le32_to_cpu(private->size));
-	if (ret != 0) {
-		dev_err(scomp->dev, "error: parse process tokens failed %d\n",
-			le32_to_cpu(private->size));
-		return ret;
-	}
-
-	/* now load process specific data and send IPC */
-	ret = sof_process_load(scomp, index, swidget, tw, find_process_comp_type(config.type));
-	if (ret < 0) {
-		dev_err(scomp->dev, "error: process loading failed\n");
-		return ret;
-	}
-
-	return 0;
-}
-
-static int sof_widget_bind_event(struct snd_soc_component *scomp,
-				 struct snd_sof_widget *swidget,
-				 u16 event_type)
-{
-	struct sof_ipc_comp *ipc_comp;
-
-	/* validate widget event type */
-	switch (event_type) {
-	case SOF_KEYWORD_DETECT_DAPM_EVENT:
-		/* only KEYWORD_DETECT comps should handle this */
-		if (swidget->id != snd_soc_dapm_effect)
-			break;
-
-		ipc_comp = swidget->private;
-		if (ipc_comp && ipc_comp->type != SOF_COMP_KEYWORD_DETECT)
-			break;
-
-		/* bind event to keyword detect comp */
-		return snd_soc_tplg_widget_bind_event(swidget->widget,
-						      sof_kwd_events,
-						      ARRAY_SIZE(sof_kwd_events),
-						      event_type);
-	default:
-		break;
-	}
-
-	dev_err(scomp->dev,
-		"error: invalid event type %d for widget %s\n",
-		event_type, swidget->widget->name);
-	return -EINVAL;
-}
-
-/* external widget init - used for any driver specific init */
-static int sof_widget_ready(struct snd_soc_component *scomp, int index,
-			    struct snd_soc_dapm_widget *w,
-			    struct snd_soc_tplg_dapm_widget *tw)
-{
-	struct snd_sof_dev *sdev = snd_soc_component_get_drvdata(scomp);
-	struct snd_sof_widget *swidget;
-	struct snd_sof_dai *dai;
-	struct sof_ipc_comp comp = {
-		.core = SOF_DSP_PRIMARY_CORE,
-	};
-	int ret = 0;
-
-	swidget = kzalloc(sizeof(*swidget), GFP_KERNEL);
-	if (!swidget)
-		return -ENOMEM;
-
-	swidget->scomp = scomp;
-	swidget->widget = w;
-	swidget->comp_id = sdev->next_comp_id++;
-	swidget->complete = 0;
-	swidget->id = w->id;
-	swidget->pipeline_id = index;
-	swidget->private = NULL;
-
-	dev_dbg(scomp->dev, "tplg: ready widget id %d pipe %d type %d name : %s stream %s\n",
-		swidget->comp_id, index, swidget->id, tw->name,
-		strnlen(tw->sname, SNDRV_CTL_ELEM_ID_NAME_MAXLEN) > 0
-			? tw->sname : "none");
-
-	ret = sof_parse_tokens(scomp, &comp, core_tokens,
-			       ARRAY_SIZE(core_tokens), tw->priv.array,
-			       le32_to_cpu(tw->priv.size));
-	if (ret != 0) {
-		dev_err(scomp->dev, "error: parsing core tokens failed %d\n",
-			ret);
-		kfree(swidget);
-		return ret;
-	}
-
-	if (sof_debug_check_flag(SOF_DBG_DISABLE_MULTICORE))
-		comp.core = SOF_DSP_PRIMARY_CORE;
-
-	swidget->core = comp.core;
-
-	ret = sof_parse_tokens(scomp, &swidget->comp_ext, comp_ext_tokens,
-			       ARRAY_SIZE(comp_ext_tokens), tw->priv.array,
-			       le32_to_cpu(tw->priv.size));
-	if (ret != 0) {
-		dev_err(scomp->dev, "error: parsing comp_ext_tokens failed %d\n",
-			ret);
-		kfree(swidget);
-		return ret;
-	}
-
-	/* handle any special case widgets */
-	switch (w->id) {
-	case snd_soc_dapm_dai_in:
-	case snd_soc_dapm_dai_out:
-		dai = kzalloc(sizeof(*dai), GFP_KERNEL);
-		if (!dai) {
-			kfree(swidget);
-			return -ENOMEM;
-		}
-
-		ret = sof_widget_load_dai(scomp, index, swidget, tw, dai);
-		if (!ret)
-			ret = sof_connect_dai_widget(scomp, w, tw, dai);
-		if (ret < 0) {
-			kfree(dai);
-			break;
-		}
-		list_add(&dai->list, &sdev->dai_list);
-		swidget->private = dai;
-		break;
-	case snd_soc_dapm_mixer:
-		ret = sof_widget_load_mixer(scomp, index, swidget, tw);
-		break;
-	case snd_soc_dapm_pga:
-		ret = sof_widget_load_pga(scomp, index, swidget, tw);
-		break;
-	case snd_soc_dapm_buffer:
-		ret = sof_widget_load_buffer(scomp, index, swidget, tw);
-		break;
-	case snd_soc_dapm_scheduler:
-		ret = sof_widget_load_pipeline(scomp, index, swidget, tw);
-		break;
-	case snd_soc_dapm_aif_out:
-		ret = sof_widget_load_pcm(scomp, index, swidget,
-					  SOF_IPC_STREAM_CAPTURE, tw);
-		break;
-	case snd_soc_dapm_aif_in:
-		ret = sof_widget_load_pcm(scomp, index, swidget,
-					  SOF_IPC_STREAM_PLAYBACK, tw);
-		break;
-	case snd_soc_dapm_src:
-		ret = sof_widget_load_src(scomp, index, swidget, tw);
-		break;
-	case snd_soc_dapm_asrc:
-		ret = sof_widget_load_asrc(scomp, index, swidget, tw);
-		break;
-	case snd_soc_dapm_siggen:
-		ret = sof_widget_load_siggen(scomp, index, swidget, tw);
-		break;
-	case snd_soc_dapm_effect:
-		ret = sof_widget_load_process(scomp, index, swidget, tw);
-		break;
-	case snd_soc_dapm_mux:
-	case snd_soc_dapm_demux:
-		ret = sof_widget_load_mux(scomp, index, swidget, tw);
-		break;
-	case snd_soc_dapm_switch:
-	case snd_soc_dapm_dai_link:
-	case snd_soc_dapm_kcontrol:
-	default:
-		dev_dbg(scomp->dev, "widget type %d name %s not handled\n", swidget->id, tw->name);
-		break;
-	}
-
-	/* check IPC reply */
-	if (ret < 0) {
-		dev_err(scomp->dev,
-			"error: failed to add widget id %d type %d name : %s stream %s\n",
-			tw->shift, swidget->id, tw->name,
-			strnlen(tw->sname, SNDRV_CTL_ELEM_ID_NAME_MAXLEN) > 0
-				? tw->sname : "none");
-		kfree(swidget);
-		return ret;
-	}
-
-	/* bind widget to external event */
-	if (tw->event_type) {
-		ret = sof_widget_bind_event(scomp, swidget,
-					    le16_to_cpu(tw->event_type));
-		if (ret) {
-			dev_err(scomp->dev, "error: widget event binding failed\n");
-			kfree(swidget->private);
-			kfree(swidget);
-			return ret;
-		}
-	}
-
-	w->dobj.private = swidget;
-	list_add(&swidget->list, &sdev->widget_list);
-	return ret;
-}
-
-static int sof_route_unload(struct snd_soc_component *scomp,
-			    struct snd_soc_dobj *dobj)
-{
-	struct snd_sof_route *sroute;
-
-	sroute = dobj->private;
-	if (!sroute)
-		return 0;
-
-	/* free sroute and its private data */
-	kfree(sroute->private);
-	list_del(&sroute->list);
-	kfree(sroute);
-
-=======
->>>>>>> 95cd2cdc
 	return 0;
 }
 
 static int sof_widget_unload(struct snd_soc_component *scomp,
 			     struct snd_soc_dobj *dobj)
 {
-<<<<<<< HEAD
-=======
 	struct snd_sof_dev *sdev = snd_soc_component_get_drvdata(scomp);
 	const struct sof_ipc_tplg_ops *ipc_tplg_ops = sdev->ipc->ops->tplg;
 	const struct sof_ipc_tplg_widget_ops *widget_ops = ipc_tplg_ops->widget;
->>>>>>> 95cd2cdc
 	const struct snd_kcontrol_new *kc;
 	struct snd_soc_dapm_widget *widget;
 	struct snd_sof_control *scontrol;
@@ -2130,10 +1353,6 @@
 
 		if (dai)
 			list_del(&dai->list);
-<<<<<<< HEAD
-		}
-=======
->>>>>>> 95cd2cdc
 		break;
 	default:
 		break;
@@ -2212,170 +1431,8 @@
 			snd_sof_pcm_init_elapsed_work(&spcm->stream[stream].period_elapsed_work);
 	}
 
-<<<<<<< HEAD
-	/* set config for all DAI's with name matching the link name */
-	ret = sof_set_dai_config(sdev, size, link, config);
-	if (ret < 0)
-		dev_err(scomp->dev, "error: failed to save DAI config for ESAI%d\n",
-			config->dai_index);
-
-	return ret;
-}
-
-static int sof_link_acp_dmic_load(struct snd_soc_component *scomp, int index,
-				  struct snd_soc_dai_link *link,
-				  struct snd_soc_tplg_link_config *cfg,
-				  struct snd_soc_tplg_hw_config *hw_config,
-				  struct sof_ipc_dai_config *config)
-{
-	struct snd_sof_dev *sdev = snd_soc_component_get_drvdata(scomp);
-	u32 size = sizeof(*config);
-	int ret;
-
-       /* handle master/slave and inverted clocks */
-	sof_dai_set_format(hw_config, config);
-
-	/* init IPC */
-	memset(&config->acpdmic, 0, sizeof(struct sof_ipc_dai_acp_params));
-	config->hdr.size = size;
-
-	config->acpdmic.fsync_rate = le32_to_cpu(hw_config->fsync_rate);
-	config->acpdmic.tdm_slots = le32_to_cpu(hw_config->tdm_slots);
-
-	dev_info(scomp->dev, "ACP_DMIC config ACP%d channel %d rate %d\n",
-		 config->dai_index, config->acpdmic.tdm_slots,
-		 config->acpdmic.fsync_rate);
-
-	/* set config for all DAI's with name matching the link name */
-	ret = sof_set_dai_config(sdev, size, link, config);
-	if (ret < 0)
-		dev_err(scomp->dev, "ACP_DMIC failed to save DAI config for ACP%d\n",
-			config->dai_index);
-	return ret;
-}
-
-static int sof_link_acp_bt_load(struct snd_soc_component *scomp, int index,
-				struct snd_soc_dai_link *link,
-				struct snd_soc_tplg_link_config *cfg,
-				struct snd_soc_tplg_hw_config *hw_config,
-				struct sof_ipc_dai_config *config)
-{
-	struct snd_sof_dev *sdev = snd_soc_component_get_drvdata(scomp);
-	u32 size = sizeof(*config);
-	int ret;
-
-	/* handle master/slave and inverted clocks */
-	sof_dai_set_format(hw_config, config);
-
-	/* init IPC */
-	memset(&config->acpbt, 0, sizeof(struct sof_ipc_dai_acp_params));
-	config->hdr.size = size;
-
-	config->acpbt.fsync_rate = le32_to_cpu(hw_config->fsync_rate);
-	config->acpbt.tdm_slots = le32_to_cpu(hw_config->tdm_slots);
-
-	dev_info(scomp->dev, "ACP_BT config ACP%d channel %d rate %d\n",
-		 config->dai_index, config->acpbt.tdm_slots,
-		 config->acpbt.fsync_rate);
-
-	/* set config for all DAI's with name matching the link name */
-	ret = sof_set_dai_config(sdev, size, link, config);
-	if (ret < 0)
-		dev_err(scomp->dev, "ACP_BT failed to save DAI config for ACP%d\n",
-			config->dai_index);
-	return ret;
-}
-
-static int sof_link_acp_sp_load(struct snd_soc_component *scomp, int index,
-				struct snd_soc_dai_link *link,
-				struct snd_soc_tplg_link_config *cfg,
-				struct snd_soc_tplg_hw_config *hw_config,
-				struct sof_ipc_dai_config *config)
-{
-	struct snd_sof_dev *sdev = snd_soc_component_get_drvdata(scomp);
-	u32 size = sizeof(*config);
-	int ret;
-
-	/* handle master/slave and inverted clocks */
-	sof_dai_set_format(hw_config, config);
-
-	/* init IPC */
-	memset(&config->acpsp, 0, sizeof(struct sof_ipc_dai_acp_params));
-	config->hdr.size = size;
-
-	config->acpsp.fsync_rate = le32_to_cpu(hw_config->fsync_rate);
-	config->acpsp.tdm_slots = le32_to_cpu(hw_config->tdm_slots);
-
-	dev_info(scomp->dev, "ACP_SP config ACP%d channel %d rate %d\n",
-		 config->dai_index, config->acpsp.tdm_slots,
-		 config->acpsp.fsync_rate);
-
-	/* set config for all DAI's with name matching the link name */
-	ret = sof_set_dai_config(sdev, size, link, config);
-	if (ret < 0)
-		dev_err(scomp->dev, "ACP_SP failed to save DAI config for ACP%d\n",
-			config->dai_index);
-	return ret;
-}
-
-static int sof_link_afe_load(struct snd_soc_component *scomp, int index,
-			     struct snd_soc_dai_link *link,
-			     struct snd_soc_tplg_link_config *cfg,
-			     struct snd_soc_tplg_hw_config *hw_config,
-			     struct sof_ipc_dai_config *config)
-{
-	struct snd_sof_dev *sdev = snd_soc_component_get_drvdata(scomp);
-	struct snd_soc_tplg_private *private = &cfg->priv;
-	struct snd_soc_dai *dai;
-	u32 size = sizeof(*config);
-	int ret;
-
-	config->hdr.size = size;
-
-	/* get any bespoke DAI tokens */
-	ret = sof_parse_tokens(scomp, &config->afe, afe_tokens,
-			       ARRAY_SIZE(afe_tokens), private->array,
-			       le32_to_cpu(private->size));
-	if (ret != 0) {
-		dev_err(scomp->dev, "parse afe tokens failed %d\n",
-			le32_to_cpu(private->size));
-		return ret;
-	}
-
-	dev_dbg(scomp->dev, "AFE config rate %d channels %d format:%d\n",
-		config->afe.rate, config->afe.channels, config->afe.format);
-
-	dai = snd_soc_find_dai(link->cpus);
-	if (!dai) {
-		dev_err(scomp->dev, "%s: failed to find dai %s", __func__, link->cpus->dai_name);
-		return -EINVAL;
-	}
-
-	config->afe.stream_id = DMA_CHAN_INVALID;
-
-	ret = sof_set_dai_config(sdev, size, link, config);
-	if (ret < 0)
-		dev_err(scomp->dev, "failed to process afe dai link %s", link->name);
-
-	return ret;
-}
-
-static int sof_link_dmic_load(struct snd_soc_component *scomp, int index,
-			      struct snd_soc_dai_link *link,
-			      struct snd_soc_tplg_link_config *cfg,
-			      struct snd_soc_tplg_hw_config *hw_config,
-			      struct sof_ipc_dai_config *config)
-{
-	struct snd_sof_dev *sdev = snd_soc_component_get_drvdata(scomp);
-	struct snd_soc_tplg_private *private = &cfg->priv;
-	struct sof_ipc_fw_ready *ready = &sdev->fw_ready;
-	struct sof_ipc_fw_version *v = &ready->version;
-	size_t size = sizeof(*config);
-	int ret, j;
-=======
 	spcm->pcm = *pcm;
 	dev_dbg(scomp->dev, "tplg: load pcm %s\n", pcm->dai_name);
->>>>>>> 95cd2cdc
 
 	dai_drv->dobj.private = spcm;
 	list_add(&spcm->list, &sdev->pcm_list);
@@ -2597,19 +1654,6 @@
 		token_id = SOF_AFE_TOKENS;
 		num_tuples += token_list[SOF_AFE_TOKENS].count;
 		break;
-	case SOF_DAI_AMD_BT:
-		ret = sof_link_acp_bt_load(scomp, index, link, cfg, hw_config + curr_conf, config);
-		break;
-	case SOF_DAI_AMD_SP:
-		ret = sof_link_acp_sp_load(scomp, index, link, cfg, hw_config + curr_conf, config);
-		break;
-	case SOF_DAI_AMD_DMIC:
-		ret = sof_link_acp_dmic_load(scomp, index, link, cfg, hw_config + curr_conf,
-					     config);
-		break;
-	case SOF_DAI_MEDIATEK_AFE:
-		ret = sof_link_afe_load(scomp, index, link, cfg, hw_config + curr_conf, config);
-		break;
 	default:
 		break;
 	}
@@ -2859,13 +1903,6 @@
 
 	/* verify topology components loading including dynamic pipelines */
 	if (sof_debug_check_flag(SOF_DBG_VERIFY_TPLG)) {
-<<<<<<< HEAD
-		ret = sof_set_up_pipelines(sdev, true);
-		if (ret < 0) {
-			dev_err(sdev->dev, "error: topology verification failed %d\n", ret);
-			return ret;
-		}
-=======
 		if (ipc_tplg_ops->set_up_all_pipelines && ipc_tplg_ops->tear_down_all_pipelines) {
 			ret = ipc_tplg_ops->set_up_all_pipelines(sdev, true);
 			if (ret < 0) {
@@ -2873,7 +1910,6 @@
 					ret);
 				return ret;
 			}
->>>>>>> 95cd2cdc
 
 			ret = ipc_tplg_ops->tear_down_all_pipelines(sdev, true);
 			if (ret < 0) {
