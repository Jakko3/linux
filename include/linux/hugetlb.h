--- conflicted
+++ resolved
@@ -163,11 +163,7 @@
 			     unsigned long dst_addr,
 			     unsigned long src_addr,
 			     uffd_flags_t flags,
-<<<<<<< HEAD
-			     struct page **pagep);
-=======
 			     struct folio **foliop);
->>>>>>> f07833a4
 #endif /* CONFIG_USERFAULTFD */
 bool hugetlb_reserve_pages(struct inode *inode, long from, long to,
 						struct vm_area_struct *vma,
@@ -401,11 +397,7 @@
 					   unsigned long dst_addr,
 					   unsigned long src_addr,
 					   uffd_flags_t flags,
-<<<<<<< HEAD
-					   struct page **pagep)
-=======
 					   struct folio **foliop)
->>>>>>> f07833a4
 {
 	BUG();
 	return 0;
