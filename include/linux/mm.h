--- conflicted
+++ resolved
@@ -3253,10 +3253,7 @@
 	MF_SOFT_OFFLINE = 1 << 3,
 	MF_UNPOISON = 1 << 4,
 	MF_SW_SIMULATED = 1 << 5,
-<<<<<<< HEAD
-=======
 	MF_NO_RETRY = 1 << 6,
->>>>>>> 67978e7f
 };
 int mf_dax_kill_procs(struct address_space *mapping, pgoff_t index,
 		      unsigned long count, int mf_flags);
