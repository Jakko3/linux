--- conflicted
+++ resolved
@@ -517,17 +517,4 @@
 
 #endif	/* CONFIG_DAMON */
 
-<<<<<<< HEAD
-#ifdef CONFIG_DAMON_VADDR
-bool damon_va_target_valid(void *t);
-void damon_va_set_primitives(struct damon_ctx *ctx);
-#endif	/* CONFIG_DAMON_VADDR */
-
-#ifdef CONFIG_DAMON_PADDR
-bool damon_pa_target_valid(void *t);
-void damon_pa_set_primitives(struct damon_ctx *ctx);
-#endif	/* CONFIG_DAMON_PADDR */
-
-=======
->>>>>>> 95cd2cdc
 #endif	/* _DAMON_H */