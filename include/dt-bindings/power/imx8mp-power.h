--- conflicted
+++ resolved
@@ -49,14 +49,11 @@
 #define IMX8MP_HDMIBLK_PD_TRNG				4
 #define IMX8MP_HDMIBLK_PD_HDMI_TX			5
 #define IMX8MP_HDMIBLK_PD_HDMI_TX_PHY			6
-<<<<<<< HEAD
-=======
 #define IMX8MP_HDMIBLK_PD_HDCP				7
 #define IMX8MP_HDMIBLK_PD_HRV				8
 
 #define IMX8MP_VPUBLK_PD_G1				0
 #define IMX8MP_VPUBLK_PD_G2				1
 #define IMX8MP_VPUBLK_PD_VC8000E			2
->>>>>>> 7365df19
 
 #endif