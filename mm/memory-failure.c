// SPDX-License-Identifier: GPL-2.0-only
/*
 * Copyright (C) 2008, 2009 Intel Corporation
 * Authors: Andi Kleen, Fengguang Wu
 *
 * High level machine check handler. Handles pages reported by the
 * hardware as being corrupted usually due to a multi-bit ECC memory or cache
 * failure.
 * 
 * In addition there is a "soft offline" entry point that allows stop using
 * not-yet-corrupted-by-suspicious pages without killing anything.
 *
 * Handles page cache pages in various states.	The tricky part
 * here is that we can access any page asynchronously in respect to 
 * other VM users, because memory failures could happen anytime and 
 * anywhere. This could violate some of their assumptions. This is why 
 * this code has to be extremely careful. Generally it tries to use 
 * normal locking rules, as in get the standard locks, even if that means 
 * the error handling takes potentially a long time.
 *
 * It can be very tempting to add handling for obscure cases here.
 * In general any code for handling new cases should only be added iff:
 * - You know how to test it.
 * - You have a test that can be added to mce-test
 *   https://git.kernel.org/cgit/utils/cpu/mce/mce-test.git/
 * - The case actually shows up as a frequent (top 10) page state in
 *   tools/vm/page-types when running a real workload.
 * 
 * There are several operations here with exponential complexity because
 * of unsuitable VM data structures. For example the operation to map back 
 * from RMAP chains to processes has to walk the complete process list and 
 * has non linear complexity with the number. But since memory corruptions
 * are rare we hope to get away with this. This avoids impacting the core 
 * VM.
 */
#include <linux/kernel.h>
#include <linux/mm.h>
#include <linux/page-flags.h>
#include <linux/kernel-page-flags.h>
#include <linux/sched/signal.h>
#include <linux/sched/task.h>
#include <linux/dax.h>
#include <linux/ksm.h>
#include <linux/rmap.h>
#include <linux/export.h>
#include <linux/pagemap.h>
#include <linux/swap.h>
#include <linux/backing-dev.h>
#include <linux/migrate.h>
#include <linux/suspend.h>
#include <linux/slab.h>
#include <linux/swapops.h>
#include <linux/hugetlb.h>
#include <linux/memory_hotplug.h>
#include <linux/mm_inline.h>
#include <linux/memremap.h>
#include <linux/kfifo.h>
#include <linux/ratelimit.h>
#include <linux/page-isolation.h>
#include <linux/pagewalk.h>
#include <linux/shmem_fs.h>
#include "swap.h"
#include "internal.h"
#include "ras/ras_event.h"

int sysctl_memory_failure_early_kill __read_mostly = 0;

int sysctl_memory_failure_recovery __read_mostly = 1;

atomic_long_t num_poisoned_pages __read_mostly = ATOMIC_LONG_INIT(0);

static bool hw_memory_failure __read_mostly = false;

<<<<<<< HEAD
static bool __page_handle_poison(struct page *page)
=======
/*
 * Return values:
 *   1:   the page is dissolved (if needed) and taken off from buddy,
 *   0:   the page is dissolved (if needed) and not taken off from buddy,
 *   < 0: failed to dissolve.
 */
static int __page_handle_poison(struct page *page)
>>>>>>> 67978e7f
{
	int ret;

	zone_pcp_disable(page_zone(page));
	ret = dissolve_free_huge_page(page);
	if (!ret)
		ret = take_page_off_buddy(page);
	zone_pcp_enable(page_zone(page));

	return ret;
}

static bool page_handle_poison(struct page *page, bool hugepage_or_freepage, bool release)
{
	if (hugepage_or_freepage) {
		/*
		 * Doing this check for free pages is also fine since dissolve_free_huge_page
		 * returns 0 for non-hugetlb pages as well.
		 */
		if (__page_handle_poison(page) <= 0)
			/*
			 * We could fail to take off the target page from buddy
			 * for example due to racy page allocation, but that's
			 * acceptable because soft-offlined page is not broken
			 * and if someone really want to use it, they should
			 * take it.
			 */
			return false;
	}

	SetPageHWPoison(page);
	if (release)
		put_page(page);
	page_ref_inc(page);
	num_poisoned_pages_inc();

	return true;
}

#if defined(CONFIG_HWPOISON_INJECT) || defined(CONFIG_HWPOISON_INJECT_MODULE)

u32 hwpoison_filter_enable = 0;
u32 hwpoison_filter_dev_major = ~0U;
u32 hwpoison_filter_dev_minor = ~0U;
u64 hwpoison_filter_flags_mask;
u64 hwpoison_filter_flags_value;
EXPORT_SYMBOL_GPL(hwpoison_filter_enable);
EXPORT_SYMBOL_GPL(hwpoison_filter_dev_major);
EXPORT_SYMBOL_GPL(hwpoison_filter_dev_minor);
EXPORT_SYMBOL_GPL(hwpoison_filter_flags_mask);
EXPORT_SYMBOL_GPL(hwpoison_filter_flags_value);

static int hwpoison_filter_dev(struct page *p)
{
	struct address_space *mapping;
	dev_t dev;

	if (hwpoison_filter_dev_major == ~0U &&
	    hwpoison_filter_dev_minor == ~0U)
		return 0;

	mapping = page_mapping(p);
	if (mapping == NULL || mapping->host == NULL)
		return -EINVAL;

	dev = mapping->host->i_sb->s_dev;
	if (hwpoison_filter_dev_major != ~0U &&
	    hwpoison_filter_dev_major != MAJOR(dev))
		return -EINVAL;
	if (hwpoison_filter_dev_minor != ~0U &&
	    hwpoison_filter_dev_minor != MINOR(dev))
		return -EINVAL;

	return 0;
}

static int hwpoison_filter_flags(struct page *p)
{
	if (!hwpoison_filter_flags_mask)
		return 0;

	if ((stable_page_flags(p) & hwpoison_filter_flags_mask) ==
				    hwpoison_filter_flags_value)
		return 0;
	else
		return -EINVAL;
}

/*
 * This allows stress tests to limit test scope to a collection of tasks
 * by putting them under some memcg. This prevents killing unrelated/important
 * processes such as /sbin/init. Note that the target task may share clean
 * pages with init (eg. libc text), which is harmless. If the target task
 * share _dirty_ pages with another task B, the test scheme must make sure B
 * is also included in the memcg. At last, due to race conditions this filter
 * can only guarantee that the page either belongs to the memcg tasks, or is
 * a freed page.
 */
#ifdef CONFIG_MEMCG
u64 hwpoison_filter_memcg;
EXPORT_SYMBOL_GPL(hwpoison_filter_memcg);
static int hwpoison_filter_task(struct page *p)
{
	if (!hwpoison_filter_memcg)
		return 0;

	if (page_cgroup_ino(p) != hwpoison_filter_memcg)
		return -EINVAL;

	return 0;
}
#else
static int hwpoison_filter_task(struct page *p) { return 0; }
#endif

int hwpoison_filter(struct page *p)
{
	if (!hwpoison_filter_enable)
		return 0;

	if (hwpoison_filter_dev(p))
		return -EINVAL;

	if (hwpoison_filter_flags(p))
		return -EINVAL;

	if (hwpoison_filter_task(p))
		return -EINVAL;

	return 0;
}
#else
int hwpoison_filter(struct page *p)
{
	return 0;
}
#endif

EXPORT_SYMBOL_GPL(hwpoison_filter);

/*
 * Kill all processes that have a poisoned page mapped and then isolate
 * the page.
 *
 * General strategy:
 * Find all processes having the page mapped and kill them.
 * But we keep a page reference around so that the page is not
 * actually freed yet.
 * Then stash the page away
 *
 * There's no convenient way to get back to mapped processes
 * from the VMAs. So do a brute-force search over all
 * running processes.
 *
 * Remember that machine checks are not common (or rather
 * if they are common you have other problems), so this shouldn't
 * be a performance issue.
 *
 * Also there are some races possible while we get from the
 * error detection to actually handle it.
 */

struct to_kill {
	struct list_head nd;
	struct task_struct *tsk;
	unsigned long addr;
	short size_shift;
};

/*
 * Send all the processes who have the page mapped a signal.
 * ``action optional'' if they are not immediately affected by the error
 * ``action required'' if error happened in current execution context
 */
static int kill_proc(struct to_kill *tk, unsigned long pfn, int flags)
{
	struct task_struct *t = tk->tsk;
	short addr_lsb = tk->size_shift;
	int ret = 0;

	pr_err("Memory failure: %#lx: Sending SIGBUS to %s:%d due to hardware memory corruption\n",
			pfn, t->comm, t->pid);

	if ((flags & MF_ACTION_REQUIRED) && (t == current))
		ret = force_sig_mceerr(BUS_MCEERR_AR,
				 (void __user *)tk->addr, addr_lsb);
	else
		/*
		 * Signal other processes sharing the page if they have
		 * PF_MCE_EARLY set.
		 * Don't use force here, it's convenient if the signal
		 * can be temporarily blocked.
		 * This could cause a loop when the user sets SIGBUS
		 * to SIG_IGN, but hopefully no one will do that?
		 */
		ret = send_sig_mceerr(BUS_MCEERR_AO, (void __user *)tk->addr,
				      addr_lsb, t);  /* synchronous? */
	if (ret < 0)
		pr_info("Memory failure: Error sending signal to %s:%d: %d\n",
			t->comm, t->pid, ret);
	return ret;
}

/*
 * Unknown page type encountered. Try to check whether it can turn PageLRU by
 * lru_add_drain_all.
 */
void shake_page(struct page *p)
{
	if (PageHuge(p))
		return;

	if (!PageSlab(p)) {
		lru_add_drain_all();
		if (PageLRU(p) || is_free_buddy_page(p))
			return;
	}

	/*
	 * TODO: Could shrink slab caches here if a lightweight range-based
	 * shrinker will be available.
	 */
}
EXPORT_SYMBOL_GPL(shake_page);

static unsigned long dev_pagemap_mapping_shift(struct vm_area_struct *vma,
		unsigned long address)
{
	unsigned long ret = 0;
	pgd_t *pgd;
	p4d_t *p4d;
	pud_t *pud;
	pmd_t *pmd;
	pte_t *pte;

	VM_BUG_ON_VMA(address == -EFAULT, vma);
	pgd = pgd_offset(vma->vm_mm, address);
	if (!pgd_present(*pgd))
		return 0;
	p4d = p4d_offset(pgd, address);
	if (!p4d_present(*p4d))
		return 0;
	pud = pud_offset(p4d, address);
	if (!pud_present(*pud))
		return 0;
	if (pud_devmap(*pud))
		return PUD_SHIFT;
	pmd = pmd_offset(pud, address);
	if (!pmd_present(*pmd))
		return 0;
	if (pmd_devmap(*pmd))
		return PMD_SHIFT;
	pte = pte_offset_map(pmd, address);
	if (pte_present(*pte) && pte_devmap(*pte))
		ret = PAGE_SHIFT;
	pte_unmap(pte);
	return ret;
}

/*
 * Failure handling: if we can't find or can't kill a process there's
 * not much we can do.	We just print a message and ignore otherwise.
 */

/*
 * Schedule a process for later kill.
 * Uses GFP_ATOMIC allocations to avoid potential recursions in the VM.
 *
 * Notice: @fsdax_pgoff is used only when @p is a fsdax page.
 *   In other cases, such as anonymous and file-backend page, the address to be
 *   killed can be caculated by @p itself.
 */
static void add_to_kill(struct task_struct *tsk, struct page *p,
			pgoff_t fsdax_pgoff, struct vm_area_struct *vma,
			struct list_head *to_kill)
{
	struct to_kill *tk;

	tk = kmalloc(sizeof(struct to_kill), GFP_ATOMIC);
	if (!tk) {
		pr_err("Memory failure: Out of memory while machine check handling\n");
		return;
	}

	tk->addr = page_address_in_vma(p, vma);
	if (is_zone_device_page(p)) {
		/*
		 * Since page->mapping is not used for fsdax, we need
		 * calculate the address based on the vma.
		 */
		if (p->pgmap->type == MEMORY_DEVICE_FS_DAX)
			tk->addr = vma_pgoff_address(fsdax_pgoff, 1, vma);
		tk->size_shift = dev_pagemap_mapping_shift(vma, tk->addr);
	} else
		tk->size_shift = page_shift(compound_head(p));

	/*
	 * Send SIGKILL if "tk->addr == -EFAULT". Also, as
	 * "tk->size_shift" is always non-zero for !is_zone_device_page(),
	 * so "tk->size_shift == 0" effectively checks no mapping on
	 * ZONE_DEVICE. Indeed, when a devdax page is mmapped N times
	 * to a process' address space, it's possible not all N VMAs
	 * contain mappings for the page, but at least one VMA does.
	 * Only deliver SIGBUS with payload derived from the VMA that
	 * has a mapping for the page.
	 */
	if (tk->addr == -EFAULT) {
		pr_info("Memory failure: Unable to find user space address %lx in %s\n",
			page_to_pfn(p), tsk->comm);
	} else if (tk->size_shift == 0) {
		kfree(tk);
		return;
	}

	get_task_struct(tsk);
	tk->tsk = tsk;
	list_add_tail(&tk->nd, to_kill);
}

/*
 * Kill the processes that have been collected earlier.
 *
 * Only do anything when FORCEKILL is set, otherwise just free the
 * list (this is used for clean pages which do not need killing)
 * Also when FAIL is set do a force kill because something went
 * wrong earlier.
 */
static void kill_procs(struct list_head *to_kill, int forcekill, bool fail,
		unsigned long pfn, int flags)
{
	struct to_kill *tk, *next;

	list_for_each_entry_safe (tk, next, to_kill, nd) {
		if (forcekill) {
			/*
			 * In case something went wrong with munmapping
			 * make sure the process doesn't catch the
			 * signal and then access the memory. Just kill it.
			 */
			if (fail || tk->addr == -EFAULT) {
				pr_err("Memory failure: %#lx: forcibly killing %s:%d because of failure to unmap corrupted page\n",
				       pfn, tk->tsk->comm, tk->tsk->pid);
				do_send_sig_info(SIGKILL, SEND_SIG_PRIV,
						 tk->tsk, PIDTYPE_PID);
			}

			/*
			 * In theory the process could have mapped
			 * something else on the address in-between. We could
			 * check for that, but we need to tell the
			 * process anyways.
			 */
			else if (kill_proc(tk, pfn, flags) < 0)
				pr_err("Memory failure: %#lx: Cannot send advisory machine check signal to %s:%d\n",
				       pfn, tk->tsk->comm, tk->tsk->pid);
		}
		put_task_struct(tk->tsk);
		kfree(tk);
	}
}

/*
 * Find a dedicated thread which is supposed to handle SIGBUS(BUS_MCEERR_AO)
 * on behalf of the thread group. Return task_struct of the (first found)
 * dedicated thread if found, and return NULL otherwise.
 *
 * We already hold read_lock(&tasklist_lock) in the caller, so we don't
 * have to call rcu_read_lock/unlock() in this function.
 */
static struct task_struct *find_early_kill_thread(struct task_struct *tsk)
{
	struct task_struct *t;

	for_each_thread(tsk, t) {
		if (t->flags & PF_MCE_PROCESS) {
			if (t->flags & PF_MCE_EARLY)
				return t;
		} else {
			if (sysctl_memory_failure_early_kill)
				return t;
		}
	}
	return NULL;
}

/*
 * Determine whether a given process is "early kill" process which expects
 * to be signaled when some page under the process is hwpoisoned.
 * Return task_struct of the dedicated thread (main thread unless explicitly
 * specified) if the process is "early kill" and otherwise returns NULL.
 *
 * Note that the above is true for Action Optional case. For Action Required
 * case, it's only meaningful to the current thread which need to be signaled
 * with SIGBUS, this error is Action Optional for other non current
 * processes sharing the same error page,if the process is "early kill", the
 * task_struct of the dedicated thread will also be returned.
 */
static struct task_struct *task_early_kill(struct task_struct *tsk,
					   int force_early)
{
	if (!tsk->mm)
		return NULL;
	/*
	 * Comparing ->mm here because current task might represent
	 * a subthread, while tsk always points to the main thread.
	 */
	if (force_early && tsk->mm == current->mm)
		return current;

	return find_early_kill_thread(tsk);
}

/*
 * Collect processes when the error hit an anonymous page.
 */
static void collect_procs_anon(struct page *page, struct list_head *to_kill,
				int force_early)
{
	struct folio *folio = page_folio(page);
	struct vm_area_struct *vma;
	struct task_struct *tsk;
	struct anon_vma *av;
	pgoff_t pgoff;

	av = folio_lock_anon_vma_read(folio, NULL);
	if (av == NULL)	/* Not actually mapped anymore */
		return;

	pgoff = page_to_pgoff(page);
	read_lock(&tasklist_lock);
	for_each_process (tsk) {
		struct anon_vma_chain *vmac;
		struct task_struct *t = task_early_kill(tsk, force_early);

		if (!t)
			continue;
		anon_vma_interval_tree_foreach(vmac, &av->rb_root,
					       pgoff, pgoff) {
			vma = vmac->vma;
			if (!page_mapped_in_vma(page, vma))
				continue;
			if (vma->vm_mm == t->mm)
				add_to_kill(t, page, 0, vma, to_kill);
		}
	}
	read_unlock(&tasklist_lock);
	page_unlock_anon_vma_read(av);
}

/*
 * Collect processes when the error hit a file mapped page.
 */
static void collect_procs_file(struct page *page, struct list_head *to_kill,
				int force_early)
{
	struct vm_area_struct *vma;
	struct task_struct *tsk;
	struct address_space *mapping = page->mapping;
	pgoff_t pgoff;

	i_mmap_lock_read(mapping);
	read_lock(&tasklist_lock);
	pgoff = page_to_pgoff(page);
	for_each_process(tsk) {
		struct task_struct *t = task_early_kill(tsk, force_early);

		if (!t)
			continue;
		vma_interval_tree_foreach(vma, &mapping->i_mmap, pgoff,
				      pgoff) {
			/*
			 * Send early kill signal to tasks where a vma covers
			 * the page but the corrupted page is not necessarily
			 * mapped it in its pte.
			 * Assume applications who requested early kill want
			 * to be informed of all such data corruptions.
			 */
			if (vma->vm_mm == t->mm)
				add_to_kill(t, page, 0, vma, to_kill);
		}
	}
	read_unlock(&tasklist_lock);
	i_mmap_unlock_read(mapping);
}

#ifdef CONFIG_FS_DAX
/*
 * Collect processes when the error hit a fsdax page.
 */
static void collect_procs_fsdax(struct page *page,
		struct address_space *mapping, pgoff_t pgoff,
		struct list_head *to_kill)
{
	struct vm_area_struct *vma;
	struct task_struct *tsk;

	i_mmap_lock_read(mapping);
	read_lock(&tasklist_lock);
	for_each_process(tsk) {
		struct task_struct *t = task_early_kill(tsk, true);

		if (!t)
			continue;
		vma_interval_tree_foreach(vma, &mapping->i_mmap, pgoff, pgoff) {
			if (vma->vm_mm == t->mm)
				add_to_kill(t, page, pgoff, vma, to_kill);
		}
	}
	read_unlock(&tasklist_lock);
	i_mmap_unlock_read(mapping);
}
#endif /* CONFIG_FS_DAX */

/*
 * Collect the processes who have the corrupted page mapped to kill.
 */
static void collect_procs(struct page *page, struct list_head *tokill,
				int force_early)
{
	if (!page->mapping)
		return;

	if (PageAnon(page))
		collect_procs_anon(page, tokill, force_early);
	else
		collect_procs_file(page, tokill, force_early);
}

struct hwp_walk {
	struct to_kill tk;
	unsigned long pfn;
	int flags;
};

static void set_to_kill(struct to_kill *tk, unsigned long addr, short shift)
{
	tk->addr = addr;
	tk->size_shift = shift;
}

static int check_hwpoisoned_entry(pte_t pte, unsigned long addr, short shift,
				unsigned long poisoned_pfn, struct to_kill *tk)
{
	unsigned long pfn = 0;

	if (pte_present(pte)) {
		pfn = pte_pfn(pte);
	} else {
		swp_entry_t swp = pte_to_swp_entry(pte);

		if (is_hwpoison_entry(swp))
			pfn = hwpoison_entry_to_pfn(swp);
	}

	if (!pfn || pfn != poisoned_pfn)
		return 0;

	set_to_kill(tk, addr, shift);
	return 1;
}

#ifdef CONFIG_TRANSPARENT_HUGEPAGE
static int check_hwpoisoned_pmd_entry(pmd_t *pmdp, unsigned long addr,
				      struct hwp_walk *hwp)
{
	pmd_t pmd = *pmdp;
	unsigned long pfn;
	unsigned long hwpoison_vaddr;

	if (!pmd_present(pmd))
		return 0;
	pfn = pmd_pfn(pmd);
	if (pfn <= hwp->pfn && hwp->pfn < pfn + HPAGE_PMD_NR) {
		hwpoison_vaddr = addr + ((hwp->pfn - pfn) << PAGE_SHIFT);
		set_to_kill(&hwp->tk, hwpoison_vaddr, PAGE_SHIFT);
		return 1;
	}
	return 0;
}
#else
static int check_hwpoisoned_pmd_entry(pmd_t *pmdp, unsigned long addr,
				      struct hwp_walk *hwp)
{
	return 0;
}
#endif

static int hwpoison_pte_range(pmd_t *pmdp, unsigned long addr,
			      unsigned long end, struct mm_walk *walk)
{
	struct hwp_walk *hwp = walk->private;
	int ret = 0;
	pte_t *ptep, *mapped_pte;
	spinlock_t *ptl;

	ptl = pmd_trans_huge_lock(pmdp, walk->vma);
	if (ptl) {
		ret = check_hwpoisoned_pmd_entry(pmdp, addr, hwp);
		spin_unlock(ptl);
		goto out;
	}

	if (pmd_trans_unstable(pmdp))
		goto out;

	mapped_pte = ptep = pte_offset_map_lock(walk->vma->vm_mm, pmdp,
						addr, &ptl);
	for (; addr != end; ptep++, addr += PAGE_SIZE) {
		ret = check_hwpoisoned_entry(*ptep, addr, PAGE_SHIFT,
					     hwp->pfn, &hwp->tk);
		if (ret == 1)
			break;
	}
	pte_unmap_unlock(mapped_pte, ptl);
out:
	cond_resched();
	return ret;
}

#ifdef CONFIG_HUGETLB_PAGE
static int hwpoison_hugetlb_range(pte_t *ptep, unsigned long hmask,
			    unsigned long addr, unsigned long end,
			    struct mm_walk *walk)
{
	struct hwp_walk *hwp = walk->private;
	pte_t pte = huge_ptep_get(ptep);
	struct hstate *h = hstate_vma(walk->vma);

	return check_hwpoisoned_entry(pte, addr, huge_page_shift(h),
				      hwp->pfn, &hwp->tk);
}
#else
#define hwpoison_hugetlb_range	NULL
#endif

static const struct mm_walk_ops hwp_walk_ops = {
	.pmd_entry = hwpoison_pte_range,
	.hugetlb_entry = hwpoison_hugetlb_range,
};

/*
 * Sends SIGBUS to the current process with error info.
 *
 * This function is intended to handle "Action Required" MCEs on already
 * hardware poisoned pages. They could happen, for example, when
 * memory_failure() failed to unmap the error page at the first call, or
 * when multiple local machine checks happened on different CPUs.
 *
 * MCE handler currently has no easy access to the error virtual address,
 * so this function walks page table to find it. The returned virtual address
 * is proper in most cases, but it could be wrong when the application
 * process has multiple entries mapping the error page.
 */
static int kill_accessing_process(struct task_struct *p, unsigned long pfn,
				  int flags)
{
	int ret;
	struct hwp_walk priv = {
		.pfn = pfn,
	};
	priv.tk.tsk = p;

	mmap_read_lock(p->mm);
	ret = walk_page_range(p->mm, 0, TASK_SIZE, &hwp_walk_ops,
			      (void *)&priv);
	if (ret == 1 && priv.tk.addr)
		kill_proc(&priv.tk, pfn, flags);
	else
		ret = 0;
	mmap_read_unlock(p->mm);
	return ret > 0 ? -EHWPOISON : -EFAULT;
}

static const char *action_name[] = {
	[MF_IGNORED] = "Ignored",
	[MF_FAILED] = "Failed",
	[MF_DELAYED] = "Delayed",
	[MF_RECOVERED] = "Recovered",
};

static const char * const action_page_types[] = {
	[MF_MSG_KERNEL]			= "reserved kernel page",
	[MF_MSG_KERNEL_HIGH_ORDER]	= "high-order kernel page",
	[MF_MSG_SLAB]			= "kernel slab page",
	[MF_MSG_DIFFERENT_COMPOUND]	= "different compound page after locking",
	[MF_MSG_HUGE]			= "huge page",
	[MF_MSG_FREE_HUGE]		= "free huge page",
	[MF_MSG_UNMAP_FAILED]		= "unmapping failed page",
	[MF_MSG_DIRTY_SWAPCACHE]	= "dirty swapcache page",
	[MF_MSG_CLEAN_SWAPCACHE]	= "clean swapcache page",
	[MF_MSG_DIRTY_MLOCKED_LRU]	= "dirty mlocked LRU page",
	[MF_MSG_CLEAN_MLOCKED_LRU]	= "clean mlocked LRU page",
	[MF_MSG_DIRTY_UNEVICTABLE_LRU]	= "dirty unevictable LRU page",
	[MF_MSG_CLEAN_UNEVICTABLE_LRU]	= "clean unevictable LRU page",
	[MF_MSG_DIRTY_LRU]		= "dirty LRU page",
	[MF_MSG_CLEAN_LRU]		= "clean LRU page",
	[MF_MSG_TRUNCATED_LRU]		= "already truncated LRU page",
	[MF_MSG_BUDDY]			= "free buddy page",
	[MF_MSG_DAX]			= "dax page",
	[MF_MSG_UNSPLIT_THP]		= "unsplit thp",
	[MF_MSG_UNKNOWN]		= "unknown page",
};

/*
 * XXX: It is possible that a page is isolated from LRU cache,
 * and then kept in swap cache or failed to remove from page cache.
 * The page count will stop it from being freed by unpoison.
 * Stress tests should be aware of this memory leak problem.
 */
static int delete_from_lru_cache(struct page *p)
{
	if (!isolate_lru_page(p)) {
		/*
		 * Clear sensible page flags, so that the buddy system won't
		 * complain when the page is unpoison-and-freed.
		 */
		ClearPageActive(p);
		ClearPageUnevictable(p);

		/*
		 * Poisoned page might never drop its ref count to 0 so we have
		 * to uncharge it manually from its memcg.
		 */
		mem_cgroup_uncharge(page_folio(p));

		/*
		 * drop the page count elevated by isolate_lru_page()
		 */
		put_page(p);
		return 0;
	}
	return -EIO;
}

static int truncate_error_page(struct page *p, unsigned long pfn,
				struct address_space *mapping)
{
	int ret = MF_FAILED;

	if (mapping->a_ops->error_remove_page) {
		int err = mapping->a_ops->error_remove_page(mapping, p);

		if (err != 0) {
			pr_info("Memory failure: %#lx: Failed to punch page: %d\n",
				pfn, err);
		} else if (page_has_private(p) &&
			   !try_to_release_page(p, GFP_NOIO)) {
			pr_info("Memory failure: %#lx: failed to release buffers\n",
				pfn);
		} else {
			ret = MF_RECOVERED;
		}
	} else {
		/*
		 * If the file system doesn't support it just invalidate
		 * This fails on dirty or anything with private pages
		 */
		if (invalidate_inode_page(p))
			ret = MF_RECOVERED;
		else
			pr_info("Memory failure: %#lx: Failed to invalidate\n",
				pfn);
	}

	return ret;
}

struct page_state {
	unsigned long mask;
	unsigned long res;
	enum mf_action_page_type type;

	/* Callback ->action() has to unlock the relevant page inside it. */
	int (*action)(struct page_state *ps, struct page *p);
};

/*
 * Return true if page is still referenced by others, otherwise return
 * false.
 *
 * The extra_pins is true when one extra refcount is expected.
 */
static bool has_extra_refcount(struct page_state *ps, struct page *p,
			       bool extra_pins)
{
	int count = page_count(p) - 1;

	if (extra_pins)
		count -= 1;

	if (count > 0) {
		pr_err("Memory failure: %#lx: %s still referenced by %d users\n",
		       page_to_pfn(p), action_page_types[ps->type], count);
		return true;
	}

	return false;
}

/*
 * Error hit kernel page.
 * Do nothing, try to be lucky and not touch this instead. For a few cases we
 * could be more sophisticated.
 */
static int me_kernel(struct page_state *ps, struct page *p)
{
	unlock_page(p);
	return MF_IGNORED;
}

/*
 * Page in unknown state. Do nothing.
 */
static int me_unknown(struct page_state *ps, struct page *p)
{
	pr_err("Memory failure: %#lx: Unknown page state\n", page_to_pfn(p));
	unlock_page(p);
	return MF_FAILED;
}

/*
 * Clean (or cleaned) page cache page.
 */
static int me_pagecache_clean(struct page_state *ps, struct page *p)
{
	int ret;
	struct address_space *mapping;
	bool extra_pins;

	delete_from_lru_cache(p);

	/*
	 * For anonymous pages we're done the only reference left
	 * should be the one m_f() holds.
	 */
	if (PageAnon(p)) {
		ret = MF_RECOVERED;
		goto out;
	}

	/*
	 * Now truncate the page in the page cache. This is really
	 * more like a "temporary hole punch"
	 * Don't do this for block devices when someone else
	 * has a reference, because it could be file system metadata
	 * and that's not safe to truncate.
	 */
	mapping = page_mapping(p);
	if (!mapping) {
		/*
		 * Page has been teared down in the meanwhile
		 */
		ret = MF_FAILED;
		goto out;
	}

	/*
	 * The shmem page is kept in page cache instead of truncating
	 * so is expected to have an extra refcount after error-handling.
	 */
	extra_pins = shmem_mapping(mapping);

	/*
	 * Truncation is a bit tricky. Enable it per file system for now.
	 *
	 * Open: to take i_rwsem or not for this? Right now we don't.
	 */
	ret = truncate_error_page(p, page_to_pfn(p), mapping);
	if (has_extra_refcount(ps, p, extra_pins))
		ret = MF_FAILED;

out:
	unlock_page(p);

	return ret;
}

/*
 * Dirty pagecache page
 * Issues: when the error hit a hole page the error is not properly
 * propagated.
 */
static int me_pagecache_dirty(struct page_state *ps, struct page *p)
{
	struct address_space *mapping = page_mapping(p);

	SetPageError(p);
	/* TBD: print more information about the file. */
	if (mapping) {
		/*
		 * IO error will be reported by write(), fsync(), etc.
		 * who check the mapping.
		 * This way the application knows that something went
		 * wrong with its dirty file data.
		 *
		 * There's one open issue:
		 *
		 * The EIO will be only reported on the next IO
		 * operation and then cleared through the IO map.
		 * Normally Linux has two mechanisms to pass IO error
		 * first through the AS_EIO flag in the address space
		 * and then through the PageError flag in the page.
		 * Since we drop pages on memory failure handling the
		 * only mechanism open to use is through AS_AIO.
		 *
		 * This has the disadvantage that it gets cleared on
		 * the first operation that returns an error, while
		 * the PageError bit is more sticky and only cleared
		 * when the page is reread or dropped.  If an
		 * application assumes it will always get error on
		 * fsync, but does other operations on the fd before
		 * and the page is dropped between then the error
		 * will not be properly reported.
		 *
		 * This can already happen even without hwpoisoned
		 * pages: first on metadata IO errors (which only
		 * report through AS_EIO) or when the page is dropped
		 * at the wrong time.
		 *
		 * So right now we assume that the application DTRT on
		 * the first EIO, but we're not worse than other parts
		 * of the kernel.
		 */
		mapping_set_error(mapping, -EIO);
	}

	return me_pagecache_clean(ps, p);
}

/*
 * Clean and dirty swap cache.
 *
 * Dirty swap cache page is tricky to handle. The page could live both in page
 * cache and swap cache(ie. page is freshly swapped in). So it could be
 * referenced concurrently by 2 types of PTEs:
 * normal PTEs and swap PTEs. We try to handle them consistently by calling
 * try_to_unmap(TTU_IGNORE_HWPOISON) to convert the normal PTEs to swap PTEs,
 * and then
 *      - clear dirty bit to prevent IO
 *      - remove from LRU
 *      - but keep in the swap cache, so that when we return to it on
 *        a later page fault, we know the application is accessing
 *        corrupted data and shall be killed (we installed simple
 *        interception code in do_swap_page to catch it).
 *
 * Clean swap cache pages can be directly isolated. A later page fault will
 * bring in the known good data from disk.
 */
static int me_swapcache_dirty(struct page_state *ps, struct page *p)
{
	int ret;
	bool extra_pins = false;

	ClearPageDirty(p);
	/* Trigger EIO in shmem: */
	ClearPageUptodate(p);

	ret = delete_from_lru_cache(p) ? MF_FAILED : MF_DELAYED;
	unlock_page(p);

	if (ret == MF_DELAYED)
		extra_pins = true;

	if (has_extra_refcount(ps, p, extra_pins))
		ret = MF_FAILED;

	return ret;
}

static int me_swapcache_clean(struct page_state *ps, struct page *p)
{
	int ret;

	delete_from_swap_cache(p);

	ret = delete_from_lru_cache(p) ? MF_FAILED : MF_RECOVERED;
	unlock_page(p);

	if (has_extra_refcount(ps, p, false))
		ret = MF_FAILED;

	return ret;
}

/*
 * Huge pages. Needs work.
 * Issues:
 * - Error on hugepage is contained in hugepage unit (not in raw page unit.)
 *   To narrow down kill region to one page, we need to break up pmd.
 */
static int me_huge_page(struct page_state *ps, struct page *p)
{
	int res;
	struct page *hpage = compound_head(p);
	struct address_space *mapping;

	if (!PageHuge(hpage))
		return MF_DELAYED;

	mapping = page_mapping(hpage);
	if (mapping) {
		res = truncate_error_page(hpage, page_to_pfn(p), mapping);
		unlock_page(hpage);
	} else {
		unlock_page(hpage);
		/*
		 * migration entry prevents later access on error hugepage,
		 * so we can free and dissolve it into buddy to save healthy
		 * subpages.
		 */
		put_page(hpage);
		if (__page_handle_poison(p) >= 0) {
			page_ref_inc(p);
			res = MF_RECOVERED;
		} else {
			res = MF_FAILED;
		}
	}

	if (has_extra_refcount(ps, p, false))
		res = MF_FAILED;

	return res;
}

/*
 * Various page states we can handle.
 *
 * A page state is defined by its current page->flags bits.
 * The table matches them in order and calls the right handler.
 *
 * This is quite tricky because we can access page at any time
 * in its live cycle, so all accesses have to be extremely careful.
 *
 * This is not complete. More states could be added.
 * For any missing state don't attempt recovery.
 */

#define dirty		(1UL << PG_dirty)
#define sc		((1UL << PG_swapcache) | (1UL << PG_swapbacked))
#define unevict		(1UL << PG_unevictable)
#define mlock		(1UL << PG_mlocked)
#define lru		(1UL << PG_lru)
#define head		(1UL << PG_head)
#define slab		(1UL << PG_slab)
#define reserved	(1UL << PG_reserved)

static struct page_state error_states[] = {
	{ reserved,	reserved,	MF_MSG_KERNEL,	me_kernel },
	/*
	 * free pages are specially detected outside this table:
	 * PG_buddy pages only make a small fraction of all free pages.
	 */

	/*
	 * Could in theory check if slab page is free or if we can drop
	 * currently unused objects without touching them. But just
	 * treat it as standard kernel for now.
	 */
	{ slab,		slab,		MF_MSG_SLAB,	me_kernel },

	{ head,		head,		MF_MSG_HUGE,		me_huge_page },

	{ sc|dirty,	sc|dirty,	MF_MSG_DIRTY_SWAPCACHE,	me_swapcache_dirty },
	{ sc|dirty,	sc,		MF_MSG_CLEAN_SWAPCACHE,	me_swapcache_clean },

	{ mlock|dirty,	mlock|dirty,	MF_MSG_DIRTY_MLOCKED_LRU,	me_pagecache_dirty },
	{ mlock|dirty,	mlock,		MF_MSG_CLEAN_MLOCKED_LRU,	me_pagecache_clean },

	{ unevict|dirty, unevict|dirty,	MF_MSG_DIRTY_UNEVICTABLE_LRU,	me_pagecache_dirty },
	{ unevict|dirty, unevict,	MF_MSG_CLEAN_UNEVICTABLE_LRU,	me_pagecache_clean },

	{ lru|dirty,	lru|dirty,	MF_MSG_DIRTY_LRU,	me_pagecache_dirty },
	{ lru|dirty,	lru,		MF_MSG_CLEAN_LRU,	me_pagecache_clean },

	/*
	 * Catchall entry: must be at end.
	 */
	{ 0,		0,		MF_MSG_UNKNOWN,	me_unknown },
};

#undef dirty
#undef sc
#undef unevict
#undef mlock
#undef lru
#undef head
#undef slab
#undef reserved

/*
 * "Dirty/Clean" indication is not 100% accurate due to the possibility of
 * setting PG_dirty outside page lock. See also comment above set_page_dirty().
 */
static void action_result(unsigned long pfn, enum mf_action_page_type type,
			  enum mf_result result)
{
	trace_memory_failure_event(pfn, type, result);

	num_poisoned_pages_inc();
	pr_err("Memory failure: %#lx: recovery action for %s: %s\n",
		pfn, action_page_types[type], action_name[result]);
}

static int page_action(struct page_state *ps, struct page *p,
			unsigned long pfn)
{
	int result;

	/* page p should be unlocked after returning from ps->action().  */
	result = ps->action(ps, p);

	action_result(pfn, ps->type, result);

	/* Could do more checks here if page looks ok */
	/*
	 * Could adjust zone counters here to correct for the missing page.
	 */

	return (result == MF_RECOVERED || result == MF_DELAYED) ? 0 : -EBUSY;
}

static inline bool PageHWPoisonTakenOff(struct page *page)
{
	return PageHWPoison(page) && page_private(page) == MAGIC_HWPOISON;
}

void SetPageHWPoisonTakenOff(struct page *page)
{
	set_page_private(page, MAGIC_HWPOISON);
}

void ClearPageHWPoisonTakenOff(struct page *page)
{
	if (PageHWPoison(page))
		set_page_private(page, 0);
}

/*
 * Return true if a page type of a given page is supported by hwpoison
 * mechanism (while handling could fail), otherwise false.  This function
 * does not return true for hugetlb or device memory pages, so it's assumed
 * to be called only in the context where we never have such pages.
 */
static inline bool HWPoisonHandlable(struct page *page, unsigned long flags)
{
	/* Soft offline could migrate non-LRU movable pages */
	if ((flags & MF_SOFT_OFFLINE) && __PageMovable(page))
		return true;

	return PageLRU(page) || is_free_buddy_page(page);
}

static int __get_hwpoison_page(struct page *page, unsigned long flags)
{
	struct page *head = compound_head(page);
	int ret = 0;
	bool hugetlb = false;

	ret = get_hwpoison_huge_page(head, &hugetlb);
	if (hugetlb)
		return ret;

	/*
	 * This check prevents from calling get_hwpoison_unless_zero()
	 * for any unsupported type of page in order to reduce the risk of
	 * unexpected races caused by taking a page refcount.
	 */
	if (!HWPoisonHandlable(head, flags))
		return -EBUSY;

	if (get_page_unless_zero(head)) {
		if (head == compound_head(page))
			return 1;

		pr_info("Memory failure: %#lx cannot catch tail\n",
			page_to_pfn(page));
		put_page(head);
	}

	return 0;
}

static int get_any_page(struct page *p, unsigned long flags)
{
	int ret = 0, pass = 0;
	bool count_increased = false;

	if (flags & MF_COUNT_INCREASED)
		count_increased = true;

try_again:
	if (!count_increased) {
		ret = __get_hwpoison_page(p, flags);
		if (!ret) {
			if (page_count(p)) {
				/* We raced with an allocation, retry. */
				if (pass++ < 3)
					goto try_again;
				ret = -EBUSY;
			} else if (!PageHuge(p) && !is_free_buddy_page(p)) {
				/* We raced with put_page, retry. */
				if (pass++ < 3)
					goto try_again;
				ret = -EIO;
			}
			goto out;
		} else if (ret == -EBUSY) {
			/*
			 * We raced with (possibly temporary) unhandlable
			 * page, retry.
			 */
			if (pass++ < 3) {
				shake_page(p);
				goto try_again;
			}
			ret = -EIO;
			goto out;
		}
	}

	if (PageHuge(p) || HWPoisonHandlable(p, flags)) {
		ret = 1;
	} else {
		/*
		 * A page we cannot handle. Check whether we can turn
		 * it into something we can handle.
		 */
		if (pass++ < 3) {
			put_page(p);
			shake_page(p);
			count_increased = false;
			goto try_again;
		}
		put_page(p);
		ret = -EIO;
	}
out:
	if (ret == -EIO)
		pr_err("Memory failure: %#lx: unhandlable page.\n", page_to_pfn(p));

	return ret;
}

static int __get_unpoison_page(struct page *page)
{
	struct page *head = compound_head(page);
	int ret = 0;
	bool hugetlb = false;

	ret = get_hwpoison_huge_page(head, &hugetlb);
	if (hugetlb)
		return ret;

	/*
	 * PageHWPoisonTakenOff pages are not only marked as PG_hwpoison,
	 * but also isolated from buddy freelist, so need to identify the
	 * state and have to cancel both operations to unpoison.
	 */
	if (PageHWPoisonTakenOff(page))
		return -EHWPOISON;

	return get_page_unless_zero(page) ? 1 : 0;
}

/**
 * get_hwpoison_page() - Get refcount for memory error handling
 * @p:		Raw error page (hit by memory error)
 * @flags:	Flags controlling behavior of error handling
 *
 * get_hwpoison_page() takes a page refcount of an error page to handle memory
 * error on it, after checking that the error page is in a well-defined state
 * (defined as a page-type we can successfully handle the memory error on it,
 * such as LRU page and hugetlb page).
 *
 * Memory error handling could be triggered at any time on any type of page,
 * so it's prone to race with typical memory management lifecycle (like
 * allocation and free).  So to avoid such races, get_hwpoison_page() takes
 * extra care for the error page's state (as done in __get_hwpoison_page()),
 * and has some retry logic in get_any_page().
 *
 * When called from unpoison_memory(), the caller should already ensure that
 * the given page has PG_hwpoison. So it's never reused for other page
 * allocations, and __get_unpoison_page() never races with them.
 *
 * Return: 0 on failure,
 *         1 on success for in-use pages in a well-defined state,
 *         -EIO for pages on which we can not handle memory errors,
 *         -EBUSY when get_hwpoison_page() has raced with page lifecycle
 *         operations like allocation and free,
 *         -EHWPOISON when the page is hwpoisoned and taken off from buddy.
 */
static int get_hwpoison_page(struct page *p, unsigned long flags)
{
	int ret;

	zone_pcp_disable(page_zone(p));
	if (flags & MF_UNPOISON)
		ret = __get_unpoison_page(p);
	else
		ret = get_any_page(p, flags);
	zone_pcp_enable(page_zone(p));

	return ret;
}

/*
 * Do all that is necessary to remove user space mappings. Unmap
 * the pages and send SIGBUS to the processes if the data was dirty.
 */
static bool hwpoison_user_mappings(struct page *p, unsigned long pfn,
				  int flags, struct page *hpage)
{
	struct folio *folio = page_folio(hpage);
	enum ttu_flags ttu = TTU_IGNORE_MLOCK | TTU_SYNC;
	struct address_space *mapping;
	LIST_HEAD(tokill);
	bool unmap_success;
	int kill = 1, forcekill;
	bool mlocked = PageMlocked(hpage);

	/*
	 * Here we are interested only in user-mapped pages, so skip any
	 * other types of pages.
	 */
	if (PageReserved(p) || PageSlab(p))
		return true;
	if (!(PageLRU(hpage) || PageHuge(p)))
		return true;

	/*
	 * This check implies we don't kill processes if their pages
	 * are in the swap cache early. Those are always late kills.
	 */
	if (!page_mapped(hpage))
		return true;

	if (PageKsm(p)) {
		pr_err("Memory failure: %#lx: can't handle KSM pages.\n", pfn);
		return false;
	}

	if (PageSwapCache(p)) {
		pr_err("Memory failure: %#lx: keeping poisoned page in swap cache\n",
			pfn);
		ttu |= TTU_IGNORE_HWPOISON;
	}

	/*
	 * Propagate the dirty bit from PTEs to struct page first, because we
	 * need this to decide if we should kill or just drop the page.
	 * XXX: the dirty test could be racy: set_page_dirty() may not always
	 * be called inside page lock (it's recommended but not enforced).
	 */
	mapping = page_mapping(hpage);
	if (!(flags & MF_MUST_KILL) && !PageDirty(hpage) && mapping &&
	    mapping_can_writeback(mapping)) {
		if (page_mkclean(hpage)) {
			SetPageDirty(hpage);
		} else {
			kill = 0;
			ttu |= TTU_IGNORE_HWPOISON;
			pr_info("Memory failure: %#lx: corrupted page was clean: dropped without side effects\n",
				pfn);
		}
	}

	/*
	 * First collect all the processes that have the page
	 * mapped in dirty form.  This has to be done before try_to_unmap,
	 * because ttu takes the rmap data structures down.
	 *
	 * Error handling: We ignore errors here because
	 * there's nothing that can be done.
	 */
	if (kill)
		collect_procs(hpage, &tokill, flags & MF_ACTION_REQUIRED);

	if (PageHuge(hpage) && !PageAnon(hpage)) {
		/*
		 * For hugetlb pages in shared mappings, try_to_unmap
		 * could potentially call huge_pmd_unshare.  Because of
		 * this, take semaphore in write mode here and set
		 * TTU_RMAP_LOCKED to indicate we have taken the lock
		 * at this higher level.
		 */
		mapping = hugetlb_page_mapping_lock_write(hpage);
		if (mapping) {
			try_to_unmap(folio, ttu|TTU_RMAP_LOCKED);
			i_mmap_unlock_write(mapping);
		} else
			pr_info("Memory failure: %#lx: could not lock mapping for mapped huge page\n", pfn);
	} else {
		try_to_unmap(folio, ttu);
	}

	unmap_success = !page_mapped(hpage);
	if (!unmap_success)
		pr_err("Memory failure: %#lx: failed to unmap page (mapcount=%d)\n",
		       pfn, page_mapcount(hpage));

	/*
	 * try_to_unmap() might put mlocked page in lru cache, so call
	 * shake_page() again to ensure that it's flushed.
	 */
	if (mlocked)
		shake_page(hpage);

	/*
	 * Now that the dirty bit has been propagated to the
	 * struct page and all unmaps done we can decide if
	 * killing is needed or not.  Only kill when the page
	 * was dirty or the process is not restartable,
	 * otherwise the tokill list is merely
	 * freed.  When there was a problem unmapping earlier
	 * use a more force-full uncatchable kill to prevent
	 * any accesses to the poisoned memory.
	 */
	forcekill = PageDirty(hpage) || (flags & MF_MUST_KILL);
	kill_procs(&tokill, forcekill, !unmap_success, pfn, flags);

	return unmap_success;
}

static int identify_page_state(unsigned long pfn, struct page *p,
				unsigned long page_flags)
{
	struct page_state *ps;

	/*
	 * The first check uses the current page flags which may not have any
	 * relevant information. The second check with the saved page flags is
	 * carried out only if the first check can't determine the page status.
	 */
	for (ps = error_states;; ps++)
		if ((p->flags & ps->mask) == ps->res)
			break;

	page_flags |= (p->flags & (1UL << PG_dirty));

	if (!ps->mask)
		for (ps = error_states;; ps++)
			if ((page_flags & ps->mask) == ps->res)
				break;
	return page_action(ps, p, pfn);
}

static int try_to_split_thp_page(struct page *page, const char *msg)
{
	lock_page(page);
	if (unlikely(split_huge_page(page))) {
		unsigned long pfn = page_to_pfn(page);

		unlock_page(page);
		pr_info("%s: %#lx: thp split failed\n", msg, pfn);
		put_page(page);
		return -EBUSY;
	}
	unlock_page(page);

	return 0;
}

#ifdef CONFIG_HUGETLB_PAGE
/*
 * Called from hugetlb code with hugetlb_lock held.
 *
 * Return values:
 *   0             - free hugepage
 *   1             - in-use hugepage
 *   2             - not a hugepage
 *   -EBUSY        - the hugepage is busy (try to retry)
 *   -EHWPOISON    - the hugepage is already hwpoisoned
 */
int __get_huge_page_for_hwpoison(unsigned long pfn, int flags)
{
	struct page *page = pfn_to_page(pfn);
	struct page *head = compound_head(page);
	int ret = 2;	/* fallback to normal page handling */
	bool count_increased = false;

	if (!PageHeadHuge(head))
		goto out;

	if (flags & MF_COUNT_INCREASED) {
		ret = 1;
		count_increased = true;
	} else if (HPageFreed(head)) {
		ret = 0;
	} else if (HPageMigratable(head)) {
		ret = get_page_unless_zero(head);
		if (ret)
			count_increased = true;
	} else {
		ret = -EBUSY;
		if (!(flags & MF_NO_RETRY))
			goto out;
	}

	if (TestSetPageHWPoison(head)) {
		ret = -EHWPOISON;
		goto out;
	}

	hugetlb_set_page_hwpoison(head, page);

	return ret;
out:
	if (count_increased)
		put_page(head);
	return ret;
}

static void unmap_and_kill(struct list_head *to_kill, unsigned long pfn,
		struct address_space *mapping, pgoff_t index, int flags)
{
	struct to_kill *tk;
	unsigned long size = 0;

	list_for_each_entry(tk, to_kill, nd)
		if (tk->size_shift)
			size = max(size, 1UL << tk->size_shift);

	if (size) {
		/*
		 * Unmap the largest mapping to avoid breaking up device-dax
		 * mappings which are constant size. The actual size of the
		 * mapping being torn down is communicated in siginfo, see
		 * kill_proc()
		 */
		loff_t start = (index << PAGE_SHIFT) & ~(size - 1);

		unmap_mapping_range(mapping, start, size, 0);
	}

	kill_procs(to_kill, flags & MF_MUST_KILL, false, pfn, flags);
}

static int mf_generic_kill_procs(unsigned long long pfn, int flags,
		struct dev_pagemap *pgmap)
{
	struct page *page = pfn_to_page(pfn);
	LIST_HEAD(to_kill);
	dax_entry_t cookie;
	int rc = 0;

	/*
	 * Pages instantiated by device-dax (not filesystem-dax)
	 * may be compound pages.
	 */
	page = compound_head(page);

	/*
	 * Prevent the inode from being freed while we are interrogating
	 * the address_space, typically this would be handled by
	 * lock_page(), but dax pages do not use the page lock. This
	 * also prevents changes to the mapping of this pfn until
	 * poison signaling is complete.
	 */
	cookie = dax_lock_page(page);
	if (!cookie)
		return -EBUSY;

	if (hwpoison_filter(page)) {
		rc = -EOPNOTSUPP;
		goto unlock;
	}

	switch (pgmap->type) {
	case MEMORY_DEVICE_PRIVATE:
	case MEMORY_DEVICE_COHERENT:
		/*
		 * TODO: Handle device pages which may need coordination
		 * with device-side memory.
		 */
		rc = -ENXIO;
		goto unlock;
	default:
		break;
	}

	/*
	 * Use this flag as an indication that the dax page has been
	 * remapped UC to prevent speculative consumption of poison.
	 */
	SetPageHWPoison(page);

	/*
	 * Unlike System-RAM there is no possibility to swap in a
	 * different physical page at a given virtual address, so all
	 * userspace consumption of ZONE_DEVICE memory necessitates
	 * SIGBUS (i.e. MF_MUST_KILL)
	 */
	flags |= MF_ACTION_REQUIRED | MF_MUST_KILL;
	collect_procs(page, &to_kill, true);

	unmap_and_kill(&to_kill, pfn, page->mapping, page->index, flags);
unlock:
	dax_unlock_page(page, cookie);
	return rc;
}

#ifdef CONFIG_FS_DAX
/**
 * mf_dax_kill_procs - Collect and kill processes who are using this file range
 * @mapping:	address_space of the file in use
 * @index:	start pgoff of the range within the file
 * @count:	length of the range, in unit of PAGE_SIZE
 * @mf_flags:	memory failure flags
 */
int mf_dax_kill_procs(struct address_space *mapping, pgoff_t index,
		unsigned long count, int mf_flags)
{
	LIST_HEAD(to_kill);
	dax_entry_t cookie;
	struct page *page;
	size_t end = index + count;

	mf_flags |= MF_ACTION_REQUIRED | MF_MUST_KILL;

	for (; index < end; index++) {
		page = NULL;
		cookie = dax_lock_mapping_entry(mapping, index, &page);
		if (!cookie)
			return -EBUSY;
		if (!page)
			goto unlock;

		SetPageHWPoison(page);

		collect_procs_fsdax(page, mapping, index, &to_kill);
		unmap_and_kill(&to_kill, page_to_pfn(page), mapping,
				index, mf_flags);
unlock:
		dax_unlock_mapping_entry(mapping, index, cookie);
	}
	return 0;
}
EXPORT_SYMBOL_GPL(mf_dax_kill_procs);
#endif /* CONFIG_FS_DAX */

/*
 * Taking refcount of hugetlb pages needs extra care about race conditions
 * with basic operations like hugepage allocation/free/demotion.
 * So some of prechecks for hwpoison (pinning, and testing/setting
 * PageHWPoison) should be done in single hugetlb_lock range.
 */
static int try_memory_failure_hugetlb(unsigned long pfn, int flags, int *hugetlb)
{
	int res;
	struct page *p = pfn_to_page(pfn);
	struct page *head;
	unsigned long page_flags;

	*hugetlb = 1;
retry:
	res = get_huge_page_for_hwpoison(pfn, flags);
	if (res == 2) { /* fallback to normal page handling */
		*hugetlb = 0;
		return 0;
	} else if (res == -EHWPOISON) {
		pr_err("Memory failure: %#lx: already hardware poisoned\n", pfn);
		if (flags & MF_ACTION_REQUIRED) {
			head = compound_head(p);
			res = kill_accessing_process(current, page_to_pfn(head), flags);
		}
		return res;
	} else if (res == -EBUSY) {
		if (!(flags & MF_NO_RETRY)) {
			flags |= MF_NO_RETRY;
			goto retry;
		}
		action_result(pfn, MF_MSG_UNKNOWN, MF_IGNORED);
		return res;
	}

	head = compound_head(p);
	lock_page(head);

	if (hwpoison_filter(p)) {
		ClearPageHWPoison(head);
		res = -EOPNOTSUPP;
		goto out;
	}

	/*
	 * Handling free hugepage.  The possible race with hugepage allocation
	 * or demotion can be prevented by PageHWPoison flag.
	 */
	if (res == 0) {
		unlock_page(head);
		if (__page_handle_poison(p) >= 0) {
			page_ref_inc(p);
			res = MF_RECOVERED;
		} else {
			res = MF_FAILED;
		}
		action_result(pfn, MF_MSG_FREE_HUGE, res);
		return res == MF_RECOVERED ? 0 : -EBUSY;
	}

	page_flags = head->flags;

	if (!hwpoison_user_mappings(p, pfn, flags, head)) {
		action_result(pfn, MF_MSG_UNMAP_FAILED, MF_IGNORED);
		res = -EBUSY;
		goto out;
	}

	return identify_page_state(pfn, p, page_flags);
out:
	unlock_page(head);
	return res;
}

#else

static inline int mf_generic_kill_procs(unsigned long long pfn, int flags,
					struct dev_pagemap *pgmap)
{
	return 0;
}

static inline int try_memory_failure_hugetlb(unsigned long pfn, int flags, int *hugetlb)
{
	return 0;
}

#endif	/* CONFIG_HUGETLB_PAGE */

static int memory_failure_dev_pagemap(unsigned long pfn, int flags,
		struct dev_pagemap *pgmap)
{
	struct page *page = pfn_to_page(pfn);
	int rc = -ENXIO;

	if (flags & MF_COUNT_INCREASED)
		/*
		 * Drop the extra refcount in case we come from madvise().
		 */
		put_page(page);

	/* device metadata space is not recoverable */
	if (!pgmap_pfn_valid(pgmap, pfn))
		goto out;

	/*
	 * Call driver's implementation to handle the memory failure, otherwise
	 * fall back to generic handler.
	 */
	if (pgmap->ops->memory_failure) {
		rc = pgmap->ops->memory_failure(pgmap, pfn, 1, flags);
		/*
		 * Fall back to generic handler too if operation is not
		 * supported inside the driver/device/filesystem.
		 */
		if (rc != -EOPNOTSUPP)
			goto out;
	}

	rc = mf_generic_kill_procs(pfn, flags, pgmap);
out:
	/* drop pgmap ref acquired in caller */
	put_dev_pagemap(pgmap);
	action_result(pfn, MF_MSG_DAX, rc ? MF_FAILED : MF_RECOVERED);
	return rc;
}

static DEFINE_MUTEX(mf_mutex);

/**
 * memory_failure - Handle memory failure of a page.
 * @pfn: Page Number of the corrupted page
 * @flags: fine tune action taken
 *
 * This function is called by the low level machine check code
 * of an architecture when it detects hardware memory corruption
 * of a page. It tries its best to recover, which includes
 * dropping pages, killing processes etc.
 *
 * The function is primarily of use for corruptions that
 * happen outside the current execution context (e.g. when
 * detected by a background scrubber)
 *
 * Must run in process context (e.g. a work queue) with interrupts
 * enabled and no spinlocks hold.
 *
 * Return: 0 for successfully handled the memory error,
 *         -EOPNOTSUPP for hwpoison_filter() filtered the error event,
 *         < 0(except -EOPNOTSUPP) on failure.
 */
int memory_failure(unsigned long pfn, int flags)
{
	struct page *p;
	struct page *hpage;
	struct dev_pagemap *pgmap;
	int res = 0;
	unsigned long page_flags;
	bool retry = true;
	int hugetlb = 0;

	if (!sysctl_memory_failure_recovery)
		panic("Memory failure on page %lx", pfn);

	mutex_lock(&mf_mutex);

	if (!(flags & MF_SW_SIMULATED))
		hw_memory_failure = true;

	p = pfn_to_online_page(pfn);
	if (!p) {
		res = arch_memory_failure(pfn, flags);
		if (res == 0)
			goto unlock_mutex;

		if (pfn_valid(pfn)) {
			pgmap = get_dev_pagemap(pfn, NULL);
			if (pgmap) {
				res = memory_failure_dev_pagemap(pfn, flags,
								 pgmap);
				goto unlock_mutex;
			}
		}
		pr_err("Memory failure: %#lx: memory outside kernel control\n",
			pfn);
		res = -ENXIO;
		goto unlock_mutex;
	}

try_again:
	res = try_memory_failure_hugetlb(pfn, flags, &hugetlb);
	if (hugetlb)
		goto unlock_mutex;

	if (TestSetPageHWPoison(p)) {
		pr_err("Memory failure: %#lx: already hardware poisoned\n",
			pfn);
		res = -EHWPOISON;
		if (flags & MF_ACTION_REQUIRED)
			res = kill_accessing_process(current, pfn, flags);
		if (flags & MF_COUNT_INCREASED)
			put_page(p);
		goto unlock_mutex;
	}

	hpage = compound_head(p);

	/*
	 * We need/can do nothing about count=0 pages.
	 * 1) it's a free page, and therefore in safe hand:
	 *    prep_new_page() will be the gate keeper.
	 * 2) it's part of a non-compound high order page.
	 *    Implies some kernel user: cannot stop them from
	 *    R/W the page; let's pray that the page has been
	 *    used and will be freed some time later.
	 * In fact it's dangerous to directly bump up page count from 0,
	 * that may make page_ref_freeze()/page_ref_unfreeze() mismatch.
	 */
	if (!(flags & MF_COUNT_INCREASED)) {
		res = get_hwpoison_page(p, flags);
		if (!res) {
			if (is_free_buddy_page(p)) {
				if (take_page_off_buddy(p)) {
					page_ref_inc(p);
					res = MF_RECOVERED;
				} else {
					/* We lost the race, try again */
					if (retry) {
						ClearPageHWPoison(p);
						retry = false;
						goto try_again;
					}
					res = MF_FAILED;
				}
				action_result(pfn, MF_MSG_BUDDY, res);
				res = res == MF_RECOVERED ? 0 : -EBUSY;
			} else {
				action_result(pfn, MF_MSG_KERNEL_HIGH_ORDER, MF_IGNORED);
				res = -EBUSY;
			}
			goto unlock_mutex;
		} else if (res < 0) {
			action_result(pfn, MF_MSG_UNKNOWN, MF_IGNORED);
			res = -EBUSY;
			goto unlock_mutex;
		}
	}

	if (PageTransHuge(hpage)) {
		/*
		 * The flag must be set after the refcount is bumped
		 * otherwise it may race with THP split.
		 * And the flag can't be set in get_hwpoison_page() since
		 * it is called by soft offline too and it is just called
		 * for !MF_COUNT_INCREASE.  So here seems to be the best
		 * place.
		 *
		 * Don't need care about the above error handling paths for
		 * get_hwpoison_page() since they handle either free page
		 * or unhandlable page.  The refcount is bumped iff the
		 * page is a valid handlable page.
		 */
		SetPageHasHWPoisoned(hpage);
		if (try_to_split_thp_page(p, "Memory Failure") < 0) {
			action_result(pfn, MF_MSG_UNSPLIT_THP, MF_IGNORED);
			res = -EBUSY;
			goto unlock_mutex;
		}
		VM_BUG_ON_PAGE(!page_count(p), p);
	}

	/*
	 * We ignore non-LRU pages for good reasons.
	 * - PG_locked is only well defined for LRU pages and a few others
	 * - to avoid races with __SetPageLocked()
	 * - to avoid races with __SetPageSlab*() (and more non-atomic ops)
	 * The check (unnecessarily) ignores LRU pages being isolated and
	 * walked by the page reclaim code, however that's not a big loss.
	 */
	shake_page(p);

	lock_page(p);

	/*
	 * We're only intended to deal with the non-Compound page here.
	 * However, the page could have changed compound pages due to
	 * race window. If this happens, we could try again to hopefully
	 * handle the page next round.
	 */
	if (PageCompound(p)) {
		if (retry) {
			ClearPageHWPoison(p);
			unlock_page(p);
			put_page(p);
			flags &= ~MF_COUNT_INCREASED;
			retry = false;
			goto try_again;
		}
		action_result(pfn, MF_MSG_DIFFERENT_COMPOUND, MF_IGNORED);
		res = -EBUSY;
		goto unlock_page;
	}

	/*
	 * We use page flags to determine what action should be taken, but
	 * the flags can be modified by the error containment action.  One
	 * example is an mlocked page, where PG_mlocked is cleared by
	 * page_remove_rmap() in try_to_unmap_one(). So to determine page status
	 * correctly, we save a copy of the page flags at this time.
	 */
	page_flags = p->flags;

	if (hwpoison_filter(p)) {
		TestClearPageHWPoison(p);
		unlock_page(p);
		put_page(p);
		res = -EOPNOTSUPP;
		goto unlock_mutex;
	}

	/*
	 * __munlock_pagevec may clear a writeback page's LRU flag without
	 * page_lock. We need wait writeback completion for this page or it
	 * may trigger vfs BUG while evict inode.
	 */
	if (!PageLRU(p) && !PageWriteback(p))
		goto identify_page_state;

	/*
	 * It's very difficult to mess with pages currently under IO
	 * and in many cases impossible, so we just avoid it here.
	 */
	wait_on_page_writeback(p);

	/*
	 * Now take care of user space mappings.
	 * Abort on fail: __delete_from_page_cache() assumes unmapped page.
	 */
	if (!hwpoison_user_mappings(p, pfn, flags, p)) {
		action_result(pfn, MF_MSG_UNMAP_FAILED, MF_IGNORED);
		res = -EBUSY;
		goto unlock_page;
	}

	/*
	 * Torn down by someone else?
	 */
	if (PageLRU(p) && !PageSwapCache(p) && p->mapping == NULL) {
		action_result(pfn, MF_MSG_TRUNCATED_LRU, MF_IGNORED);
		res = -EBUSY;
		goto unlock_page;
	}

identify_page_state:
	res = identify_page_state(pfn, p, page_flags);
	mutex_unlock(&mf_mutex);
	return res;
unlock_page:
	unlock_page(p);
unlock_mutex:
	mutex_unlock(&mf_mutex);
	return res;
}
EXPORT_SYMBOL_GPL(memory_failure);

#define MEMORY_FAILURE_FIFO_ORDER	4
#define MEMORY_FAILURE_FIFO_SIZE	(1 << MEMORY_FAILURE_FIFO_ORDER)

struct memory_failure_entry {
	unsigned long pfn;
	int flags;
};

struct memory_failure_cpu {
	DECLARE_KFIFO(fifo, struct memory_failure_entry,
		      MEMORY_FAILURE_FIFO_SIZE);
	spinlock_t lock;
	struct work_struct work;
};

static DEFINE_PER_CPU(struct memory_failure_cpu, memory_failure_cpu);

/**
 * memory_failure_queue - Schedule handling memory failure of a page.
 * @pfn: Page Number of the corrupted page
 * @flags: Flags for memory failure handling
 *
 * This function is called by the low level hardware error handler
 * when it detects hardware memory corruption of a page. It schedules
 * the recovering of error page, including dropping pages, killing
 * processes etc.
 *
 * The function is primarily of use for corruptions that
 * happen outside the current execution context (e.g. when
 * detected by a background scrubber)
 *
 * Can run in IRQ context.
 */
void memory_failure_queue(unsigned long pfn, int flags)
{
	struct memory_failure_cpu *mf_cpu;
	unsigned long proc_flags;
	struct memory_failure_entry entry = {
		.pfn =		pfn,
		.flags =	flags,
	};

	mf_cpu = &get_cpu_var(memory_failure_cpu);
	spin_lock_irqsave(&mf_cpu->lock, proc_flags);
	if (kfifo_put(&mf_cpu->fifo, entry))
		schedule_work_on(smp_processor_id(), &mf_cpu->work);
	else
		pr_err("Memory failure: buffer overflow when queuing memory failure at %#lx\n",
		       pfn);
	spin_unlock_irqrestore(&mf_cpu->lock, proc_flags);
	put_cpu_var(memory_failure_cpu);
}
EXPORT_SYMBOL_GPL(memory_failure_queue);

static void memory_failure_work_func(struct work_struct *work)
{
	struct memory_failure_cpu *mf_cpu;
	struct memory_failure_entry entry = { 0, };
	unsigned long proc_flags;
	int gotten;

	mf_cpu = container_of(work, struct memory_failure_cpu, work);
	for (;;) {
		spin_lock_irqsave(&mf_cpu->lock, proc_flags);
		gotten = kfifo_get(&mf_cpu->fifo, &entry);
		spin_unlock_irqrestore(&mf_cpu->lock, proc_flags);
		if (!gotten)
			break;
		if (entry.flags & MF_SOFT_OFFLINE)
			soft_offline_page(entry.pfn, entry.flags);
		else
			memory_failure(entry.pfn, entry.flags);
	}
}

/*
 * Process memory_failure work queued on the specified CPU.
 * Used to avoid return-to-userspace racing with the memory_failure workqueue.
 */
void memory_failure_queue_kick(int cpu)
{
	struct memory_failure_cpu *mf_cpu;

	mf_cpu = &per_cpu(memory_failure_cpu, cpu);
	cancel_work_sync(&mf_cpu->work);
	memory_failure_work_func(&mf_cpu->work);
}

static int __init memory_failure_init(void)
{
	struct memory_failure_cpu *mf_cpu;
	int cpu;

	for_each_possible_cpu(cpu) {
		mf_cpu = &per_cpu(memory_failure_cpu, cpu);
		spin_lock_init(&mf_cpu->lock);
		INIT_KFIFO(mf_cpu->fifo);
		INIT_WORK(&mf_cpu->work, memory_failure_work_func);
	}

	return 0;
}
core_initcall(memory_failure_init);

#define unpoison_pr_info(fmt, pfn, rs)			\
({							\
	if (__ratelimit(rs))				\
		pr_info(fmt, pfn);			\
})

/**
 * unpoison_memory - Unpoison a previously poisoned page
 * @pfn: Page number of the to be unpoisoned page
 *
 * Software-unpoison a page that has been poisoned by
 * memory_failure() earlier.
 *
 * This is only done on the software-level, so it only works
 * for linux injected failures, not real hardware failures
 *
 * Returns 0 for success, otherwise -errno.
 */
int unpoison_memory(unsigned long pfn)
{
	struct page *page;
	struct page *p;
	int ret = -EBUSY;
	int freeit = 0;
	static DEFINE_RATELIMIT_STATE(unpoison_rs, DEFAULT_RATELIMIT_INTERVAL,
					DEFAULT_RATELIMIT_BURST);

	if (!pfn_valid(pfn))
		return -ENXIO;

	p = pfn_to_page(pfn);
	page = compound_head(p);

	mutex_lock(&mf_mutex);

	if (hw_memory_failure) {
		unpoison_pr_info("Unpoison: Disabled after HW memory failure %#lx\n",
				 pfn, &unpoison_rs);
		ret = -EOPNOTSUPP;
		goto unlock_mutex;
	}

	if (!PageHWPoison(p)) {
		unpoison_pr_info("Unpoison: Page was already unpoisoned %#lx\n",
				 pfn, &unpoison_rs);
		goto unlock_mutex;
	}

	if (page_count(page) > 1) {
		unpoison_pr_info("Unpoison: Someone grabs the hwpoison page %#lx\n",
				 pfn, &unpoison_rs);
		goto unlock_mutex;
	}

	if (page_mapped(page)) {
		unpoison_pr_info("Unpoison: Someone maps the hwpoison page %#lx\n",
				 pfn, &unpoison_rs);
		goto unlock_mutex;
	}

	if (page_mapping(page)) {
		unpoison_pr_info("Unpoison: the hwpoison page has non-NULL mapping %#lx\n",
				 pfn, &unpoison_rs);
		goto unlock_mutex;
	}

	if (PageSlab(page) || PageTable(page))
		goto unlock_mutex;

	ret = get_hwpoison_page(p, MF_UNPOISON);
	if (!ret) {
		ret = TestClearPageHWPoison(page) ? 0 : -EBUSY;
	} else if (ret < 0) {
		if (ret == -EHWPOISON) {
			ret = put_page_back_buddy(p) ? 0 : -EBUSY;
		} else
			unpoison_pr_info("Unpoison: failed to grab page %#lx\n",
					 pfn, &unpoison_rs);
	} else {
		freeit = !!TestClearPageHWPoison(p);

		put_page(page);
		if (freeit && !(pfn == my_zero_pfn(0) && page_count(p) == 1)) {
			put_page(page);
			ret = 0;
		}
	}

unlock_mutex:
	mutex_unlock(&mf_mutex);
	if (!ret || freeit) {
		num_poisoned_pages_dec();
		unpoison_pr_info("Unpoison: Software-unpoisoned page %#lx\n",
				 page_to_pfn(p), &unpoison_rs);
	}
	return ret;
}
EXPORT_SYMBOL(unpoison_memory);

static bool isolate_page(struct page *page, struct list_head *pagelist)
{
	bool isolated = false;
	bool lru = PageLRU(page);

	if (PageHuge(page)) {
		isolated = !isolate_hugetlb(page, pagelist);
	} else {
		if (lru)
			isolated = !isolate_lru_page(page);
		else
			isolated = !isolate_movable_page(page, ISOLATE_UNEVICTABLE);

		if (isolated)
			list_add(&page->lru, pagelist);
	}

	if (isolated && lru)
		inc_node_page_state(page, NR_ISOLATED_ANON +
				    page_is_file_lru(page));

	/*
	 * If we succeed to isolate the page, we grabbed another refcount on
	 * the page, so we can safely drop the one we got from get_any_pages().
	 * If we failed to isolate the page, it means that we cannot go further
	 * and we will return an error, so drop the reference we got from
	 * get_any_pages() as well.
	 */
	put_page(page);
	return isolated;
}

/*
 * __soft_offline_page handles hugetlb-pages and non-hugetlb pages.
 * If the page is a non-dirty unmapped page-cache page, it simply invalidates.
 * If the page is mapped, it migrates the contents over.
 */
static int __soft_offline_page(struct page *page)
{
	long ret = 0;
	unsigned long pfn = page_to_pfn(page);
	struct page *hpage = compound_head(page);
	char const *msg_page[] = {"page", "hugepage"};
	bool huge = PageHuge(page);
	LIST_HEAD(pagelist);
	struct migration_target_control mtc = {
		.nid = NUMA_NO_NODE,
		.gfp_mask = GFP_USER | __GFP_MOVABLE | __GFP_RETRY_MAYFAIL,
	};

	lock_page(page);
	if (!PageHuge(page))
		wait_on_page_writeback(page);
	if (PageHWPoison(page)) {
		unlock_page(page);
		put_page(page);
		pr_info("soft offline: %#lx page already poisoned\n", pfn);
		return 0;
	}

	if (!PageHuge(page) && PageLRU(page) && !PageSwapCache(page))
		/*
		 * Try to invalidate first. This should work for
		 * non dirty unmapped page cache pages.
		 */
		ret = invalidate_inode_page(page);
	unlock_page(page);

	if (ret) {
		pr_info("soft_offline: %#lx: invalidated\n", pfn);
		page_handle_poison(page, false, true);
		return 0;
	}

	if (isolate_page(hpage, &pagelist)) {
		ret = migrate_pages(&pagelist, alloc_migration_target, NULL,
			(unsigned long)&mtc, MIGRATE_SYNC, MR_MEMORY_FAILURE, NULL);
		if (!ret) {
			bool release = !huge;

			if (!page_handle_poison(page, huge, release))
				ret = -EBUSY;
		} else {
			if (!list_empty(&pagelist))
				putback_movable_pages(&pagelist);

			pr_info("soft offline: %#lx: %s migration failed %ld, type %pGp\n",
				pfn, msg_page[huge], ret, &page->flags);
			if (ret > 0)
				ret = -EBUSY;
		}
	} else {
		pr_info("soft offline: %#lx: %s isolation failed, page count %d, type %pGp\n",
			pfn, msg_page[huge], page_count(page), &page->flags);
		ret = -EBUSY;
	}
	return ret;
}

static int soft_offline_in_use_page(struct page *page)
{
	struct page *hpage = compound_head(page);

	if (!PageHuge(page) && PageTransHuge(hpage))
		if (try_to_split_thp_page(page, "soft offline") < 0)
			return -EBUSY;
	return __soft_offline_page(page);
}

static int soft_offline_free_page(struct page *page)
{
	int rc = 0;

	if (!page_handle_poison(page, true, false))
		rc = -EBUSY;

	return rc;
}

static void put_ref_page(struct page *page)
{
	if (page)
		put_page(page);
}

/**
 * soft_offline_page - Soft offline a page.
 * @pfn: pfn to soft-offline
 * @flags: flags. Same as memory_failure().
 *
 * Returns 0 on success
 *         -EOPNOTSUPP for hwpoison_filter() filtered the error event
 *         < 0 otherwise negated errno.
 *
 * Soft offline a page, by migration or invalidation,
 * without killing anything. This is for the case when
 * a page is not corrupted yet (so it's still valid to access),
 * but has had a number of corrected errors and is better taken
 * out.
 *
 * The actual policy on when to do that is maintained by
 * user space.
 *
 * This should never impact any application or cause data loss,
 * however it might take some time.
 *
 * This is not a 100% solution for all memory, but tries to be
 * ``good enough'' for the majority of memory.
 */
int soft_offline_page(unsigned long pfn, int flags)
{
	int ret;
	bool try_again = true;
	struct page *page, *ref_page = NULL;

	WARN_ON_ONCE(!pfn_valid(pfn) && (flags & MF_COUNT_INCREASED));

	if (!pfn_valid(pfn))
		return -ENXIO;
	if (flags & MF_COUNT_INCREASED)
		ref_page = pfn_to_page(pfn);

	/* Only online pages can be soft-offlined (esp., not ZONE_DEVICE). */
	page = pfn_to_online_page(pfn);
	if (!page) {
		put_ref_page(ref_page);
		return -EIO;
	}

	mutex_lock(&mf_mutex);

	if (PageHWPoison(page)) {
		pr_info("%s: %#lx page already poisoned\n", __func__, pfn);
		put_ref_page(ref_page);
		mutex_unlock(&mf_mutex);
		return 0;
	}

retry:
	get_online_mems();
	ret = get_hwpoison_page(page, flags | MF_SOFT_OFFLINE);
	put_online_mems();

	if (hwpoison_filter(page)) {
		if (ret > 0)
			put_page(page);
		else
			put_ref_page(ref_page);

		mutex_unlock(&mf_mutex);
		return -EOPNOTSUPP;
	}

	if (ret > 0) {
		ret = soft_offline_in_use_page(page);
	} else if (ret == 0) {
		if (soft_offline_free_page(page) && try_again) {
			try_again = false;
			flags &= ~MF_COUNT_INCREASED;
			goto retry;
		}
	}

	mutex_unlock(&mf_mutex);

	return ret;
}

void clear_hwpoisoned_pages(struct page *memmap, int nr_pages)
{
	int i;

	/*
	 * A further optimization is to have per section refcounted
	 * num_poisoned_pages.  But that would need more space per memmap, so
	 * for now just do a quick global check to speed up this routine in the
	 * absence of bad pages.
	 */
	if (atomic_long_read(&num_poisoned_pages) == 0)
		return;

	for (i = 0; i < nr_pages; i++) {
		if (PageHWPoison(&memmap[i])) {
			num_poisoned_pages_dec();
			ClearPageHWPoison(&memmap[i]);
		}
	}
}<|MERGE_RESOLUTION|>--- conflicted
+++ resolved
@@ -71,9 +71,6 @@
 
 static bool hw_memory_failure __read_mostly = false;
 
-<<<<<<< HEAD
-static bool __page_handle_poison(struct page *page)
-=======
 /*
  * Return values:
  *   1:   the page is dissolved (if needed) and taken off from buddy,
@@ -81,7 +78,6 @@
  *   < 0: failed to dissolve.
  */
 static int __page_handle_poison(struct page *page)
->>>>>>> 67978e7f
 {
 	int ret;
 
