--- conflicted
+++ resolved
@@ -371,11 +371,7 @@
 
 static bool damon_reclaim_initialized;
 
-<<<<<<< HEAD
-static int enabled_store(const char *val,
-=======
 static int damon_reclaim_enabled_store(const char *val,
->>>>>>> 67978e7f
 		const struct kernel_param *kp)
 {
 	int rc = param_set_bool(val, kp);
@@ -386,12 +382,6 @@
 	/* system_wq might not initialized yet */
 	if (!damon_reclaim_initialized)
 		return rc;
-<<<<<<< HEAD
-
-	if (enabled)
-		schedule_delayed_work(&damon_reclaim_timer, 0);
-=======
->>>>>>> 67978e7f
 
 	schedule_delayed_work(&damon_reclaim_timer, 0);
 	return 0;
