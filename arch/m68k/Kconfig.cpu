--- conflicted
+++ resolved
@@ -413,11 +413,8 @@
 	  value also defines the minimal size of the hole that allows
 	  freeing unused memory map.
 
-<<<<<<< HEAD
-=======
 	  Don't change if unsure.
 
->>>>>>> f07833a4
 config 060_WRITETHROUGH
 	bool "Use write-through caching for 68060 supervisor accesses"
 	depends on ADVANCED && M68060
