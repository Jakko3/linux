--- conflicted
+++ resolved
@@ -16,10 +16,7 @@
 #include <linux/interrupt.h>
 #include <linux/delay.h>
 #include <linux/of_gpio.h>
-<<<<<<< HEAD
-=======
 #include <linux/of_i2c.h>
->>>>>>> 80ffb3cc
 
 #include <asm/machdep.h>
 #include <asm/prom.h>
@@ -67,12 +64,6 @@
 };
 
 
-<<<<<<< HEAD
-static u32 post_info;
-
-/* I am not sure this is the best place for this... */
-=======
->>>>>>> 80ffb3cc
 static int __init warp_post_info(void)
 {
 	struct device_node *np;
@@ -94,10 +85,9 @@
 
 	iounmap(fpga);
 
-	if (post1 || post2) {
+	if (post1 || post2)
 		printk(KERN_INFO "Warp POST %08x %08x\n", post1, post2);
-		post_info = 1;
-	} else
+	else
 		printk(KERN_INFO "Warp POST OK\n");
 
 	return 0;
@@ -189,22 +179,10 @@
 	}
 
 	for_each_child_of_node(np, child)
-<<<<<<< HEAD
-		if (strcmp(child->name, "green") == 0) {
-			green_led = of_get_gpio(child, 0);
-			/* Turn back on the green LED */
-			gpio_set_value(green_led, 1);
-		} else if (strcmp(child->name, "red") == 0) {
-			red_led = of_get_gpio(child, 0);
-			/* Set based on post */
-			gpio_set_value(red_led, post_info);
-		}
-=======
 		if (strcmp(child->name, "green") == 0)
 			green_led = of_get_gpio(child, 0);
 		else if (strcmp(child->name, "red") == 0)
 			red_led = of_get_gpio(child, 0);
->>>>>>> 80ffb3cc
 
 	of_node_put(np);
 
@@ -267,20 +245,11 @@
 		return -ENOENT;
 	}
 
-<<<<<<< HEAD
-found_it:
-	pika_setup_critical_temp(client);
-
-	i2c_put_adapter(adap);
-
-	printk(KERN_INFO "PIKA DTM thread running.\n");
-=======
 	pika_setup_critical_temp(np, client);
 
 	of_node_put(np);
 
 	printk(KERN_INFO "Warp DTM thread running.\n");
->>>>>>> 80ffb3cc
 
 	while (!kthread_should_stop()) {
 		int val;
