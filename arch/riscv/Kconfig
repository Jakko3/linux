# SPDX-License-Identifier: GPL-2.0-only
#
# For a description of the syntax of this configuration file,
# see Documentation/kbuild/kconfig-language.rst.
#

config 64BIT
	bool

config 32BIT
	bool

config RISCV
	def_bool y
	select ARCH_CLOCKSOURCE_INIT
	select ARCH_ENABLE_HUGEPAGE_MIGRATION if HUGETLB_PAGE && MIGRATION
	select ARCH_ENABLE_SPLIT_PMD_PTLOCK if PGTABLE_LEVELS > 2
	select ARCH_HAS_BINFMT_FLAT
	select ARCH_HAS_DEBUG_VM_PGTABLE
	select ARCH_HAS_DEBUG_VIRTUAL if MMU
	select ARCH_HAS_DEBUG_WX
	select ARCH_HAS_FORTIFY_SOURCE
	select ARCH_HAS_GCOV_PROFILE_ALL
	select ARCH_HAS_GIGANTIC_PAGE
	select ARCH_HAS_KCOV
	select ARCH_HAS_MMIOWB
	select ARCH_HAS_PTE_SPECIAL
	select ARCH_HAS_SET_DIRECT_MAP if MMU
	select ARCH_HAS_SET_MEMORY if MMU
	select ARCH_HAS_STRICT_KERNEL_RWX if MMU && !XIP_KERNEL
	select ARCH_HAS_STRICT_MODULE_RWX if MMU && !XIP_KERNEL
	select ARCH_HAS_TICK_BROADCAST if GENERIC_CLOCKEVENTS_BROADCAST
	select ARCH_HAS_UBSAN_SANITIZE_ALL
	select ARCH_OPTIONAL_KERNEL_RWX if ARCH_HAS_STRICT_KERNEL_RWX
	select ARCH_OPTIONAL_KERNEL_RWX_DEFAULT
	select ARCH_STACKWALK
	select ARCH_SUPPORTS_ATOMIC_RMW
	select ARCH_SUPPORTS_DEBUG_PAGEALLOC if MMU
	select ARCH_SUPPORTS_HUGETLBFS if MMU
	select ARCH_USE_MEMTEST
	select ARCH_WANT_DEFAULT_TOPDOWN_MMAP_LAYOUT if MMU
	select ARCH_WANT_FRAME_POINTERS
	select ARCH_WANT_GENERAL_HUGETLB
	select ARCH_WANT_HUGE_PMD_SHARE if 64BIT
	select BINFMT_FLAT_NO_DATA_START_OFFSET if !MMU
	select BUILDTIME_TABLE_SORT if MMU
	select CLONE_BACKWARDS
	select CLINT_TIMER if !MMU
	select COMMON_CLK
	select EDAC_SUPPORT
	select GENERIC_ARCH_TOPOLOGY if SMP
	select GENERIC_ATOMIC64 if !64BIT
	select GENERIC_CLOCKEVENTS_BROADCAST if SMP
	select GENERIC_EARLY_IOREMAP
	select GENERIC_GETTIMEOFDAY if HAVE_GENERIC_VDSO
	select GENERIC_IDLE_POLL_SETUP
	select GENERIC_IOREMAP if MMU
	select GENERIC_IRQ_MULTI_HANDLER
	select GENERIC_IRQ_SHOW
	select GENERIC_IRQ_SHOW_LEVEL
	select GENERIC_LIB_DEVMEM_IS_ALLOWED
	select GENERIC_PCI_IOMAP
	select GENERIC_PTDUMP if MMU
	select GENERIC_SCHED_CLOCK
	select GENERIC_SMP_IDLE_THREAD
	select GENERIC_TIME_VSYSCALL if MMU && 64BIT
	select GENERIC_VDSO_TIME_NS if HAVE_GENERIC_VDSO
	select HAVE_ARCH_AUDITSYSCALL
	select HAVE_ARCH_JUMP_LABEL if !XIP_KERNEL
	select HAVE_ARCH_JUMP_LABEL_RELATIVE if !XIP_KERNEL
	select HAVE_ARCH_KASAN if MMU && 64BIT
	select HAVE_ARCH_KASAN_VMALLOC if MMU && 64BIT
	select HAVE_ARCH_KFENCE if MMU && 64BIT
	select HAVE_ARCH_KGDB if !XIP_KERNEL
	select HAVE_ARCH_KGDB_QXFER_PKT
	select HAVE_ARCH_MMAP_RND_BITS if MMU
	select HAVE_ARCH_SECCOMP_FILTER
	select HAVE_ARCH_TRACEHOOK
	select HAVE_ARCH_TRANSPARENT_HUGEPAGE if 64BIT && MMU
	select ARCH_ENABLE_THP_MIGRATION if TRANSPARENT_HUGEPAGE
	select HAVE_ARCH_THREAD_STRUCT_WHITELIST
	select HAVE_ARCH_VMAP_STACK if MMU && 64BIT
	select HAVE_ASM_MODVERSIONS
	select HAVE_CONTEXT_TRACKING
	select HAVE_DEBUG_KMEMLEAK
	select HAVE_DMA_CONTIGUOUS if MMU
	select HAVE_EBPF_JIT if MMU
	select HAVE_FUNCTION_ERROR_INJECTION
	select HAVE_GCC_PLUGINS
	select HAVE_GENERIC_VDSO if MMU && 64BIT
	select HAVE_IRQ_TIME_ACCOUNTING
	select HAVE_KPROBES if !XIP_KERNEL
	select HAVE_KPROBES_ON_FTRACE if !XIP_KERNEL
	select HAVE_KRETPROBES if !XIP_KERNEL
	select HAVE_MOVE_PMD
	select HAVE_MOVE_PUD
	select HAVE_PCI
	select HAVE_PERF_EVENTS
	select HAVE_PERF_REGS
	select HAVE_PERF_USER_STACK_DUMP
	select HAVE_REGS_AND_STACK_ACCESS_API
	select HAVE_FUNCTION_ARG_ACCESS_API
	select HAVE_STACKPROTECTOR
	select HAVE_SYSCALL_TRACEPOINTS
	select HAVE_RSEQ
	select IRQ_DOMAIN
	select IRQ_FORCED_THREADING
	select MODULES_USE_ELF_RELA if MODULES
	select MODULE_SECTIONS if MODULES
	select OF
	select OF_EARLY_FLATTREE
	select OF_IRQ
	select PCI_DOMAINS_GENERIC if PCI
	select PCI_MSI if PCI
	select RISCV_INTC
	select RISCV_TIMER if RISCV_SBI
	select SPARSE_IRQ
	select SYSCTL_EXCEPTION_TRACE
	select THREAD_INFO_IN_TASK
	select TRACE_IRQFLAGS_SUPPORT
	select UACCESS_MEMCPY if !MMU
	select ZONE_DMA32 if 64BIT

config ARCH_MMAP_RND_BITS_MIN
	default 18 if 64BIT
	default 8

# max bits determined by the following formula:
#  VA_BITS - PAGE_SHIFT - 3
config ARCH_MMAP_RND_BITS_MAX
	default 24 if 64BIT # SV39 based
	default 17

# set if we run in machine mode, cleared if we run in supervisor mode
config RISCV_M_MODE
	bool
	default !MMU

# set if we are running in S-mode and can use SBI calls
config RISCV_SBI
	bool
	depends on !RISCV_M_MODE
	default y

config MMU
	bool "MMU-based Paged Memory Management Support"
	default y
	help
	  Select if you want MMU-based virtualised addressing space
	  support by paged memory management. If unsure, say 'Y'.

config PAGE_OFFSET
	hex
	default 0xC0000000 if 32BIT
	default 0x80000000 if 64BIT && !MMU
<<<<<<< HEAD
	default 0xffffaf8000000000 if 64BIT
=======
	default 0xff60000000000000 if 64BIT
>>>>>>> 95cd2cdc

config KASAN_SHADOW_OFFSET
	hex
	depends on KASAN_GENERIC
	default 0xdfffffff00000000 if 64BIT
	default 0xffffffff if 32BIT

config ARCH_FLATMEM_ENABLE
	def_bool !NUMA

config ARCH_SPARSEMEM_ENABLE
	def_bool y
	depends on MMU
	select SPARSEMEM_STATIC if 32BIT && SPARSEMEM
	select SPARSEMEM_VMEMMAP_ENABLE if 64BIT

config ARCH_SELECT_MEMORY_MODEL
	def_bool ARCH_SPARSEMEM_ENABLE

config ARCH_SUPPORTS_UPROBES
	def_bool y

config STACKTRACE_SUPPORT
	def_bool y

config GENERIC_BUG
	def_bool y
	depends on BUG
	select GENERIC_BUG_RELATIVE_POINTERS if 64BIT

config GENERIC_BUG_RELATIVE_POINTERS
	bool

config GENERIC_CALIBRATE_DELAY
	def_bool y

config GENERIC_CSUM
	def_bool y

config GENERIC_HWEIGHT
	def_bool y

config FIX_EARLYCON_MEM
	def_bool MMU

config PGTABLE_LEVELS
	int
<<<<<<< HEAD
	default 4 if 64BIT
=======
	default 5 if 64BIT
>>>>>>> 95cd2cdc
	default 2

config LOCKDEP_SUPPORT
	def_bool y

source "arch/riscv/Kconfig.socs"
source "arch/riscv/Kconfig.erratas"

menu "Platform type"

choice
	prompt "Base ISA"
	default ARCH_RV64I
	help
	  This selects the base ISA that this kernel will target and must match
	  the target platform.

config ARCH_RV32I
	bool "RV32I"
	select 32BIT
	select GENERIC_LIB_ASHLDI3
	select GENERIC_LIB_ASHRDI3
	select GENERIC_LIB_LSHRDI3
	select GENERIC_LIB_UCMPDI2
	select MMU

config ARCH_RV64I
	bool "RV64I"
	select 64BIT
	select ARCH_SUPPORTS_INT128 if CC_HAS_INT128
	select HAVE_DYNAMIC_FTRACE if !XIP_KERNEL && MMU && $(cc-option,-fpatchable-function-entry=8)
	select HAVE_DYNAMIC_FTRACE_WITH_REGS if HAVE_DYNAMIC_FTRACE
	select HAVE_FTRACE_MCOUNT_RECORD if !XIP_KERNEL
	select HAVE_FUNCTION_GRAPH_TRACER
	select HAVE_FUNCTION_TRACER if !XIP_KERNEL
	select SWIOTLB if MMU

endchoice

# We must be able to map all physical memory into the kernel, but the compiler
# is still a bit more efficient when generating code if it's setup in a manner
# such that it can only map 2GiB of memory.
choice
	prompt "Kernel Code Model"
	default CMODEL_MEDLOW if 32BIT
	default CMODEL_MEDANY if 64BIT

	config CMODEL_MEDLOW
		bool "medium low code model"
	config CMODEL_MEDANY
		bool "medium any code model"
endchoice

config MODULE_SECTIONS
	bool
	select HAVE_MOD_ARCH_SPECIFIC

config SMP
	bool "Symmetric Multi-Processing"
	help
	  This enables support for systems with more than one CPU.  If
	  you say N here, the kernel will run on single and
	  multiprocessor machines, but will use only one CPU of a
	  multiprocessor machine. If you say Y here, the kernel will run
	  on many, but not all, single processor machines. On a single
	  processor machine, the kernel will run faster if you say N
	  here.

	  If you don't know what to do here, say N.

config NR_CPUS
	int "Maximum number of CPUs (2-32)"
	range 2 32
	depends on SMP
	default "8"

config HOTPLUG_CPU
	bool "Support for hot-pluggable CPUs"
	depends on SMP
	select GENERIC_IRQ_MIGRATION
	help

	  Say Y here to experiment with turning CPUs off and on.  CPUs
	  can be controlled through /sys/devices/system/cpu.

	  Say N if you want to disable CPU hotplug.

choice
	prompt "CPU Tuning"
	default TUNE_GENERIC

config TUNE_GENERIC
	bool "generic"

endchoice

# Common NUMA Features
config NUMA
	bool "NUMA Memory Allocation and Scheduler Support"
	depends on SMP && MMU
	select GENERIC_ARCH_NUMA
	select OF_NUMA
	select ARCH_SUPPORTS_NUMA_BALANCING
	select USE_PERCPU_NUMA_NODE_ID
	select NEED_PER_CPU_EMBED_FIRST_CHUNK
	help
	  Enable NUMA (Non-Uniform Memory Access) support.

	  The kernel will try to allocate memory used by a CPU on the
	  local memory of the CPU and add some more NUMA awareness to the kernel.

config NODES_SHIFT
	int "Maximum NUMA Nodes (as a power of 2)"
	range 1 10
	default "2"
	depends on NUMA
	help
	  Specify the maximum number of NUMA Nodes available on the target
	  system.  Increases memory reserved to accommodate various tables.

config RISCV_ISA_C
	bool "Emit compressed instructions when building Linux"
	default y
	help
	   Adds "C" to the ISA subsets that the toolchain is allowed to emit
	   when building Linux, which results in compressed instructions in the
	   Linux binary.

	   If you don't know what to do here, say Y.

config FPU
	bool "FPU support"
	default y
	help
	  Say N here if you want to disable all floating-point related procedure
	  in the kernel.

	  If you don't know what to do here, say Y.

endmenu

menu "Kernel features"

source "kernel/Kconfig.hz"

config RISCV_SBI_V01
	bool "SBI v0.1 support"
	depends on RISCV_SBI
	help
	  This config allows kernel to use SBI v0.1 APIs. This will be
	  deprecated in future once legacy M-mode software are no longer in use.

config RISCV_BOOT_SPINWAIT
	bool "Spinwait booting method"
	depends on SMP
	default y
	help
	  This enables support for booting Linux via spinwait method. In the
	  spinwait method, all cores randomly jump to Linux. One of the cores
	  gets chosen via lottery and all other keep spinning on a percpu
	  variable. This method cannot support CPU hotplug and sparse hartid
	  scheme. It should be only enabled for M-mode Linux or platforms relying
	  on older firmware without SBI HSM extension. All other platforms should
	  rely on ordered booting via SBI HSM extension which gets chosen
	  dynamically at runtime if the firmware supports it.

config KEXEC
	bool "Kexec system call"
	select KEXEC_CORE
	select HOTPLUG_CPU if SMP
	depends on MMU
	help
	  kexec is a system call that implements the ability to shutdown your
	  current kernel, and to start another kernel. It is like a reboot
	  but it is independent of the system firmware. And like a reboot
	  you can start any kernel with it, not just Linux.

	  The name comes from the similarity to the exec system call.

config CRASH_DUMP
	bool "Build kdump crash kernel"
	help
	  Generate crash dump after being started by kexec. This should
	  be normally only set in special crash dump kernels which are
	  loaded in the main kernel with kexec-tools into a specially
	  reserved region and then later executed after a crash by
	  kdump/kexec.

	  For more details see Documentation/admin-guide/kdump/kdump.rst

endmenu

menu "Boot options"

config CMDLINE
	string "Built-in kernel command line"
	help
	  For most platforms, the arguments for the kernel's command line
	  are provided at run-time, during boot. However, there are cases
	  where either no arguments are being provided or the provided
	  arguments are insufficient or even invalid.

	  When that occurs, it is possible to define a built-in command
	  line here and choose how the kernel should use it later on.

choice
	prompt "Built-in command line usage" if CMDLINE != ""
	default CMDLINE_FALLBACK
	help
	  Choose how the kernel will handle the provided built-in command
	  line.

config CMDLINE_FALLBACK
	bool "Use bootloader kernel arguments if available"
	help
	  Use the built-in command line as fallback in case we get nothing
	  during boot. This is the default behaviour.

config CMDLINE_EXTEND
	bool "Extend bootloader kernel arguments"
	help
	  The command-line arguments provided during boot will be
	  appended to the built-in command line. This is useful in
	  cases where the provided arguments are insufficient and
	  you don't want to or cannot modify them.


config CMDLINE_FORCE
	bool "Always use the default kernel command string"
	help
	  Always use the built-in command line, even if we get one during
	  boot. This is useful in case you need to override the provided
	  command line on systems where you don't have or want control
	  over it.

endchoice

config EFI_STUB
	bool

config EFI
	bool "UEFI runtime support"
	depends on OF && !XIP_KERNEL
	select LIBFDT
	select UCS2_STRING
	select EFI_PARAMS_FROM_FDT
	select EFI_STUB
	select EFI_GENERIC_STUB
	select EFI_RUNTIME_WRAPPERS
	select RISCV_ISA_C
	depends on MMU
	default y
	help
	  This option provides support for runtime services provided
	  by UEFI firmware (such as non-volatile variables, realtime
	  clock, and platform reset). A UEFI stub is also provided to
	  allow the kernel to be booted as an EFI application. This
	  is only useful on systems that have UEFI firmware.

config CC_HAVE_STACKPROTECTOR_TLS
	def_bool $(cc-option,-mstack-protector-guard=tls -mstack-protector-guard-reg=tp -mstack-protector-guard-offset=0)

config STACKPROTECTOR_PER_TASK
	def_bool y
	depends on !GCC_PLUGIN_RANDSTRUCT
	depends on STACKPROTECTOR && CC_HAVE_STACKPROTECTOR_TLS

config PHYS_RAM_BASE_FIXED
	bool "Explicitly specified physical RAM address"
	default n

config PHYS_RAM_BASE
	hex "Platform Physical RAM address"
	depends on PHYS_RAM_BASE_FIXED
	default "0x80000000"
	help
	  This is the physical address of RAM in the system. It has to be
	  explicitly specified to run early relocations of read-write data
	  from flash to RAM.

config XIP_KERNEL
	bool "Kernel Execute-In-Place from ROM"
	depends on MMU && SPARSEMEM
	# This prevents XIP from being enabled by all{yes,mod}config, which
	# fail to build since XIP doesn't support large kernels.
	depends on !COMPILE_TEST
	select PHYS_RAM_BASE_FIXED
	help
	  Execute-In-Place allows the kernel to run from non-volatile storage
	  directly addressable by the CPU, such as NOR flash. This saves RAM
	  space since the text section of the kernel is not loaded from flash
	  to RAM.  Read-write sections, such as the data section and stack,
	  are still copied to RAM.  The XIP kernel is not compressed since
	  it has to run directly from flash, so it will take more space to
	  store it.  The flash address used to link the kernel object files,
	  and for storing it, is configuration dependent. Therefore, if you
	  say Y here, you must know the proper physical address where to
	  store the kernel image depending on your own flash memory usage.

	  Also note that the make target becomes "make xipImage" rather than
	  "make zImage" or "make Image".  The final kernel binary to put in
	  ROM memory will be arch/riscv/boot/xipImage.

	  SPARSEMEM is required because the kernel text and rodata that are
	  flash resident are not backed by memmap, then any attempt to get
	  a struct page on those regions will trigger a fault.

	  If unsure, say N.

config XIP_PHYS_ADDR
	hex "XIP Kernel Physical Location"
	depends on XIP_KERNEL
	default "0x21000000"
	help
	  This is the physical address in your flash memory the kernel will
	  be linked for and stored to.  This address is dependent on your
	  own flash usage.

endmenu

config BUILTIN_DTB
	bool
	depends on OF
	default y if XIP_KERNEL

menu "Power management options"

source "kernel/power/Kconfig"

endmenu

source "arch/riscv/kvm/Kconfig"<|MERGE_RESOLUTION|>--- conflicted
+++ resolved
@@ -153,11 +153,7 @@
 	hex
 	default 0xC0000000 if 32BIT
 	default 0x80000000 if 64BIT && !MMU
-<<<<<<< HEAD
-	default 0xffffaf8000000000 if 64BIT
-=======
 	default 0xff60000000000000 if 64BIT
->>>>>>> 95cd2cdc
 
 config KASAN_SHADOW_OFFSET
 	hex
@@ -205,11 +201,7 @@
 
 config PGTABLE_LEVELS
 	int
-<<<<<<< HEAD
-	default 4 if 64BIT
-=======
 	default 5 if 64BIT
->>>>>>> 95cd2cdc
 	default 2
 
 config LOCKDEP_SUPPORT
