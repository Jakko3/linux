# SPDX-License-Identifier: GPL-2.0
generic-y += asm-offsets.h
generic-y += extable.h
generic-y += gpio.h
generic-y += kvm_para.h
generic-y += spinlock.h
generic-y += spinlock_types.h
generic-y += qrwlock.h
<<<<<<< HEAD
=======
generic-y += qrwlock_types.h
>>>>>>> 88084a3d
generic-y += parport.h
generic-y += user.h
generic-y += vmlinux.lds.h<|MERGE_RESOLUTION|>--- conflicted
+++ resolved
@@ -6,10 +6,7 @@
 generic-y += spinlock.h
 generic-y += spinlock_types.h
 generic-y += qrwlock.h
-<<<<<<< HEAD
-=======
 generic-y += qrwlock_types.h
->>>>>>> 88084a3d
 generic-y += parport.h
 generic-y += user.h
 generic-y += vmlinux.lds.h