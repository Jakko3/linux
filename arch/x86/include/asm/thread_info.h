--- conflicted
+++ resolved
@@ -92,11 +92,7 @@
 #define TIF_NOCPUID		15	/* CPUID is not accessible in userland */
 #define TIF_NOTSC		16	/* TSC is not accessible in userland */
 #define TIF_IA32		17	/* IA32 compatibility process */
-<<<<<<< HEAD
-=======
 #define TIF_SLD			18	/* Restore split lock detection on context switch */
-#define TIF_NOHZ		19	/* in adaptive nohz mode */
->>>>>>> a6a60741
 #define TIF_MEMDIE		20	/* is terminating due to OOM killer */
 #define TIF_POLLING_NRFLAG	21	/* idle is polling for TIF_NEED_RESCHED */
 #define TIF_IO_BITMAP		22	/* uses I/O bitmap */
@@ -126,11 +122,7 @@
 #define _TIF_NOCPUID		(1 << TIF_NOCPUID)
 #define _TIF_NOTSC		(1 << TIF_NOTSC)
 #define _TIF_IA32		(1 << TIF_IA32)
-<<<<<<< HEAD
-=======
 #define _TIF_SLD		(1 << TIF_SLD)
-#define _TIF_NOHZ		(1 << TIF_NOHZ)
->>>>>>> a6a60741
 #define _TIF_POLLING_NRFLAG	(1 << TIF_POLLING_NRFLAG)
 #define _TIF_IO_BITMAP		(1 << TIF_IO_BITMAP)
 #define _TIF_FORCED_TF		(1 << TIF_FORCED_TF)
