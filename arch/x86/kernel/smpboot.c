// SPDX-License-Identifier: GPL-2.0-or-later
 /*
 *	x86 SMP booting functions
 *
 *	(c) 1995 Alan Cox, Building #3 <alan@lxorguk.ukuu.org.uk>
 *	(c) 1998, 1999, 2000, 2009 Ingo Molnar <mingo@redhat.com>
 *	Copyright 2001 Andi Kleen, SuSE Labs.
 *
 *	Much of the core SMP work is based on previous work by Thomas Radke, to
 *	whom a great many thanks are extended.
 *
 *	Thanks to Intel for making available several different Pentium,
 *	Pentium Pro and Pentium-II/Xeon MP machines.
 *	Original development of Linux SMP code supported by Caldera.
 *
 *	Fixes
 *		Felix Koop	:	NR_CPUS used properly
 *		Jose Renau	:	Handle single CPU case.
 *		Alan Cox	:	By repeated request 8) - Total BogoMIPS report.
 *		Greg Wright	:	Fix for kernel stacks panic.
 *		Erich Boleyn	:	MP v1.4 and additional changes.
 *	Matthias Sattler	:	Changes for 2.1 kernel map.
 *	Michel Lespinasse	:	Changes for 2.1 kernel map.
 *	Michael Chastain	:	Change trampoline.S to gnu as.
 *		Alan Cox	:	Dumb bug: 'B' step PPro's are fine
 *		Ingo Molnar	:	Added APIC timers, based on code
 *					from Jose Renau
 *		Ingo Molnar	:	various cleanups and rewrites
 *		Tigran Aivazian	:	fixed "0.00 in /proc/uptime on SMP" bug.
 *	Maciej W. Rozycki	:	Bits for genuine 82489DX APICs
 *	Andi Kleen		:	Changed for SMP boot into long mode.
 *		Martin J. Bligh	: 	Added support for multi-quad systems
 *		Dave Jones	:	Report invalid combinations of Athlon CPUs.
 *		Rusty Russell	:	Hacked into shape for new "hotplug" boot process.
 *      Andi Kleen              :       Converted to new state machine.
 *	Ashok Raj		: 	CPU hotplug support
 *	Glauber Costa		:	i386 and x86_64 integration
 */

#define pr_fmt(fmt) KBUILD_MODNAME ": " fmt

#include <linux/init.h>
#include <linux/smp.h>
#include <linux/export.h>
#include <linux/sched.h>
#include <linux/sched/topology.h>
#include <linux/sched/hotplug.h>
#include <linux/sched/task_stack.h>
#include <linux/percpu.h>
#include <linux/memblock.h>
#include <linux/err.h>
#include <linux/nmi.h>
#include <linux/tboot.h>
#include <linux/stackprotector.h>
#include <linux/gfp.h>
#include <linux/cpuidle.h>
#include <linux/numa.h>

#include <asm/acpi.h>
#include <asm/desc.h>
#include <asm/nmi.h>
#include <asm/irq.h>
#include <asm/realmode.h>
#include <asm/cpu.h>
#include <asm/numa.h>
#include <asm/pgtable.h>
#include <asm/tlbflush.h>
#include <asm/mtrr.h>
#include <asm/mwait.h>
#include <asm/apic.h>
#include <asm/io_apic.h>
#include <asm/fpu/internal.h>
#include <asm/setup.h>
#include <asm/uv/uv.h>
#include <linux/mc146818rtc.h>
#include <asm/i8259.h>
#include <asm/misc.h>
#include <asm/qspinlock.h>
#include <asm/intel-family.h>
#include <asm/cpu_device_id.h>
#include <asm/spec-ctrl.h>
#include <asm/hw_irq.h>

/* representing HT siblings of each logical CPU */
DEFINE_PER_CPU_READ_MOSTLY(cpumask_var_t, cpu_sibling_map);
EXPORT_PER_CPU_SYMBOL(cpu_sibling_map);

/* representing HT and core siblings of each logical CPU */
DEFINE_PER_CPU_READ_MOSTLY(cpumask_var_t, cpu_core_map);
EXPORT_PER_CPU_SYMBOL(cpu_core_map);

/* representing HT, core, and die siblings of each logical CPU */
DEFINE_PER_CPU_READ_MOSTLY(cpumask_var_t, cpu_die_map);
EXPORT_PER_CPU_SYMBOL(cpu_die_map);

DEFINE_PER_CPU_READ_MOSTLY(cpumask_var_t, cpu_llc_shared_map);

/* Per CPU bogomips and other parameters */
DEFINE_PER_CPU_READ_MOSTLY(struct cpuinfo_x86, cpu_info);
EXPORT_PER_CPU_SYMBOL(cpu_info);

/* Logical package management. We might want to allocate that dynamically */
unsigned int __max_logical_packages __read_mostly;
EXPORT_SYMBOL(__max_logical_packages);
static unsigned int logical_packages __read_mostly;
static unsigned int logical_die __read_mostly;

/* Maximum number of SMT threads on any online core */
int __read_mostly __max_smt_threads = 1;

/* Flag to indicate if a complete sched domain rebuild is required */
bool x86_topology_update;

int arch_update_cpu_topology(void)
{
	int retval = x86_topology_update;

	x86_topology_update = false;
	return retval;
}

static inline void smpboot_setup_warm_reset_vector(unsigned long start_eip)
{
	unsigned long flags;

	spin_lock_irqsave(&rtc_lock, flags);
	CMOS_WRITE(0xa, 0xf);
	spin_unlock_irqrestore(&rtc_lock, flags);
	*((volatile unsigned short *)phys_to_virt(TRAMPOLINE_PHYS_HIGH)) =
							start_eip >> 4;
	*((volatile unsigned short *)phys_to_virt(TRAMPOLINE_PHYS_LOW)) =
							start_eip & 0xf;
}

static inline void smpboot_restore_warm_reset_vector(void)
{
	unsigned long flags;

	/*
	 * Paranoid:  Set warm reset code and vector here back
	 * to default values.
	 */
	spin_lock_irqsave(&rtc_lock, flags);
	CMOS_WRITE(0, 0xf);
	spin_unlock_irqrestore(&rtc_lock, flags);

	*((volatile u32 *)phys_to_virt(TRAMPOLINE_PHYS_LOW)) = 0;
}

<<<<<<< HEAD
static void init_freq_invariance(void);
=======
static void init_freq_invariance(bool secondary);
>>>>>>> 358c7c61

/*
 * Report back to the Boot Processor during boot time or to the caller processor
 * during CPU online.
 */
static void smp_callin(void)
{
	int cpuid;

	/*
	 * If waken up by an INIT in an 82489DX configuration
	 * cpu_callout_mask guarantees we don't get here before
	 * an INIT_deassert IPI reaches our local APIC, so it is
	 * now safe to touch our local APIC.
	 */
	cpuid = smp_processor_id();

	/*
	 * the boot CPU has finished the init stage and is spinning
	 * on callin_map until we finish. We are free to set up this
	 * CPU, first the APIC. (this is probably redundant on most
	 * boards)
	 */
	apic_ap_setup();

	/*
	 * Save our processor parameters. Note: this information
	 * is needed for clock calibration.
	 */
	smp_store_cpu_info(cpuid);

	/*
	 * The topology information must be up to date before
	 * calibrate_delay() and notify_cpu_starting().
	 */
	set_cpu_sibling_map(raw_smp_processor_id());

<<<<<<< HEAD
	init_freq_invariance();
=======
	init_freq_invariance(true);
>>>>>>> 358c7c61

	/*
	 * Get our bogomips.
	 * Update loops_per_jiffy in cpu_data. Previous call to
	 * smp_store_cpu_info() stored a value that is close but not as
	 * accurate as the value just calculated.
	 */
	calibrate_delay();
	cpu_data(cpuid).loops_per_jiffy = loops_per_jiffy;
	pr_debug("Stack at about %p\n", &cpuid);

	wmb();

	notify_cpu_starting(cpuid);

	/*
	 * Allow the master to continue.
	 */
	cpumask_set_cpu(cpuid, cpu_callin_mask);
}

static int cpu0_logical_apicid;
static int enable_start_cpu0;
/*
 * Activate a secondary processor.
 */
static void notrace start_secondary(void *unused)
{
	/*
	 * Don't put *anything* except direct CPU state initialization
	 * before cpu_init(), SMP booting is too fragile that we want to
	 * limit the things done here to the most necessary things.
	 */
	cr4_init();

#ifdef CONFIG_X86_32
	/* switch away from the initial page table */
	load_cr3(swapper_pg_dir);
	__flush_tlb_all();
#endif
	load_current_idt();
	cpu_init();
	x86_cpuinit.early_percpu_clock_init();
	preempt_disable();
	smp_callin();

	enable_start_cpu0 = 0;

	/* otherwise gcc will move up smp_processor_id before the cpu_init */
	barrier();
	/*
	 * Check TSC synchronization with the boot CPU:
	 */
	check_tsc_sync_target();

	speculative_store_bypass_ht_init();

	/*
	 * Lock vector_lock, set CPU online and bring the vector
	 * allocator online. Online must be set with vector_lock held
	 * to prevent a concurrent irq setup/teardown from seeing a
	 * half valid vector space.
	 */
	lock_vector_lock();
	set_cpu_online(smp_processor_id(), true);
	lapic_online();
	unlock_vector_lock();
	cpu_set_state_online(smp_processor_id());
	x86_platform.nmi_init();

	/* enable local interrupts */
	local_irq_enable();

	/* to prevent fake stack check failure in clock setup */
	boot_init_stack_canary();

	x86_cpuinit.setup_percpu_clockev();

	wmb();
	cpu_startup_entry(CPUHP_AP_ONLINE_IDLE);

	/*
	 * Prevent tail call to cpu_startup_entry() because the stack protector
	 * guard has been changed a couple of function calls up, in
	 * boot_init_stack_canary() and must not be checked before tail calling
	 * another function.
	 */
	prevent_tail_call_optimization();
}

/**
 * topology_is_primary_thread - Check whether CPU is the primary SMT thread
 * @cpu:	CPU to check
 */
bool topology_is_primary_thread(unsigned int cpu)
{
	return apic_id_is_primary_thread(per_cpu(x86_cpu_to_apicid, cpu));
}

/**
 * topology_smt_supported - Check whether SMT is supported by the CPUs
 */
bool topology_smt_supported(void)
{
	return smp_num_siblings > 1;
}

/**
 * topology_phys_to_logical_pkg - Map a physical package id to a logical
 *
 * Returns logical package id or -1 if not found
 */
int topology_phys_to_logical_pkg(unsigned int phys_pkg)
{
	int cpu;

	for_each_possible_cpu(cpu) {
		struct cpuinfo_x86 *c = &cpu_data(cpu);

		if (c->initialized && c->phys_proc_id == phys_pkg)
			return c->logical_proc_id;
	}
	return -1;
}
EXPORT_SYMBOL(topology_phys_to_logical_pkg);
/**
 * topology_phys_to_logical_die - Map a physical die id to logical
 *
 * Returns logical die id or -1 if not found
 */
int topology_phys_to_logical_die(unsigned int die_id, unsigned int cur_cpu)
{
	int cpu;
	int proc_id = cpu_data(cur_cpu).phys_proc_id;

	for_each_possible_cpu(cpu) {
		struct cpuinfo_x86 *c = &cpu_data(cpu);

		if (c->initialized && c->cpu_die_id == die_id &&
		    c->phys_proc_id == proc_id)
			return c->logical_die_id;
	}
	return -1;
}
EXPORT_SYMBOL(topology_phys_to_logical_die);

/**
 * topology_update_package_map - Update the physical to logical package map
 * @pkg:	The physical package id as retrieved via CPUID
 * @cpu:	The cpu for which this is updated
 */
int topology_update_package_map(unsigned int pkg, unsigned int cpu)
{
	int new;

	/* Already available somewhere? */
	new = topology_phys_to_logical_pkg(pkg);
	if (new >= 0)
		goto found;

	new = logical_packages++;
	if (new != pkg) {
		pr_info("CPU %u Converting physical %u to logical package %u\n",
			cpu, pkg, new);
	}
found:
	cpu_data(cpu).logical_proc_id = new;
	return 0;
}
/**
 * topology_update_die_map - Update the physical to logical die map
 * @die:	The die id as retrieved via CPUID
 * @cpu:	The cpu for which this is updated
 */
int topology_update_die_map(unsigned int die, unsigned int cpu)
{
	int new;

	/* Already available somewhere? */
	new = topology_phys_to_logical_die(die, cpu);
	if (new >= 0)
		goto found;

	new = logical_die++;
	if (new != die) {
		pr_info("CPU %u Converting physical %u to logical die %u\n",
			cpu, die, new);
	}
found:
	cpu_data(cpu).logical_die_id = new;
	return 0;
}

void __init smp_store_boot_cpu_info(void)
{
	int id = 0; /* CPU 0 */
	struct cpuinfo_x86 *c = &cpu_data(id);

	*c = boot_cpu_data;
	c->cpu_index = id;
	topology_update_package_map(c->phys_proc_id, id);
	topology_update_die_map(c->cpu_die_id, id);
	c->initialized = true;
}

/*
 * The bootstrap kernel entry code has set these up. Save them for
 * a given CPU
 */
void smp_store_cpu_info(int id)
{
	struct cpuinfo_x86 *c = &cpu_data(id);

	/* Copy boot_cpu_data only on the first bringup */
	if (!c->initialized)
		*c = boot_cpu_data;
	c->cpu_index = id;
	/*
	 * During boot time, CPU0 has this setup already. Save the info when
	 * bringing up AP or offlined CPU0.
	 */
	identify_secondary_cpu(c);
	c->initialized = true;
}

static bool
topology_same_node(struct cpuinfo_x86 *c, struct cpuinfo_x86 *o)
{
	int cpu1 = c->cpu_index, cpu2 = o->cpu_index;

	return (cpu_to_node(cpu1) == cpu_to_node(cpu2));
}

static bool
topology_sane(struct cpuinfo_x86 *c, struct cpuinfo_x86 *o, const char *name)
{
	int cpu1 = c->cpu_index, cpu2 = o->cpu_index;

	return !WARN_ONCE(!topology_same_node(c, o),
		"sched: CPU #%d's %s-sibling CPU #%d is not on the same node! "
		"[node: %d != %d]. Ignoring dependency.\n",
		cpu1, name, cpu2, cpu_to_node(cpu1), cpu_to_node(cpu2));
}

#define link_mask(mfunc, c1, c2)					\
do {									\
	cpumask_set_cpu((c1), mfunc(c2));				\
	cpumask_set_cpu((c2), mfunc(c1));				\
} while (0)

static bool match_smt(struct cpuinfo_x86 *c, struct cpuinfo_x86 *o)
{
	if (boot_cpu_has(X86_FEATURE_TOPOEXT)) {
		int cpu1 = c->cpu_index, cpu2 = o->cpu_index;

		if (c->phys_proc_id == o->phys_proc_id &&
		    c->cpu_die_id == o->cpu_die_id &&
		    per_cpu(cpu_llc_id, cpu1) == per_cpu(cpu_llc_id, cpu2)) {
			if (c->cpu_core_id == o->cpu_core_id)
				return topology_sane(c, o, "smt");

			if ((c->cu_id != 0xff) &&
			    (o->cu_id != 0xff) &&
			    (c->cu_id == o->cu_id))
				return topology_sane(c, o, "smt");
		}

	} else if (c->phys_proc_id == o->phys_proc_id &&
		   c->cpu_die_id == o->cpu_die_id &&
		   c->cpu_core_id == o->cpu_core_id) {
		return topology_sane(c, o, "smt");
	}

	return false;
}

/*
 * Define snc_cpu[] for SNC (Sub-NUMA Cluster) CPUs.
 *
 * These are Intel CPUs that enumerate an LLC that is shared by
 * multiple NUMA nodes. The LLC on these systems is shared for
 * off-package data access but private to the NUMA node (half
 * of the package) for on-package access.
 *
 * CPUID (the source of the information about the LLC) can only
 * enumerate the cache as being shared *or* unshared, but not
 * this particular configuration. The CPU in this case enumerates
 * the cache to be shared across the entire package (spanning both
 * NUMA nodes).
 */

static const struct x86_cpu_id snc_cpu[] = {
	X86_MATCH_INTEL_FAM6_MODEL(SKYLAKE_X, NULL),
	{}
};

static bool match_llc(struct cpuinfo_x86 *c, struct cpuinfo_x86 *o)
{
	int cpu1 = c->cpu_index, cpu2 = o->cpu_index;

	/* Do not match if we do not have a valid APICID for cpu: */
	if (per_cpu(cpu_llc_id, cpu1) == BAD_APICID)
		return false;

	/* Do not match if LLC id does not match: */
	if (per_cpu(cpu_llc_id, cpu1) != per_cpu(cpu_llc_id, cpu2))
		return false;

	/*
	 * Allow the SNC topology without warning. Return of false
	 * means 'c' does not share the LLC of 'o'. This will be
	 * reflected to userspace.
	 */
	if (!topology_same_node(c, o) && x86_match_cpu(snc_cpu))
		return false;

	return topology_sane(c, o, "llc");
}

/*
 * Unlike the other levels, we do not enforce keeping a
 * multicore group inside a NUMA node.  If this happens, we will
 * discard the MC level of the topology later.
 */
static bool match_pkg(struct cpuinfo_x86 *c, struct cpuinfo_x86 *o)
{
	if (c->phys_proc_id == o->phys_proc_id)
		return true;
	return false;
}

static bool match_die(struct cpuinfo_x86 *c, struct cpuinfo_x86 *o)
{
	if ((c->phys_proc_id == o->phys_proc_id) &&
		(c->cpu_die_id == o->cpu_die_id))
		return true;
	return false;
}


#if defined(CONFIG_SCHED_SMT) || defined(CONFIG_SCHED_MC)
static inline int x86_sched_itmt_flags(void)
{
	return sysctl_sched_itmt_enabled ? SD_ASYM_PACKING : 0;
}

#ifdef CONFIG_SCHED_MC
static int x86_core_flags(void)
{
	return cpu_core_flags() | x86_sched_itmt_flags();
}
#endif
#ifdef CONFIG_SCHED_SMT
static int x86_smt_flags(void)
{
	return cpu_smt_flags() | x86_sched_itmt_flags();
}
#endif
#endif

static struct sched_domain_topology_level x86_numa_in_package_topology[] = {
#ifdef CONFIG_SCHED_SMT
	{ cpu_smt_mask, x86_smt_flags, SD_INIT_NAME(SMT) },
#endif
#ifdef CONFIG_SCHED_MC
	{ cpu_coregroup_mask, x86_core_flags, SD_INIT_NAME(MC) },
#endif
	{ NULL, },
};

static struct sched_domain_topology_level x86_topology[] = {
#ifdef CONFIG_SCHED_SMT
	{ cpu_smt_mask, x86_smt_flags, SD_INIT_NAME(SMT) },
#endif
#ifdef CONFIG_SCHED_MC
	{ cpu_coregroup_mask, x86_core_flags, SD_INIT_NAME(MC) },
#endif
	{ cpu_cpu_mask, SD_INIT_NAME(DIE) },
	{ NULL, },
};

/*
 * Set if a package/die has multiple NUMA nodes inside.
 * AMD Magny-Cours, Intel Cluster-on-Die, and Intel
 * Sub-NUMA Clustering have this.
 */
static bool x86_has_numa_in_package;

void set_cpu_sibling_map(int cpu)
{
	bool has_smt = smp_num_siblings > 1;
	bool has_mp = has_smt || boot_cpu_data.x86_max_cores > 1;
	struct cpuinfo_x86 *c = &cpu_data(cpu);
	struct cpuinfo_x86 *o;
	int i, threads;

	cpumask_set_cpu(cpu, cpu_sibling_setup_mask);

	if (!has_mp) {
		cpumask_set_cpu(cpu, topology_sibling_cpumask(cpu));
		cpumask_set_cpu(cpu, cpu_llc_shared_mask(cpu));
		cpumask_set_cpu(cpu, topology_core_cpumask(cpu));
		cpumask_set_cpu(cpu, topology_die_cpumask(cpu));
		c->booted_cores = 1;
		return;
	}

	for_each_cpu(i, cpu_sibling_setup_mask) {
		o = &cpu_data(i);

		if ((i == cpu) || (has_smt && match_smt(c, o)))
			link_mask(topology_sibling_cpumask, cpu, i);

		if ((i == cpu) || (has_mp && match_llc(c, o)))
			link_mask(cpu_llc_shared_mask, cpu, i);

	}

	/*
	 * This needs a separate iteration over the cpus because we rely on all
	 * topology_sibling_cpumask links to be set-up.
	 */
	for_each_cpu(i, cpu_sibling_setup_mask) {
		o = &cpu_data(i);

		if ((i == cpu) || (has_mp && match_pkg(c, o))) {
			link_mask(topology_core_cpumask, cpu, i);

			/*
			 *  Does this new cpu bringup a new core?
			 */
			if (cpumask_weight(
			    topology_sibling_cpumask(cpu)) == 1) {
				/*
				 * for each core in package, increment
				 * the booted_cores for this new cpu
				 */
				if (cpumask_first(
				    topology_sibling_cpumask(i)) == i)
					c->booted_cores++;
				/*
				 * increment the core count for all
				 * the other cpus in this package
				 */
				if (i != cpu)
					cpu_data(i).booted_cores++;
			} else if (i != cpu && !c->booted_cores)
				c->booted_cores = cpu_data(i).booted_cores;
		}
		if (match_pkg(c, o) && !topology_same_node(c, o))
			x86_has_numa_in_package = true;

		if ((i == cpu) || (has_mp && match_die(c, o)))
			link_mask(topology_die_cpumask, cpu, i);
	}

	threads = cpumask_weight(topology_sibling_cpumask(cpu));
	if (threads > __max_smt_threads)
		__max_smt_threads = threads;
}

/* maps the cpu to the sched domain representing multi-core */
const struct cpumask *cpu_coregroup_mask(int cpu)
{
	return cpu_llc_shared_mask(cpu);
}

static void impress_friends(void)
{
	int cpu;
	unsigned long bogosum = 0;
	/*
	 * Allow the user to impress friends.
	 */
	pr_debug("Before bogomips\n");
	for_each_possible_cpu(cpu)
		if (cpumask_test_cpu(cpu, cpu_callout_mask))
			bogosum += cpu_data(cpu).loops_per_jiffy;
	pr_info("Total of %d processors activated (%lu.%02lu BogoMIPS)\n",
		num_online_cpus(),
		bogosum/(500000/HZ),
		(bogosum/(5000/HZ))%100);

	pr_debug("Before bogocount - setting activated=1\n");
}

void __inquire_remote_apic(int apicid)
{
	unsigned i, regs[] = { APIC_ID >> 4, APIC_LVR >> 4, APIC_SPIV >> 4 };
	const char * const names[] = { "ID", "VERSION", "SPIV" };
	int timeout;
	u32 status;

	pr_info("Inquiring remote APIC 0x%x...\n", apicid);

	for (i = 0; i < ARRAY_SIZE(regs); i++) {
		pr_info("... APIC 0x%x %s: ", apicid, names[i]);

		/*
		 * Wait for idle.
		 */
		status = safe_apic_wait_icr_idle();
		if (status)
			pr_cont("a previous APIC delivery may have failed\n");

		apic_icr_write(APIC_DM_REMRD | regs[i], apicid);

		timeout = 0;
		do {
			udelay(100);
			status = apic_read(APIC_ICR) & APIC_ICR_RR_MASK;
		} while (status == APIC_ICR_RR_INPROG && timeout++ < 1000);

		switch (status) {
		case APIC_ICR_RR_VALID:
			status = apic_read(APIC_RRR);
			pr_cont("%08x\n", status);
			break;
		default:
			pr_cont("failed\n");
		}
	}
}

/*
 * The Multiprocessor Specification 1.4 (1997) example code suggests
 * that there should be a 10ms delay between the BSP asserting INIT
 * and de-asserting INIT, when starting a remote processor.
 * But that slows boot and resume on modern processors, which include
 * many cores and don't require that delay.
 *
 * Cmdline "init_cpu_udelay=" is available to over-ride this delay.
 * Modern processor families are quirked to remove the delay entirely.
 */
#define UDELAY_10MS_DEFAULT 10000

static unsigned int init_udelay = UINT_MAX;

static int __init cpu_init_udelay(char *str)
{
	get_option(&str, &init_udelay);

	return 0;
}
early_param("cpu_init_udelay", cpu_init_udelay);

static void __init smp_quirk_init_udelay(void)
{
	/* if cmdline changed it from default, leave it alone */
	if (init_udelay != UINT_MAX)
		return;

	/* if modern processor, use no delay */
	if (((boot_cpu_data.x86_vendor == X86_VENDOR_INTEL) && (boot_cpu_data.x86 == 6)) ||
	    ((boot_cpu_data.x86_vendor == X86_VENDOR_HYGON) && (boot_cpu_data.x86 >= 0x18)) ||
	    ((boot_cpu_data.x86_vendor == X86_VENDOR_AMD) && (boot_cpu_data.x86 >= 0xF))) {
		init_udelay = 0;
		return;
	}
	/* else, use legacy delay */
	init_udelay = UDELAY_10MS_DEFAULT;
}

/*
 * Poke the other CPU in the eye via NMI to wake it up. Remember that the normal
 * INIT, INIT, STARTUP sequence will reset the chip hard for us, and this
 * won't ... remember to clear down the APIC, etc later.
 */
int
wakeup_secondary_cpu_via_nmi(int apicid, unsigned long start_eip)
{
	unsigned long send_status, accept_status = 0;
	int maxlvt;

	/* Target chip */
	/* Boot on the stack */
	/* Kick the second */
	apic_icr_write(APIC_DM_NMI | apic->dest_logical, apicid);

	pr_debug("Waiting for send to finish...\n");
	send_status = safe_apic_wait_icr_idle();

	/*
	 * Give the other CPU some time to accept the IPI.
	 */
	udelay(200);
	if (APIC_INTEGRATED(boot_cpu_apic_version)) {
		maxlvt = lapic_get_maxlvt();
		if (maxlvt > 3)			/* Due to the Pentium erratum 3AP.  */
			apic_write(APIC_ESR, 0);
		accept_status = (apic_read(APIC_ESR) & 0xEF);
	}
	pr_debug("NMI sent\n");

	if (send_status)
		pr_err("APIC never delivered???\n");
	if (accept_status)
		pr_err("APIC delivery error (%lx)\n", accept_status);

	return (send_status | accept_status);
}

static int
wakeup_secondary_cpu_via_init(int phys_apicid, unsigned long start_eip)
{
	unsigned long send_status = 0, accept_status = 0;
	int maxlvt, num_starts, j;

	maxlvt = lapic_get_maxlvt();

	/*
	 * Be paranoid about clearing APIC errors.
	 */
	if (APIC_INTEGRATED(boot_cpu_apic_version)) {
		if (maxlvt > 3)		/* Due to the Pentium erratum 3AP.  */
			apic_write(APIC_ESR, 0);
		apic_read(APIC_ESR);
	}

	pr_debug("Asserting INIT\n");

	/*
	 * Turn INIT on target chip
	 */
	/*
	 * Send IPI
	 */
	apic_icr_write(APIC_INT_LEVELTRIG | APIC_INT_ASSERT | APIC_DM_INIT,
		       phys_apicid);

	pr_debug("Waiting for send to finish...\n");
	send_status = safe_apic_wait_icr_idle();

	udelay(init_udelay);

	pr_debug("Deasserting INIT\n");

	/* Target chip */
	/* Send IPI */
	apic_icr_write(APIC_INT_LEVELTRIG | APIC_DM_INIT, phys_apicid);

	pr_debug("Waiting for send to finish...\n");
	send_status = safe_apic_wait_icr_idle();

	mb();

	/*
	 * Should we send STARTUP IPIs ?
	 *
	 * Determine this based on the APIC version.
	 * If we don't have an integrated APIC, don't send the STARTUP IPIs.
	 */
	if (APIC_INTEGRATED(boot_cpu_apic_version))
		num_starts = 2;
	else
		num_starts = 0;

	/*
	 * Run STARTUP IPI loop.
	 */
	pr_debug("#startup loops: %d\n", num_starts);

	for (j = 1; j <= num_starts; j++) {
		pr_debug("Sending STARTUP #%d\n", j);
		if (maxlvt > 3)		/* Due to the Pentium erratum 3AP.  */
			apic_write(APIC_ESR, 0);
		apic_read(APIC_ESR);
		pr_debug("After apic_write\n");

		/*
		 * STARTUP IPI
		 */

		/* Target chip */
		/* Boot on the stack */
		/* Kick the second */
		apic_icr_write(APIC_DM_STARTUP | (start_eip >> 12),
			       phys_apicid);

		/*
		 * Give the other CPU some time to accept the IPI.
		 */
		if (init_udelay == 0)
			udelay(10);
		else
			udelay(300);

		pr_debug("Startup point 1\n");

		pr_debug("Waiting for send to finish...\n");
		send_status = safe_apic_wait_icr_idle();

		/*
		 * Give the other CPU some time to accept the IPI.
		 */
		if (init_udelay == 0)
			udelay(10);
		else
			udelay(200);

		if (maxlvt > 3)		/* Due to the Pentium erratum 3AP.  */
			apic_write(APIC_ESR, 0);
		accept_status = (apic_read(APIC_ESR) & 0xEF);
		if (send_status || accept_status)
			break;
	}
	pr_debug("After Startup\n");

	if (send_status)
		pr_err("APIC never delivered???\n");
	if (accept_status)
		pr_err("APIC delivery error (%lx)\n", accept_status);

	return (send_status | accept_status);
}

/* reduce the number of lines printed when booting a large cpu count system */
static void announce_cpu(int cpu, int apicid)
{
	static int current_node = NUMA_NO_NODE;
	int node = early_cpu_to_node(cpu);
	static int width, node_width;

	if (!width)
		width = num_digits(num_possible_cpus()) + 1; /* + '#' sign */

	if (!node_width)
		node_width = num_digits(num_possible_nodes()) + 1; /* + '#' */

	if (cpu == 1)
		printk(KERN_INFO "x86: Booting SMP configuration:\n");

	if (system_state < SYSTEM_RUNNING) {
		if (node != current_node) {
			if (current_node > (-1))
				pr_cont("\n");
			current_node = node;

			printk(KERN_INFO ".... node %*s#%d, CPUs:  ",
			       node_width - num_digits(node), " ", node);
		}

		/* Add padding for the BSP */
		if (cpu == 1)
			pr_cont("%*s", width + 1, " ");

		pr_cont("%*s#%d", width - num_digits(cpu), " ", cpu);

	} else
		pr_info("Booting Node %d Processor %d APIC 0x%x\n",
			node, cpu, apicid);
}

static int wakeup_cpu0_nmi(unsigned int cmd, struct pt_regs *regs)
{
	int cpu;

	cpu = smp_processor_id();
	if (cpu == 0 && !cpu_online(cpu) && enable_start_cpu0)
		return NMI_HANDLED;

	return NMI_DONE;
}

/*
 * Wake up AP by INIT, INIT, STARTUP sequence.
 *
 * Instead of waiting for STARTUP after INITs, BSP will execute the BIOS
 * boot-strap code which is not a desired behavior for waking up BSP. To
 * void the boot-strap code, wake up CPU0 by NMI instead.
 *
 * This works to wake up soft offlined CPU0 only. If CPU0 is hard offlined
 * (i.e. physically hot removed and then hot added), NMI won't wake it up.
 * We'll change this code in the future to wake up hard offlined CPU0 if
 * real platform and request are available.
 */
static int
wakeup_cpu_via_init_nmi(int cpu, unsigned long start_ip, int apicid,
	       int *cpu0_nmi_registered)
{
	int id;
	int boot_error;

	preempt_disable();

	/*
	 * Wake up AP by INIT, INIT, STARTUP sequence.
	 */
	if (cpu) {
		boot_error = wakeup_secondary_cpu_via_init(apicid, start_ip);
		goto out;
	}

	/*
	 * Wake up BSP by nmi.
	 *
	 * Register a NMI handler to help wake up CPU0.
	 */
	boot_error = register_nmi_handler(NMI_LOCAL,
					  wakeup_cpu0_nmi, 0, "wake_cpu0");

	if (!boot_error) {
		enable_start_cpu0 = 1;
		*cpu0_nmi_registered = 1;
		if (apic->dest_logical == APIC_DEST_LOGICAL)
			id = cpu0_logical_apicid;
		else
			id = apicid;
		boot_error = wakeup_secondary_cpu_via_nmi(id, start_ip);
	}

out:
	preempt_enable();

	return boot_error;
}

int common_cpu_up(unsigned int cpu, struct task_struct *idle)
{
	int ret;

	/* Just in case we booted with a single CPU. */
	alternatives_enable_smp();

	per_cpu(current_task, cpu) = idle;

	/* Initialize the interrupt stack(s) */
	ret = irq_init_percpu_irqstack(cpu);
	if (ret)
		return ret;

#ifdef CONFIG_X86_32
	/* Stack for startup_32 can be just as for start_secondary onwards */
	per_cpu(cpu_current_top_of_stack, cpu) = task_top_of_stack(idle);
#else
	initial_gs = per_cpu_offset(cpu);
#endif
	return 0;
}

/*
 * NOTE - on most systems this is a PHYSICAL apic ID, but on multiquad
 * (ie clustered apic addressing mode), this is a LOGICAL apic ID.
 * Returns zero if CPU booted OK, else error code from
 * ->wakeup_secondary_cpu.
 */
static int do_boot_cpu(int apicid, int cpu, struct task_struct *idle,
		       int *cpu0_nmi_registered)
{
	/* start_ip had better be page-aligned! */
	unsigned long start_ip = real_mode_header->trampoline_start;

	unsigned long boot_error = 0;
	unsigned long timeout;

	idle->thread.sp = (unsigned long)task_pt_regs(idle);
	early_gdt_descr.address = (unsigned long)get_cpu_gdt_rw(cpu);
	initial_code = (unsigned long)start_secondary;
	initial_stack  = idle->thread.sp;

	/* Enable the espfix hack for this CPU */
	init_espfix_ap(cpu);

	/* So we see what's up */
	announce_cpu(cpu, apicid);

	/*
	 * This grunge runs the startup process for
	 * the targeted processor.
	 */

	if (x86_platform.legacy.warm_reset) {

		pr_debug("Setting warm reset code and vector.\n");

		smpboot_setup_warm_reset_vector(start_ip);
		/*
		 * Be paranoid about clearing APIC errors.
		*/
		if (APIC_INTEGRATED(boot_cpu_apic_version)) {
			apic_write(APIC_ESR, 0);
			apic_read(APIC_ESR);
		}
	}

	/*
	 * AP might wait on cpu_callout_mask in cpu_init() with
	 * cpu_initialized_mask set if previous attempt to online
	 * it timed-out. Clear cpu_initialized_mask so that after
	 * INIT/SIPI it could start with a clean state.
	 */
	cpumask_clear_cpu(cpu, cpu_initialized_mask);
	smp_mb();

	/*
	 * Wake up a CPU in difference cases:
	 * - Use the method in the APIC driver if it's defined
	 * Otherwise,
	 * - Use an INIT boot APIC message for APs or NMI for BSP.
	 */
	if (apic->wakeup_secondary_cpu)
		boot_error = apic->wakeup_secondary_cpu(apicid, start_ip);
	else
		boot_error = wakeup_cpu_via_init_nmi(cpu, start_ip, apicid,
						     cpu0_nmi_registered);

	if (!boot_error) {
		/*
		 * Wait 10s total for first sign of life from AP
		 */
		boot_error = -1;
		timeout = jiffies + 10*HZ;
		while (time_before(jiffies, timeout)) {
			if (cpumask_test_cpu(cpu, cpu_initialized_mask)) {
				/*
				 * Tell AP to proceed with initialization
				 */
				cpumask_set_cpu(cpu, cpu_callout_mask);
				boot_error = 0;
				break;
			}
			schedule();
		}
	}

	if (!boot_error) {
		/*
		 * Wait till AP completes initial initialization
		 */
		while (!cpumask_test_cpu(cpu, cpu_callin_mask)) {
			/*
			 * Allow other tasks to run while we wait for the
			 * AP to come online. This also gives a chance
			 * for the MTRR work(triggered by the AP coming online)
			 * to be completed in the stop machine context.
			 */
			schedule();
		}
	}

	if (x86_platform.legacy.warm_reset) {
		/*
		 * Cleanup possible dangling ends...
		 */
		smpboot_restore_warm_reset_vector();
	}

	return boot_error;
}

int native_cpu_up(unsigned int cpu, struct task_struct *tidle)
{
	int apicid = apic->cpu_present_to_apicid(cpu);
	int cpu0_nmi_registered = 0;
	unsigned long flags;
	int err, ret = 0;

	lockdep_assert_irqs_enabled();

	pr_debug("++++++++++++++++++++=_---CPU UP  %u\n", cpu);

	if (apicid == BAD_APICID ||
	    !physid_isset(apicid, phys_cpu_present_map) ||
	    !apic->apic_id_valid(apicid)) {
		pr_err("%s: bad cpu %d\n", __func__, cpu);
		return -EINVAL;
	}

	/*
	 * Already booted CPU?
	 */
	if (cpumask_test_cpu(cpu, cpu_callin_mask)) {
		pr_debug("do_boot_cpu %d Already started\n", cpu);
		return -ENOSYS;
	}

	/*
	 * Save current MTRR state in case it was changed since early boot
	 * (e.g. by the ACPI SMI) to initialize new CPUs with MTRRs in sync:
	 */
	mtrr_save_state();

	/* x86 CPUs take themselves offline, so delayed offline is OK. */
	err = cpu_check_up_prepare(cpu);
	if (err && err != -EBUSY)
		return err;

	/* the FPU context is blank, nobody can own it */
	per_cpu(fpu_fpregs_owner_ctx, cpu) = NULL;

	err = common_cpu_up(cpu, tidle);
	if (err)
		return err;

	err = do_boot_cpu(apicid, cpu, tidle, &cpu0_nmi_registered);
	if (err) {
		pr_err("do_boot_cpu failed(%d) to wakeup CPU#%u\n", err, cpu);
		ret = -EIO;
		goto unreg_nmi;
	}

	/*
	 * Check TSC synchronization with the AP (keep irqs disabled
	 * while doing so):
	 */
	local_irq_save(flags);
	check_tsc_sync_source(cpu);
	local_irq_restore(flags);

	while (!cpu_online(cpu)) {
		cpu_relax();
		touch_nmi_watchdog();
	}

unreg_nmi:
	/*
	 * Clean up the nmi handler. Do this after the callin and callout sync
	 * to avoid impact of possible long unregister time.
	 */
	if (cpu0_nmi_registered)
		unregister_nmi_handler(NMI_LOCAL, "wake_cpu0");

	return ret;
}

/**
 * arch_disable_smp_support() - disables SMP support for x86 at runtime
 */
void arch_disable_smp_support(void)
{
	disable_ioapic_support();
}

/*
 * Fall back to non SMP mode after errors.
 *
 * RED-PEN audit/test this more. I bet there is more state messed up here.
 */
static __init void disable_smp(void)
{
	pr_info("SMP disabled\n");

	disable_ioapic_support();

	init_cpu_present(cpumask_of(0));
	init_cpu_possible(cpumask_of(0));

	if (smp_found_config)
		physid_set_mask_of_physid(boot_cpu_physical_apicid, &phys_cpu_present_map);
	else
		physid_set_mask_of_physid(0, &phys_cpu_present_map);
	cpumask_set_cpu(0, topology_sibling_cpumask(0));
	cpumask_set_cpu(0, topology_core_cpumask(0));
	cpumask_set_cpu(0, topology_die_cpumask(0));
}

/*
 * Various sanity checks.
 */
static void __init smp_sanity_check(void)
{
	preempt_disable();

#if !defined(CONFIG_X86_BIGSMP) && defined(CONFIG_X86_32)
	if (def_to_bigsmp && nr_cpu_ids > 8) {
		unsigned int cpu;
		unsigned nr;

		pr_warn("More than 8 CPUs detected - skipping them\n"
			"Use CONFIG_X86_BIGSMP\n");

		nr = 0;
		for_each_present_cpu(cpu) {
			if (nr >= 8)
				set_cpu_present(cpu, false);
			nr++;
		}

		nr = 0;
		for_each_possible_cpu(cpu) {
			if (nr >= 8)
				set_cpu_possible(cpu, false);
			nr++;
		}

		nr_cpu_ids = 8;
	}
#endif

	if (!physid_isset(hard_smp_processor_id(), phys_cpu_present_map)) {
		pr_warn("weird, boot CPU (#%d) not listed by the BIOS\n",
			hard_smp_processor_id());

		physid_set(hard_smp_processor_id(), phys_cpu_present_map);
	}

	/*
	 * Should not be necessary because the MP table should list the boot
	 * CPU too, but we do it for the sake of robustness anyway.
	 */
	if (!apic->check_phys_apicid_present(boot_cpu_physical_apicid)) {
		pr_notice("weird, boot CPU (#%d) not listed by the BIOS\n",
			  boot_cpu_physical_apicid);
		physid_set(hard_smp_processor_id(), phys_cpu_present_map);
	}
	preempt_enable();
}

static void __init smp_cpu_index_default(void)
{
	int i;
	struct cpuinfo_x86 *c;

	for_each_possible_cpu(i) {
		c = &cpu_data(i);
		/* mark all to hotplug */
		c->cpu_index = nr_cpu_ids;
	}
}

static void __init smp_get_logical_apicid(void)
{
	if (x2apic_mode)
		cpu0_logical_apicid = apic_read(APIC_LDR);
	else
		cpu0_logical_apicid = GET_APIC_LOGICAL_ID(apic_read(APIC_LDR));
}

/*
 * Prepare for SMP bootup.
 * @max_cpus: configured maximum number of CPUs, It is a legacy parameter
 *            for common interface support.
 */
void __init native_smp_prepare_cpus(unsigned int max_cpus)
{
	unsigned int i;

	smp_cpu_index_default();

	/*
	 * Setup boot CPU information
	 */
	smp_store_boot_cpu_info(); /* Final full version of the data */
	cpumask_copy(cpu_callin_mask, cpumask_of(0));
	mb();

	for_each_possible_cpu(i) {
		zalloc_cpumask_var(&per_cpu(cpu_sibling_map, i), GFP_KERNEL);
		zalloc_cpumask_var(&per_cpu(cpu_core_map, i), GFP_KERNEL);
		zalloc_cpumask_var(&per_cpu(cpu_die_map, i), GFP_KERNEL);
		zalloc_cpumask_var(&per_cpu(cpu_llc_shared_map, i), GFP_KERNEL);
	}

	/*
	 * Set 'default' x86 topology, this matches default_topology() in that
	 * it has NUMA nodes as a topology level. See also
	 * native_smp_cpus_done().
	 *
	 * Must be done before set_cpus_sibling_map() is ran.
	 */
	set_sched_topology(x86_topology);

	set_cpu_sibling_map(0);
<<<<<<< HEAD
	init_freq_invariance();
=======
	init_freq_invariance(false);
>>>>>>> 358c7c61
	smp_sanity_check();

	switch (apic_intr_mode) {
	case APIC_PIC:
	case APIC_VIRTUAL_WIRE_NO_CONFIG:
		disable_smp();
		return;
	case APIC_SYMMETRIC_IO_NO_ROUTING:
		disable_smp();
		/* Setup local timer */
		x86_init.timers.setup_percpu_clockev();
		return;
	case APIC_VIRTUAL_WIRE:
	case APIC_SYMMETRIC_IO:
		break;
	}

	/* Setup local timer */
	x86_init.timers.setup_percpu_clockev();

	smp_get_logical_apicid();

	pr_info("CPU0: ");
	print_cpu_info(&cpu_data(0));

	uv_system_init();

	set_mtrr_aps_delayed_init();

	smp_quirk_init_udelay();

	speculative_store_bypass_ht_init();
}

void arch_enable_nonboot_cpus_begin(void)
{
	set_mtrr_aps_delayed_init();
}

void arch_enable_nonboot_cpus_end(void)
{
	mtrr_aps_init();
}

/*
 * Early setup to make printk work.
 */
void __init native_smp_prepare_boot_cpu(void)
{
	int me = smp_processor_id();
	switch_to_new_gdt(me);
	/* already set me in cpu_online_mask in boot_cpu_init() */
	cpumask_set_cpu(me, cpu_callout_mask);
	cpu_set_state_online(me);
	native_pv_lock_init();
}

void __init calculate_max_logical_packages(void)
{
	int ncpus;

	/*
	 * Today neither Intel nor AMD support heterogenous systems so
	 * extrapolate the boot cpu's data to all packages.
	 */
	ncpus = cpu_data(0).booted_cores * topology_max_smt_threads();
	__max_logical_packages = DIV_ROUND_UP(total_cpus, ncpus);
	pr_info("Max logical packages: %u\n", __max_logical_packages);
}

void __init native_smp_cpus_done(unsigned int max_cpus)
{
	pr_debug("Boot done\n");

	calculate_max_logical_packages();

	if (x86_has_numa_in_package)
		set_sched_topology(x86_numa_in_package_topology);

	nmi_selftest();
	impress_friends();
	mtrr_aps_init();
}

static int __initdata setup_possible_cpus = -1;
static int __init _setup_possible_cpus(char *str)
{
	get_option(&str, &setup_possible_cpus);
	return 0;
}
early_param("possible_cpus", _setup_possible_cpus);


/*
 * cpu_possible_mask should be static, it cannot change as cpu's
 * are onlined, or offlined. The reason is per-cpu data-structures
 * are allocated by some modules at init time, and don't expect to
 * do this dynamically on cpu arrival/departure.
 * cpu_present_mask on the other hand can change dynamically.
 * In case when cpu_hotplug is not compiled, then we resort to current
 * behaviour, which is cpu_possible == cpu_present.
 * - Ashok Raj
 *
 * Three ways to find out the number of additional hotplug CPUs:
 * - If the BIOS specified disabled CPUs in ACPI/mptables use that.
 * - The user can overwrite it with possible_cpus=NUM
 * - Otherwise don't reserve additional CPUs.
 * We do this because additional CPUs waste a lot of memory.
 * -AK
 */
__init void prefill_possible_map(void)
{
	int i, possible;

	/* No boot processor was found in mptable or ACPI MADT */
	if (!num_processors) {
		if (boot_cpu_has(X86_FEATURE_APIC)) {
			int apicid = boot_cpu_physical_apicid;
			int cpu = hard_smp_processor_id();

			pr_warn("Boot CPU (id %d) not listed by BIOS\n", cpu);

			/* Make sure boot cpu is enumerated */
			if (apic->cpu_present_to_apicid(0) == BAD_APICID &&
			    apic->apic_id_valid(apicid))
				generic_processor_info(apicid, boot_cpu_apic_version);
		}

		if (!num_processors)
			num_processors = 1;
	}

	i = setup_max_cpus ?: 1;
	if (setup_possible_cpus == -1) {
		possible = num_processors;
#ifdef CONFIG_HOTPLUG_CPU
		if (setup_max_cpus)
			possible += disabled_cpus;
#else
		if (possible > i)
			possible = i;
#endif
	} else
		possible = setup_possible_cpus;

	total_cpus = max_t(int, possible, num_processors + disabled_cpus);

	/* nr_cpu_ids could be reduced via nr_cpus= */
	if (possible > nr_cpu_ids) {
		pr_warn("%d Processors exceeds NR_CPUS limit of %u\n",
			possible, nr_cpu_ids);
		possible = nr_cpu_ids;
	}

#ifdef CONFIG_HOTPLUG_CPU
	if (!setup_max_cpus)
#endif
	if (possible > i) {
		pr_warn("%d Processors exceeds max_cpus limit of %u\n",
			possible, setup_max_cpus);
		possible = i;
	}

	nr_cpu_ids = possible;

	pr_info("Allowing %d CPUs, %d hotplug CPUs\n",
		possible, max_t(int, possible - num_processors, 0));

	reset_cpu_possible_mask();

	for (i = 0; i < possible; i++)
		set_cpu_possible(i, true);
}

#ifdef CONFIG_HOTPLUG_CPU

/* Recompute SMT state for all CPUs on offline */
static void recompute_smt_state(void)
{
	int max_threads, cpu;

	max_threads = 0;
	for_each_online_cpu (cpu) {
		int threads = cpumask_weight(topology_sibling_cpumask(cpu));

		if (threads > max_threads)
			max_threads = threads;
	}
	__max_smt_threads = max_threads;
}

static void remove_siblinginfo(int cpu)
{
	int sibling;
	struct cpuinfo_x86 *c = &cpu_data(cpu);

	for_each_cpu(sibling, topology_core_cpumask(cpu)) {
		cpumask_clear_cpu(cpu, topology_core_cpumask(sibling));
		/*/
		 * last thread sibling in this cpu core going down
		 */
		if (cpumask_weight(topology_sibling_cpumask(cpu)) == 1)
			cpu_data(sibling).booted_cores--;
	}

	for_each_cpu(sibling, topology_die_cpumask(cpu))
		cpumask_clear_cpu(cpu, topology_die_cpumask(sibling));
	for_each_cpu(sibling, topology_sibling_cpumask(cpu))
		cpumask_clear_cpu(cpu, topology_sibling_cpumask(sibling));
	for_each_cpu(sibling, cpu_llc_shared_mask(cpu))
		cpumask_clear_cpu(cpu, cpu_llc_shared_mask(sibling));
	cpumask_clear(cpu_llc_shared_mask(cpu));
	cpumask_clear(topology_sibling_cpumask(cpu));
	cpumask_clear(topology_core_cpumask(cpu));
	cpumask_clear(topology_die_cpumask(cpu));
	c->cpu_core_id = 0;
	c->booted_cores = 0;
	cpumask_clear_cpu(cpu, cpu_sibling_setup_mask);
	recompute_smt_state();
}

static void remove_cpu_from_maps(int cpu)
{
	set_cpu_online(cpu, false);
	cpumask_clear_cpu(cpu, cpu_callout_mask);
	cpumask_clear_cpu(cpu, cpu_callin_mask);
	/* was set by cpu_init() */
	cpumask_clear_cpu(cpu, cpu_initialized_mask);
	numa_remove_cpu(cpu);
}

void cpu_disable_common(void)
{
	int cpu = smp_processor_id();

	remove_siblinginfo(cpu);

	/* It's now safe to remove this processor from the online map */
	lock_vector_lock();
	remove_cpu_from_maps(cpu);
	unlock_vector_lock();
	fixup_irqs();
	lapic_offline();
}

int native_cpu_disable(void)
{
	int ret;

	ret = lapic_can_unplug_cpu();
	if (ret)
		return ret;

	/*
	 * Disable the local APIC. Otherwise IPI broadcasts will reach
	 * it. It still responds normally to INIT, NMI, SMI, and SIPI
	 * messages.
	 */
	apic_soft_disable();
	cpu_disable_common();

	return 0;
}

int common_cpu_die(unsigned int cpu)
{
	int ret = 0;

	/* We don't do anything here: idle task is faking death itself. */

	/* They ack this in play_dead() by setting CPU_DEAD */
	if (cpu_wait_death(cpu, 5)) {
		if (system_state == SYSTEM_RUNNING)
			pr_info("CPU %u is now offline\n", cpu);
	} else {
		pr_err("CPU %u didn't die...\n", cpu);
		ret = -1;
	}

	return ret;
}

void native_cpu_die(unsigned int cpu)
{
	common_cpu_die(cpu);
}

void play_dead_common(void)
{
	idle_task_exit();

	/* Ack it */
	(void)cpu_report_death();

	/*
	 * With physical CPU hotplug, we should halt the cpu
	 */
	local_irq_disable();
}

static bool wakeup_cpu0(void)
{
	if (smp_processor_id() == 0 && enable_start_cpu0)
		return true;

	return false;
}

/*
 * We need to flush the caches before going to sleep, lest we have
 * dirty data in our caches when we come back up.
 */
static inline void mwait_play_dead(void)
{
	unsigned int eax, ebx, ecx, edx;
	unsigned int highest_cstate = 0;
	unsigned int highest_subcstate = 0;
	void *mwait_ptr;
	int i;

	if (boot_cpu_data.x86_vendor == X86_VENDOR_AMD ||
	    boot_cpu_data.x86_vendor == X86_VENDOR_HYGON)
		return;
	if (!this_cpu_has(X86_FEATURE_MWAIT))
		return;
	if (!this_cpu_has(X86_FEATURE_CLFLUSH))
		return;
	if (__this_cpu_read(cpu_info.cpuid_level) < CPUID_MWAIT_LEAF)
		return;

	eax = CPUID_MWAIT_LEAF;
	ecx = 0;
	native_cpuid(&eax, &ebx, &ecx, &edx);

	/*
	 * eax will be 0 if EDX enumeration is not valid.
	 * Initialized below to cstate, sub_cstate value when EDX is valid.
	 */
	if (!(ecx & CPUID5_ECX_EXTENSIONS_SUPPORTED)) {
		eax = 0;
	} else {
		edx >>= MWAIT_SUBSTATE_SIZE;
		for (i = 0; i < 7 && edx; i++, edx >>= MWAIT_SUBSTATE_SIZE) {
			if (edx & MWAIT_SUBSTATE_MASK) {
				highest_cstate = i;
				highest_subcstate = edx & MWAIT_SUBSTATE_MASK;
			}
		}
		eax = (highest_cstate << MWAIT_SUBSTATE_SIZE) |
			(highest_subcstate - 1);
	}

	/*
	 * This should be a memory location in a cache line which is
	 * unlikely to be touched by other processors.  The actual
	 * content is immaterial as it is not actually modified in any way.
	 */
	mwait_ptr = &current_thread_info()->flags;

	wbinvd();

	while (1) {
		/*
		 * The CLFLUSH is a workaround for erratum AAI65 for
		 * the Xeon 7400 series.  It's not clear it is actually
		 * needed, but it should be harmless in either case.
		 * The WBINVD is insufficient due to the spurious-wakeup
		 * case where we return around the loop.
		 */
		mb();
		clflush(mwait_ptr);
		mb();
		__monitor(mwait_ptr, 0, 0);
		mb();
		__mwait(eax, 0);
		/*
		 * If NMI wants to wake up CPU0, start CPU0.
		 */
		if (wakeup_cpu0())
			start_cpu0();
	}
}

void hlt_play_dead(void)
{
	if (__this_cpu_read(cpu_info.x86) >= 4)
		wbinvd();

	while (1) {
		native_halt();
		/*
		 * If NMI wants to wake up CPU0, start CPU0.
		 */
		if (wakeup_cpu0())
			start_cpu0();
	}
}

void native_play_dead(void)
{
	play_dead_common();
	tboot_shutdown(TB_SHUTDOWN_WFS);

	mwait_play_dead();	/* Only returns on failure */
	if (cpuidle_play_dead())
		hlt_play_dead();
}

#else /* ... !CONFIG_HOTPLUG_CPU */
int native_cpu_disable(void)
{
	return -ENOSYS;
}

void native_cpu_die(unsigned int cpu)
{
	/* We said "no" in __cpu_disable */
	BUG();
}

void native_play_dead(void)
{
	BUG();
}

#endif

/*
 * APERF/MPERF frequency ratio computation.
 *
 * The scheduler wants to do frequency invariant accounting and needs a <1
 * ratio to account for the 'current' frequency, corresponding to
 * freq_curr / freq_max.
 *
 * Since the frequency freq_curr on x86 is controlled by micro-controller and
 * our P-state setting is little more than a request/hint, we need to observe
 * the effective frequency 'BusyMHz', i.e. the average frequency over a time
 * interval after discarding idle time. This is given by:
 *
 *   BusyMHz = delta_APERF / delta_MPERF * freq_base
 *
 * where freq_base is the max non-turbo P-state.
 *
 * The freq_max term has to be set to a somewhat arbitrary value, because we
 * can't know which turbo states will be available at a given point in time:
 * it all depends on the thermal headroom of the entire package. We set it to
 * the turbo level with 4 cores active.
 *
 * Benchmarks show that's a good compromise between the 1C turbo ratio
 * (freq_curr/freq_max would rarely reach 1) and something close to freq_base,
 * which would ignore the entire turbo range (a conspicuous part, making
 * freq_curr/freq_max always maxed out).
 *
 * An exception to the heuristic above is the Atom uarch, where we choose the
 * highest turbo level for freq_max since Atom's are generally oriented towards
 * power efficiency.
 *
 * Setting freq_max to anything less than the 1C turbo ratio makes the ratio
 * freq_curr / freq_max to eventually grow >1, in which case we clip it to 1.
 */

DEFINE_STATIC_KEY_FALSE(arch_scale_freq_key);

static DEFINE_PER_CPU(u64, arch_prev_aperf);
static DEFINE_PER_CPU(u64, arch_prev_mperf);
static u64 arch_turbo_freq_ratio = SCHED_CAPACITY_SCALE;
static u64 arch_max_freq_ratio = SCHED_CAPACITY_SCALE;

void arch_set_max_freq_ratio(bool turbo_disabled)
{
	arch_max_freq_ratio = turbo_disabled ? SCHED_CAPACITY_SCALE :
					arch_turbo_freq_ratio;
}

static bool turbo_disabled(void)
{
	u64 misc_en;
	int err;

	err = rdmsrl_safe(MSR_IA32_MISC_ENABLE, &misc_en);
	if (err)
		return false;

	return (misc_en & MSR_IA32_MISC_ENABLE_TURBO_DISABLE);
}

static bool slv_set_max_freq_ratio(u64 *base_freq, u64 *turbo_freq)
{
	int err;

	err = rdmsrl_safe(MSR_ATOM_CORE_RATIOS, base_freq);
	if (err)
		return false;

	err = rdmsrl_safe(MSR_ATOM_CORE_TURBO_RATIOS, turbo_freq);
	if (err)
		return false;

	*base_freq = (*base_freq >> 16) & 0x3F;     /* max P state */
	*turbo_freq = *turbo_freq & 0x3F;           /* 1C turbo    */

	return true;
}

#include <asm/cpu_device_id.h>
#include <asm/intel-family.h>

#define ICPU(model) \
	{X86_VENDOR_INTEL, 6, model, X86_FEATURE_APERFMPERF, 0}

static const struct x86_cpu_id has_knl_turbo_ratio_limits[] = {
	ICPU(INTEL_FAM6_XEON_PHI_KNL),
	ICPU(INTEL_FAM6_XEON_PHI_KNM),
	{}
};

static const struct x86_cpu_id has_skx_turbo_ratio_limits[] = {
	ICPU(INTEL_FAM6_SKYLAKE_X),
	{}
};

static const struct x86_cpu_id has_glm_turbo_ratio_limits[] = {
	ICPU(INTEL_FAM6_ATOM_GOLDMONT),
	ICPU(INTEL_FAM6_ATOM_GOLDMONT_D),
	ICPU(INTEL_FAM6_ATOM_GOLDMONT_PLUS),
	{}
};

static bool knl_set_max_freq_ratio(u64 *base_freq, u64 *turbo_freq,
				int num_delta_fratio)
{
	int fratio, delta_fratio, found;
	int err, i;
	u64 msr;

<<<<<<< HEAD
	if (!x86_match_cpu(has_knl_turbo_ratio_limits))
		return false;

=======
>>>>>>> 358c7c61
	err = rdmsrl_safe(MSR_PLATFORM_INFO, base_freq);
	if (err)
		return false;

	*base_freq = (*base_freq >> 8) & 0xFF;	    /* max P state */

	err = rdmsrl_safe(MSR_TURBO_RATIO_LIMIT, &msr);
	if (err)
		return false;

	fratio = (msr >> 8) & 0xFF;
	i = 16;
	found = 0;
	do {
		if (found >= num_delta_fratio) {
			*turbo_freq = fratio;
			return true;
		}

		delta_fratio = (msr >> (i + 5)) & 0x7;

		if (delta_fratio) {
			found += 1;
			fratio -= delta_fratio;
		}

		i += 8;
	} while (i < 64);

	return true;
}

static bool skx_set_max_freq_ratio(u64 *base_freq, u64 *turbo_freq, int size)
{
	u64 ratios, counts;
	u32 group_size;
	int err, i;

	err = rdmsrl_safe(MSR_PLATFORM_INFO, base_freq);
	if (err)
		return false;

	*base_freq = (*base_freq >> 8) & 0xFF;      /* max P state */

	err = rdmsrl_safe(MSR_TURBO_RATIO_LIMIT, &ratios);
	if (err)
		return false;

	err = rdmsrl_safe(MSR_TURBO_RATIO_LIMIT1, &counts);
	if (err)
		return false;

	for (i = 0; i < 64; i += 8) {
		group_size = (counts >> i) & 0xFF;
		if (group_size >= size) {
			*turbo_freq = (ratios >> i) & 0xFF;
			return true;
		}
	}

	return false;
}

static bool core_set_max_freq_ratio(u64 *base_freq, u64 *turbo_freq)
{
<<<<<<< HEAD
=======
	u64 msr;
>>>>>>> 358c7c61
	int err;

	err = rdmsrl_safe(MSR_PLATFORM_INFO, base_freq);
	if (err)
		return false;

<<<<<<< HEAD
	err = rdmsrl_safe(MSR_TURBO_RATIO_LIMIT, turbo_freq);
	if (err)
		return false;

	*base_freq = (*base_freq >> 8) & 0xFF;      /* max P state */
	*turbo_freq = (*turbo_freq >> 24) & 0xFF;   /* 4C turbo    */
=======
	err = rdmsrl_safe(MSR_TURBO_RATIO_LIMIT, &msr);
	if (err)
		return false;

	*base_freq = (*base_freq >> 8) & 0xFF;    /* max P state */
	*turbo_freq = (msr >> 24) & 0xFF;         /* 4C turbo    */

	/* The CPU may have less than 4 cores */
	if (!*turbo_freq)
		*turbo_freq = msr & 0xFF;         /* 1C turbo    */
>>>>>>> 358c7c61

	return true;
}

static bool intel_set_max_freq_ratio(void)
{
	u64 base_freq, turbo_freq;

	if (slv_set_max_freq_ratio(&base_freq, &turbo_freq))
		goto out;

	if (x86_match_cpu(has_glm_turbo_ratio_limits) &&
	    skx_set_max_freq_ratio(&base_freq, &turbo_freq, 1))
		goto out;

<<<<<<< HEAD
	if (knl_set_max_freq_ratio(&base_freq, &turbo_freq, 1))
=======
	if (x86_match_cpu(has_knl_turbo_ratio_limits) &&
	    knl_set_max_freq_ratio(&base_freq, &turbo_freq, 1))
>>>>>>> 358c7c61
		goto out;

	if (x86_match_cpu(has_skx_turbo_ratio_limits) &&
	    skx_set_max_freq_ratio(&base_freq, &turbo_freq, 4))
		goto out;

	if (core_set_max_freq_ratio(&base_freq, &turbo_freq))
		goto out;

	return false;

out:
<<<<<<< HEAD
=======
	/*
	 * Some hypervisors advertise X86_FEATURE_APERFMPERF
	 * but then fill all MSR's with zeroes.
	 */
	if (!base_freq) {
		pr_debug("Couldn't determine cpu base frequency, necessary for scale-invariant accounting.\n");
		return false;
	}

>>>>>>> 358c7c61
	arch_turbo_freq_ratio = div_u64(turbo_freq * SCHED_CAPACITY_SCALE,
					base_freq);
	arch_set_max_freq_ratio(turbo_disabled());
	return true;
}

<<<<<<< HEAD
static void init_counter_refs(void *arg)
=======
static void init_counter_refs(void)
>>>>>>> 358c7c61
{
	u64 aperf, mperf;

	rdmsrl(MSR_IA32_APERF, aperf);
	rdmsrl(MSR_IA32_MPERF, mperf);

	this_cpu_write(arch_prev_aperf, aperf);
	this_cpu_write(arch_prev_mperf, mperf);
}

<<<<<<< HEAD
static void init_freq_invariance(void)
{
	bool ret = false;

	if (smp_processor_id() != 0 || !boot_cpu_has(X86_FEATURE_APERFMPERF))
		return;
=======
static void init_freq_invariance(bool secondary)
{
	bool ret = false;

	if (!boot_cpu_has(X86_FEATURE_APERFMPERF))
		return;

	if (secondary) {
		if (static_branch_likely(&arch_scale_freq_key)) {
			init_counter_refs();
		}
		return;
	}
>>>>>>> 358c7c61

	if (boot_cpu_data.x86_vendor == X86_VENDOR_INTEL)
		ret = intel_set_max_freq_ratio();

	if (ret) {
<<<<<<< HEAD
		on_each_cpu(init_counter_refs, NULL, 1);
=======
		init_counter_refs();
>>>>>>> 358c7c61
		static_branch_enable(&arch_scale_freq_key);
	} else {
		pr_debug("Couldn't determine max cpu frequency, necessary for scale-invariant accounting.\n");
	}
}

DEFINE_PER_CPU(unsigned long, arch_freq_scale) = SCHED_CAPACITY_SCALE;

void arch_scale_freq_tick(void)
{
	u64 freq_scale;
	u64 aperf, mperf;
	u64 acnt, mcnt;

	if (!arch_scale_freq_invariant())
		return;

	rdmsrl(MSR_IA32_APERF, aperf);
	rdmsrl(MSR_IA32_MPERF, mperf);

	acnt = aperf - this_cpu_read(arch_prev_aperf);
	mcnt = mperf - this_cpu_read(arch_prev_mperf);
	if (!mcnt)
		return;

	this_cpu_write(arch_prev_aperf, aperf);
	this_cpu_write(arch_prev_mperf, mperf);

	acnt <<= 2*SCHED_CAPACITY_SHIFT;
	mcnt *= arch_max_freq_ratio;

	freq_scale = div64_u64(acnt, mcnt);

	if (freq_scale > SCHED_CAPACITY_SCALE)
		freq_scale = SCHED_CAPACITY_SCALE;

	this_cpu_write(arch_freq_scale, freq_scale);
}<|MERGE_RESOLUTION|>--- conflicted
+++ resolved
@@ -147,11 +147,7 @@
 	*((volatile u32 *)phys_to_virt(TRAMPOLINE_PHYS_LOW)) = 0;
 }
 
-<<<<<<< HEAD
-static void init_freq_invariance(void);
-=======
 static void init_freq_invariance(bool secondary);
->>>>>>> 358c7c61
 
 /*
  * Report back to the Boot Processor during boot time or to the caller processor
@@ -189,11 +185,7 @@
 	 */
 	set_cpu_sibling_map(raw_smp_processor_id());
 
-<<<<<<< HEAD
-	init_freq_invariance();
-=======
 	init_freq_invariance(true);
->>>>>>> 358c7c61
 
 	/*
 	 * Get our bogomips.
@@ -1357,11 +1349,7 @@
 	set_sched_topology(x86_topology);
 
 	set_cpu_sibling_map(0);
-<<<<<<< HEAD
-	init_freq_invariance();
-=======
 	init_freq_invariance(false);
->>>>>>> 358c7c61
 	smp_sanity_check();
 
 	switch (apic_intr_mode) {
@@ -1897,12 +1885,6 @@
 	int err, i;
 	u64 msr;
 
-<<<<<<< HEAD
-	if (!x86_match_cpu(has_knl_turbo_ratio_limits))
-		return false;
-
-=======
->>>>>>> 358c7c61
 	err = rdmsrl_safe(MSR_PLATFORM_INFO, base_freq);
 	if (err)
 		return false;
@@ -1968,24 +1950,13 @@
 
 static bool core_set_max_freq_ratio(u64 *base_freq, u64 *turbo_freq)
 {
-<<<<<<< HEAD
-=======
 	u64 msr;
->>>>>>> 358c7c61
 	int err;
 
 	err = rdmsrl_safe(MSR_PLATFORM_INFO, base_freq);
 	if (err)
 		return false;
 
-<<<<<<< HEAD
-	err = rdmsrl_safe(MSR_TURBO_RATIO_LIMIT, turbo_freq);
-	if (err)
-		return false;
-
-	*base_freq = (*base_freq >> 8) & 0xFF;      /* max P state */
-	*turbo_freq = (*turbo_freq >> 24) & 0xFF;   /* 4C turbo    */
-=======
 	err = rdmsrl_safe(MSR_TURBO_RATIO_LIMIT, &msr);
 	if (err)
 		return false;
@@ -1996,7 +1967,6 @@
 	/* The CPU may have less than 4 cores */
 	if (!*turbo_freq)
 		*turbo_freq = msr & 0xFF;         /* 1C turbo    */
->>>>>>> 358c7c61
 
 	return true;
 }
@@ -2012,12 +1982,8 @@
 	    skx_set_max_freq_ratio(&base_freq, &turbo_freq, 1))
 		goto out;
 
-<<<<<<< HEAD
-	if (knl_set_max_freq_ratio(&base_freq, &turbo_freq, 1))
-=======
 	if (x86_match_cpu(has_knl_turbo_ratio_limits) &&
 	    knl_set_max_freq_ratio(&base_freq, &turbo_freq, 1))
->>>>>>> 358c7c61
 		goto out;
 
 	if (x86_match_cpu(has_skx_turbo_ratio_limits) &&
@@ -2030,8 +1996,6 @@
 	return false;
 
 out:
-<<<<<<< HEAD
-=======
 	/*
 	 * Some hypervisors advertise X86_FEATURE_APERFMPERF
 	 * but then fill all MSR's with zeroes.
@@ -2041,18 +2005,13 @@
 		return false;
 	}
 
->>>>>>> 358c7c61
 	arch_turbo_freq_ratio = div_u64(turbo_freq * SCHED_CAPACITY_SCALE,
 					base_freq);
 	arch_set_max_freq_ratio(turbo_disabled());
 	return true;
 }
 
-<<<<<<< HEAD
-static void init_counter_refs(void *arg)
-=======
 static void init_counter_refs(void)
->>>>>>> 358c7c61
 {
 	u64 aperf, mperf;
 
@@ -2063,14 +2022,6 @@
 	this_cpu_write(arch_prev_mperf, mperf);
 }
 
-<<<<<<< HEAD
-static void init_freq_invariance(void)
-{
-	bool ret = false;
-
-	if (smp_processor_id() != 0 || !boot_cpu_has(X86_FEATURE_APERFMPERF))
-		return;
-=======
 static void init_freq_invariance(bool secondary)
 {
 	bool ret = false;
@@ -2084,17 +2035,12 @@
 		}
 		return;
 	}
->>>>>>> 358c7c61
 
 	if (boot_cpu_data.x86_vendor == X86_VENDOR_INTEL)
 		ret = intel_set_max_freq_ratio();
 
 	if (ret) {
-<<<<<<< HEAD
-		on_each_cpu(init_counter_refs, NULL, 1);
-=======
 		init_counter_refs();
->>>>>>> 358c7c61
 		static_branch_enable(&arch_scale_freq_key);
 	} else {
 		pr_debug("Couldn't determine max cpu frequency, necessary for scale-invariant accounting.\n");
