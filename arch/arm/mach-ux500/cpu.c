--- conflicted
+++ resolved
@@ -72,30 +72,12 @@
 	 * Init clocks here so that they are available for system timer
 	 * initialization.
 	 */
-<<<<<<< HEAD
-	if (cpu_is_u8500_family()) {
-		u8500_of_clk_init(U8500_CLKRST1_BASE,
-				  U8500_CLKRST2_BASE,
-				  U8500_CLKRST3_BASE,
-				  U8500_CLKRST5_BASE,
-				  U8500_CLKRST6_BASE);
-	} else if (cpu_is_u9540()) {
-		u9540_clk_init(U8500_CLKRST1_BASE, U8500_CLKRST2_BASE,
-			       U8500_CLKRST3_BASE, U8500_CLKRST5_BASE,
-			       U8500_CLKRST6_BASE);
-	} else if (cpu_is_u8540()) {
-		u8540_clk_init(U8500_CLKRST1_BASE, U8500_CLKRST2_BASE,
-			       U8500_CLKRST3_BASE, U8500_CLKRST5_BASE,
-			       U8500_CLKRST6_BASE);
-	}
-=======
 	if (cpu_is_u8500_family())
 		u8500_clk_init();
 	else if (cpu_is_u9540())
 		u9540_clk_init();
 	else if (cpu_is_u8540())
 		u8540_clk_init();
->>>>>>> ba300115
 }
 
 static const char * __init ux500_get_machine(void)
