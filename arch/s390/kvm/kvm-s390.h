/* SPDX-License-Identifier: GPL-2.0 */
/*
 * definition for kvm on s390
 *
 * Copyright IBM Corp. 2008, 2020
 *
 *    Author(s): Carsten Otte <cotte@de.ibm.com>
 *               Christian Borntraeger <borntraeger@de.ibm.com>
 *               Christian Ehrhardt <ehrhardt@de.ibm.com>
 */

#ifndef ARCH_S390_KVM_S390_H
#define ARCH_S390_KVM_S390_H

#include <linux/hrtimer.h>
#include <linux/kvm.h>
#include <linux/kvm_host.h>
#include <linux/lockdep.h>
#include <asm/facility.h>
#include <asm/processor.h>
#include <asm/sclp.h>

/* Transactional Memory Execution related macros */
#define IS_TE_ENABLED(vcpu)	((vcpu->arch.sie_block->ecb & ECB_TE))
#define TDB_FORMAT1		1
#define IS_ITDB_VALID(vcpu)	((*(char *)vcpu->arch.sie_block->itdba == TDB_FORMAT1))

extern debug_info_t *kvm_s390_dbf;
extern debug_info_t *kvm_s390_dbf_uv;

#define KVM_UV_EVENT(d_kvm, d_loglevel, d_string, d_args...)\
do { \
	debug_sprintf_event((d_kvm)->arch.dbf, d_loglevel, d_string "\n", \
	  d_args); \
	debug_sprintf_event(kvm_s390_dbf_uv, d_loglevel, \
			    "%d: " d_string "\n", (d_kvm)->userspace_pid, \
			    d_args); \
} while (0)

#define KVM_EVENT(d_loglevel, d_string, d_args...)\
do { \
	debug_sprintf_event(kvm_s390_dbf, d_loglevel, d_string "\n", \
	  d_args); \
} while (0)

#define VM_EVENT(d_kvm, d_loglevel, d_string, d_args...)\
do { \
	debug_sprintf_event(d_kvm->arch.dbf, d_loglevel, d_string "\n", \
	  d_args); \
} while (0)

#define VCPU_EVENT(d_vcpu, d_loglevel, d_string, d_args...)\
do { \
	debug_sprintf_event(d_vcpu->kvm->arch.dbf, d_loglevel, \
	  "%02d[%016lx-%016lx]: " d_string "\n", d_vcpu->vcpu_id, \
	  d_vcpu->arch.sie_block->gpsw.mask, d_vcpu->arch.sie_block->gpsw.addr,\
	  d_args); \
} while (0)

static inline void kvm_s390_set_cpuflags(struct kvm_vcpu *vcpu, u32 flags)
{
	atomic_or(flags, &vcpu->arch.sie_block->cpuflags);
}

static inline void kvm_s390_clear_cpuflags(struct kvm_vcpu *vcpu, u32 flags)
{
	atomic_andnot(flags, &vcpu->arch.sie_block->cpuflags);
}

static inline bool kvm_s390_test_cpuflags(struct kvm_vcpu *vcpu, u32 flags)
{
	return (atomic_read(&vcpu->arch.sie_block->cpuflags) & flags) == flags;
}

static inline int is_vcpu_stopped(struct kvm_vcpu *vcpu)
{
	return kvm_s390_test_cpuflags(vcpu, CPUSTAT_STOPPED);
}

static inline int is_vcpu_idle(struct kvm_vcpu *vcpu)
{
	return test_bit(vcpu->vcpu_idx, vcpu->kvm->arch.idle_mask);
}

static inline int kvm_is_ucontrol(struct kvm *kvm)
{
#ifdef CONFIG_KVM_S390_UCONTROL
	if (kvm->arch.gmap)
		return 0;
	return 1;
#else
	return 0;
#endif
}

#define GUEST_PREFIX_SHIFT 13
static inline u32 kvm_s390_get_prefix(struct kvm_vcpu *vcpu)
{
	return vcpu->arch.sie_block->prefix << GUEST_PREFIX_SHIFT;
}

static inline void kvm_s390_set_prefix(struct kvm_vcpu *vcpu, u32 prefix)
{
	VCPU_EVENT(vcpu, 3, "set prefix of cpu %03u to 0x%x", vcpu->vcpu_id,
		   prefix);
	vcpu->arch.sie_block->prefix = prefix >> GUEST_PREFIX_SHIFT;
	kvm_make_request(KVM_REQ_TLB_FLUSH, vcpu);
	kvm_make_request(KVM_REQ_REFRESH_GUEST_PREFIX, vcpu);
}

static inline u64 kvm_s390_get_base_disp_s(struct kvm_vcpu *vcpu, u8 *ar)
{
	u32 base2 = vcpu->arch.sie_block->ipb >> 28;
	u32 disp2 = ((vcpu->arch.sie_block->ipb & 0x0fff0000) >> 16);

	if (ar)
		*ar = base2;

	return (base2 ? vcpu->run->s.regs.gprs[base2] : 0) + disp2;
}

static inline void kvm_s390_get_base_disp_sse(struct kvm_vcpu *vcpu,
					      u64 *address1, u64 *address2,
					      u8 *ar_b1, u8 *ar_b2)
{
	u32 base1 = (vcpu->arch.sie_block->ipb & 0xf0000000) >> 28;
	u32 disp1 = (vcpu->arch.sie_block->ipb & 0x0fff0000) >> 16;
	u32 base2 = (vcpu->arch.sie_block->ipb & 0xf000) >> 12;
	u32 disp2 = vcpu->arch.sie_block->ipb & 0x0fff;

	*address1 = (base1 ? vcpu->run->s.regs.gprs[base1] : 0) + disp1;
	*address2 = (base2 ? vcpu->run->s.regs.gprs[base2] : 0) + disp2;

	if (ar_b1)
		*ar_b1 = base1;
	if (ar_b2)
		*ar_b2 = base2;
}

static inline void kvm_s390_get_regs_rre(struct kvm_vcpu *vcpu, int *r1, int *r2)
{
	if (r1)
		*r1 = (vcpu->arch.sie_block->ipb & 0x00f00000) >> 20;
	if (r2)
		*r2 = (vcpu->arch.sie_block->ipb & 0x000f0000) >> 16;
}

static inline u64 kvm_s390_get_base_disp_rsy(struct kvm_vcpu *vcpu, u8 *ar)
{
	u32 base2 = vcpu->arch.sie_block->ipb >> 28;
	u32 disp2 = ((vcpu->arch.sie_block->ipb & 0x0fff0000) >> 16) +
			((vcpu->arch.sie_block->ipb & 0xff00) << 4);
	/* The displacement is a 20bit _SIGNED_ value */
	if (disp2 & 0x80000)
		disp2+=0xfff00000;

	if (ar)
		*ar = base2;

	return (base2 ? vcpu->run->s.regs.gprs[base2] : 0) + (long)(int)disp2;
}

static inline u64 kvm_s390_get_base_disp_rs(struct kvm_vcpu *vcpu, u8 *ar)
{
	u32 base2 = vcpu->arch.sie_block->ipb >> 28;
	u32 disp2 = ((vcpu->arch.sie_block->ipb & 0x0fff0000) >> 16);

	if (ar)
		*ar = base2;

	return (base2 ? vcpu->run->s.regs.gprs[base2] : 0) + disp2;
}

/* Set the condition code in the guest program status word */
static inline void kvm_s390_set_psw_cc(struct kvm_vcpu *vcpu, unsigned long cc)
{
	vcpu->arch.sie_block->gpsw.mask &= ~(3UL << 44);
	vcpu->arch.sie_block->gpsw.mask |= cc << 44;
}

/* test availability of facility in a kvm instance */
static inline int test_kvm_facility(struct kvm *kvm, unsigned long nr)
{
	return __test_facility(nr, kvm->arch.model.fac_mask) &&
		__test_facility(nr, kvm->arch.model.fac_list);
}

static inline int set_kvm_facility(u64 *fac_list, unsigned long nr)
{
	unsigned char *ptr;

	if (nr >= MAX_FACILITY_BIT)
		return -EINVAL;
	ptr = (unsigned char *) fac_list + (nr >> 3);
	*ptr |= (0x80UL >> (nr & 7));
	return 0;
}

static inline int test_kvm_cpu_feat(struct kvm *kvm, unsigned long nr)
{
	WARN_ON_ONCE(nr >= KVM_S390_VM_CPU_FEAT_NR_BITS);
	return test_bit_inv(nr, kvm->arch.cpu_feat);
}

/* are cpu states controlled by user space */
static inline int kvm_s390_user_cpu_state_ctrl(struct kvm *kvm)
{
	return kvm->arch.user_cpu_state_ctrl != 0;
}

static inline void kvm_s390_set_user_cpu_state_ctrl(struct kvm *kvm)
{
	if (kvm->arch.user_cpu_state_ctrl)
		return;

	VM_EVENT(kvm, 3, "%s", "ENABLE: Userspace CPU state control");
	kvm->arch.user_cpu_state_ctrl = 1;
}

/* get the end gfn of the last (highest gfn) memslot */
static inline unsigned long kvm_s390_get_gfn_end(struct kvm_memslots *slots)
{
	struct rb_node *node;
	struct kvm_memory_slot *ms;

	if (WARN_ON(kvm_memslots_empty(slots)))
		return 0;

	node = rb_last(&slots->gfn_tree);
	ms = container_of(node, struct kvm_memory_slot, gfn_node[slots->node_idx]);
	return ms->base_gfn + ms->npages;
}

<<<<<<< HEAD
=======
static inline u32 kvm_s390_get_gisa_desc(struct kvm *kvm)
{
	u32 gd = (u32)(u64)kvm->arch.gisa_int.origin;

	if (gd && sclp.has_gisaf)
		gd |= GISA_FORMAT1;
	return gd;
}

>>>>>>> 95cd2cdc
/* implemented in pv.c */
int kvm_s390_pv_destroy_cpu(struct kvm_vcpu *vcpu, u16 *rc, u16 *rrc);
int kvm_s390_pv_create_cpu(struct kvm_vcpu *vcpu, u16 *rc, u16 *rrc);
int kvm_s390_pv_deinit_vm(struct kvm *kvm, u16 *rc, u16 *rrc);
int kvm_s390_pv_init_vm(struct kvm *kvm, u16 *rc, u16 *rrc);
int kvm_s390_pv_set_sec_parms(struct kvm *kvm, void *hdr, u64 length, u16 *rc,
			      u16 *rrc);
int kvm_s390_pv_unpack(struct kvm *kvm, unsigned long addr, unsigned long size,
		       unsigned long tweak, u16 *rc, u16 *rrc);
int kvm_s390_pv_set_cpu_state(struct kvm_vcpu *vcpu, u8 state);

static inline u64 kvm_s390_pv_get_handle(struct kvm *kvm)
{
	return kvm->arch.pv.handle;
}

static inline u64 kvm_s390_pv_cpu_get_handle(struct kvm_vcpu *vcpu)
{
	return vcpu->arch.pv.handle;
}

static inline bool kvm_s390_pv_is_protected(struct kvm *kvm)
{
	lockdep_assert_held(&kvm->lock);
	return !!kvm_s390_pv_get_handle(kvm);
}

static inline bool kvm_s390_pv_cpu_is_protected(struct kvm_vcpu *vcpu)
{
	lockdep_assert_held(&vcpu->mutex);
	return !!kvm_s390_pv_cpu_get_handle(vcpu);
}

/* implemented in interrupt.c */
int kvm_s390_handle_wait(struct kvm_vcpu *vcpu);
void kvm_s390_vcpu_wakeup(struct kvm_vcpu *vcpu);
enum hrtimer_restart kvm_s390_idle_wakeup(struct hrtimer *timer);
int __must_check kvm_s390_deliver_pending_interrupts(struct kvm_vcpu *vcpu);
void kvm_s390_clear_local_irqs(struct kvm_vcpu *vcpu);
void kvm_s390_clear_float_irqs(struct kvm *kvm);
int __must_check kvm_s390_inject_vm(struct kvm *kvm,
				    struct kvm_s390_interrupt *s390int);
int __must_check kvm_s390_inject_vcpu(struct kvm_vcpu *vcpu,
				      struct kvm_s390_irq *irq);
static inline int kvm_s390_inject_prog_irq(struct kvm_vcpu *vcpu,
					   struct kvm_s390_pgm_info *pgm_info)
{
	struct kvm_s390_irq irq = {
		.type = KVM_S390_PROGRAM_INT,
		.u.pgm = *pgm_info,
	};

	return kvm_s390_inject_vcpu(vcpu, &irq);
}
static inline int kvm_s390_inject_program_int(struct kvm_vcpu *vcpu, u16 code)
{
	struct kvm_s390_irq irq = {
		.type = KVM_S390_PROGRAM_INT,
		.u.pgm.code = code,
	};

	return kvm_s390_inject_vcpu(vcpu, &irq);
}
struct kvm_s390_interrupt_info *kvm_s390_get_io_int(struct kvm *kvm,
						    u64 isc_mask, u32 schid);
int kvm_s390_reinject_io_int(struct kvm *kvm,
			     struct kvm_s390_interrupt_info *inti);
int kvm_s390_mask_adapter(struct kvm *kvm, unsigned int id, bool masked);

/* implemented in intercept.c */
u8 kvm_s390_get_ilen(struct kvm_vcpu *vcpu);
int kvm_handle_sie_intercept(struct kvm_vcpu *vcpu);
static inline void kvm_s390_rewind_psw(struct kvm_vcpu *vcpu, int ilen)
{
	struct kvm_s390_sie_block *sie_block = vcpu->arch.sie_block;

	sie_block->gpsw.addr = __rewind_psw(sie_block->gpsw, ilen);
}
static inline void kvm_s390_forward_psw(struct kvm_vcpu *vcpu, int ilen)
{
	kvm_s390_rewind_psw(vcpu, -ilen);
}
static inline void kvm_s390_retry_instr(struct kvm_vcpu *vcpu)
{
	/* don't inject PER events if we re-execute the instruction */
	vcpu->arch.sie_block->icptstatus &= ~0x02;
	kvm_s390_rewind_psw(vcpu, kvm_s390_get_ilen(vcpu));
}

int handle_sthyi(struct kvm_vcpu *vcpu);

/* implemented in priv.c */
int is_valid_psw(psw_t *psw);
int kvm_s390_handle_aa(struct kvm_vcpu *vcpu);
int kvm_s390_handle_b2(struct kvm_vcpu *vcpu);
int kvm_s390_handle_e3(struct kvm_vcpu *vcpu);
int kvm_s390_handle_e5(struct kvm_vcpu *vcpu);
int kvm_s390_handle_01(struct kvm_vcpu *vcpu);
int kvm_s390_handle_b9(struct kvm_vcpu *vcpu);
int kvm_s390_handle_lpsw(struct kvm_vcpu *vcpu);
int kvm_s390_handle_stctl(struct kvm_vcpu *vcpu);
int kvm_s390_handle_lctl(struct kvm_vcpu *vcpu);
int kvm_s390_handle_eb(struct kvm_vcpu *vcpu);
int kvm_s390_skey_check_enable(struct kvm_vcpu *vcpu);

/* implemented in vsie.c */
int kvm_s390_handle_vsie(struct kvm_vcpu *vcpu);
void kvm_s390_vsie_kick(struct kvm_vcpu *vcpu);
void kvm_s390_vsie_gmap_notifier(struct gmap *gmap, unsigned long start,
				 unsigned long end);
void kvm_s390_vsie_init(struct kvm *kvm);
void kvm_s390_vsie_destroy(struct kvm *kvm);

/* implemented in sigp.c */
int kvm_s390_handle_sigp(struct kvm_vcpu *vcpu);
int kvm_s390_handle_sigp_pei(struct kvm_vcpu *vcpu);

/* implemented in kvm-s390.c */
void kvm_s390_set_tod_clock(struct kvm *kvm, const struct kvm_s390_vm_tod_clock *gtod);
int kvm_s390_try_set_tod_clock(struct kvm *kvm, const struct kvm_s390_vm_tod_clock *gtod);
long kvm_arch_fault_in_page(struct kvm_vcpu *vcpu, gpa_t gpa, int writable);
int kvm_s390_store_status_unloaded(struct kvm_vcpu *vcpu, unsigned long addr);
int kvm_s390_vcpu_store_status(struct kvm_vcpu *vcpu, unsigned long addr);
int kvm_s390_vcpu_start(struct kvm_vcpu *vcpu);
int kvm_s390_vcpu_stop(struct kvm_vcpu *vcpu);
void kvm_s390_vcpu_block(struct kvm_vcpu *vcpu);
void kvm_s390_vcpu_unblock(struct kvm_vcpu *vcpu);
bool kvm_s390_vcpu_sie_inhibited(struct kvm_vcpu *vcpu);
void exit_sie(struct kvm_vcpu *vcpu);
void kvm_s390_sync_request(int req, struct kvm_vcpu *vcpu);
int kvm_s390_vcpu_setup_cmma(struct kvm_vcpu *vcpu);
void kvm_s390_vcpu_unsetup_cmma(struct kvm_vcpu *vcpu);
void kvm_s390_set_cpu_timer(struct kvm_vcpu *vcpu, __u64 cputm);
__u64 kvm_s390_get_cpu_timer(struct kvm_vcpu *vcpu);

/* implemented in diag.c */
int kvm_s390_handle_diag(struct kvm_vcpu *vcpu);

static inline void kvm_s390_vcpu_block_all(struct kvm *kvm)
{
	unsigned long i;
	struct kvm_vcpu *vcpu;

	WARN_ON(!mutex_is_locked(&kvm->lock));
	kvm_for_each_vcpu(i, vcpu, kvm)
		kvm_s390_vcpu_block(vcpu);
}

static inline void kvm_s390_vcpu_unblock_all(struct kvm *kvm)
{
	unsigned long i;
	struct kvm_vcpu *vcpu;

	kvm_for_each_vcpu(i, vcpu, kvm)
		kvm_s390_vcpu_unblock(vcpu);
}

static inline u64 kvm_s390_get_tod_clock_fast(struct kvm *kvm)
{
	u64 rc;

	preempt_disable();
	rc = get_tod_clock_fast() + kvm->arch.epoch;
	preempt_enable();
	return rc;
}

/**
 * kvm_s390_inject_prog_cond - conditionally inject a program check
 * @vcpu: virtual cpu
 * @rc: original return/error code
 *
 * This function is supposed to be used after regular guest access functions
 * failed, to conditionally inject a program check to a vcpu. The typical
 * pattern would look like
 *
 * rc = write_guest(vcpu, addr, data, len);
 * if (rc)
 *	return kvm_s390_inject_prog_cond(vcpu, rc);
 *
 * A negative return code from guest access functions implies an internal error
 * like e.g. out of memory. In these cases no program check should be injected
 * to the guest.
 * A positive value implies that an exception happened while accessing a guest's
 * memory. In this case all data belonging to the corresponding program check
 * has been stored in vcpu->arch.pgm and can be injected with
 * kvm_s390_inject_prog_irq().
 *
 * Returns: - the original @rc value if @rc was negative (internal error)
 *	    - zero if @rc was already zero
 *	    - zero or error code from injecting if @rc was positive
 *	      (program check injected to @vcpu)
 */
static inline int kvm_s390_inject_prog_cond(struct kvm_vcpu *vcpu, int rc)
{
	if (rc <= 0)
		return rc;
	return kvm_s390_inject_prog_irq(vcpu, &vcpu->arch.pgm);
}

int s390int_to_s390irq(struct kvm_s390_interrupt *s390int,
			struct kvm_s390_irq *s390irq);

/* implemented in interrupt.c */
int kvm_s390_vcpu_has_irq(struct kvm_vcpu *vcpu, int exclude_stop);
int psw_extint_disabled(struct kvm_vcpu *vcpu);
void kvm_s390_destroy_adapters(struct kvm *kvm);
int kvm_s390_ext_call_pending(struct kvm_vcpu *vcpu);
extern struct kvm_device_ops kvm_flic_ops;
int kvm_s390_is_stop_irq_pending(struct kvm_vcpu *vcpu);
int kvm_s390_is_restart_irq_pending(struct kvm_vcpu *vcpu);
void kvm_s390_clear_stop_irq(struct kvm_vcpu *vcpu);
int kvm_s390_set_irq_state(struct kvm_vcpu *vcpu,
			   void __user *buf, int len);
int kvm_s390_get_irq_state(struct kvm_vcpu *vcpu,
			   __u8 __user *buf, int len);
void kvm_s390_gisa_init(struct kvm *kvm);
void kvm_s390_gisa_clear(struct kvm *kvm);
void kvm_s390_gisa_destroy(struct kvm *kvm);
void kvm_s390_gisa_disable(struct kvm *kvm);
void kvm_s390_gisa_enable(struct kvm *kvm);
int kvm_s390_gib_init(u8 nisc);
void kvm_s390_gib_destroy(void);

/* implemented in guestdbg.c */
void kvm_s390_backup_guest_per_regs(struct kvm_vcpu *vcpu);
void kvm_s390_restore_guest_per_regs(struct kvm_vcpu *vcpu);
void kvm_s390_patch_guest_per_regs(struct kvm_vcpu *vcpu);
int kvm_s390_import_bp_data(struct kvm_vcpu *vcpu,
			    struct kvm_guest_debug *dbg);
void kvm_s390_clear_bp_data(struct kvm_vcpu *vcpu);
void kvm_s390_prepare_debug_exit(struct kvm_vcpu *vcpu);
int kvm_s390_handle_per_ifetch_icpt(struct kvm_vcpu *vcpu);
int kvm_s390_handle_per_event(struct kvm_vcpu *vcpu);

/* support for Basic/Extended SCA handling */
static inline union ipte_control *kvm_s390_get_ipte_control(struct kvm *kvm)
{
	struct bsca_block *sca = kvm->arch.sca; /* SCA version doesn't matter */

	return &sca->ipte_control;
}
static inline int kvm_s390_use_sca_entries(void)
{
	/*
	 * Without SIGP interpretation, only SRS interpretation (if available)
	 * might use the entries. By not setting the entries and keeping them
	 * invalid, hardware will not access them but intercept.
	 */
	return sclp.has_sigpif;
}
void kvm_s390_reinject_machine_check(struct kvm_vcpu *vcpu,
				     struct mcck_volatile_info *mcck_info);

/**
 * kvm_s390_vcpu_crypto_reset_all
 *
 * Reset the crypto attributes for each vcpu. This can be done while the vcpus
 * are running as each vcpu will be removed from SIE before resetting the crypt
 * attributes and restored to SIE afterward.
 *
 * Note: The kvm->lock must be held while calling this function
 *
 * @kvm: the KVM guest
 */
void kvm_s390_vcpu_crypto_reset_all(struct kvm *kvm);

/**
 * diag9c_forwarding_hz
 *
 * Set the maximum number of diag9c forwarding per second
 */
extern unsigned int diag9c_forwarding_hz;

#endif<|MERGE_RESOLUTION|>--- conflicted
+++ resolved
@@ -231,8 +231,6 @@
 	return ms->base_gfn + ms->npages;
 }
 
-<<<<<<< HEAD
-=======
 static inline u32 kvm_s390_get_gisa_desc(struct kvm *kvm)
 {
 	u32 gd = (u32)(u64)kvm->arch.gisa_int.origin;
@@ -242,7 +240,6 @@
 	return gd;
 }
 
->>>>>>> 95cd2cdc
 /* implemented in pv.c */
 int kvm_s390_pv_destroy_cpu(struct kvm_vcpu *vcpu, u16 *rc, u16 *rrc);
 int kvm_s390_pv_create_cpu(struct kvm_vcpu *vcpu, u16 *rc, u16 *rrc);
