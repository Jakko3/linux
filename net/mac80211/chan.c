/*
 * mac80211 - channel management
 */

#include <linux/nl80211.h>
#include <linux/export.h>
#include <linux/rtnetlink.h>
#include <net/cfg80211.h>
#include "ieee80211_i.h"
#include "driver-ops.h"

static int ieee80211_chanctx_num_assigned(struct ieee80211_local *local,
					  struct ieee80211_chanctx *ctx)
{
	struct ieee80211_sub_if_data *sdata;
	int num = 0;

	lockdep_assert_held(&local->chanctx_mtx);

	list_for_each_entry(sdata, &ctx->assigned_vifs, assigned_chanctx_list)
		num++;

	return num;
}

static int ieee80211_chanctx_num_reserved(struct ieee80211_local *local,
					  struct ieee80211_chanctx *ctx)
{
	struct ieee80211_sub_if_data *sdata;
	int num = 0;

	lockdep_assert_held(&local->chanctx_mtx);

	list_for_each_entry(sdata, &ctx->reserved_vifs, reserved_chanctx_list)
		num++;

	return num;
}

int ieee80211_chanctx_refcount(struct ieee80211_local *local,
			       struct ieee80211_chanctx *ctx)
{
	return ieee80211_chanctx_num_assigned(local, ctx) +
	       ieee80211_chanctx_num_reserved(local, ctx);
}

static int ieee80211_num_chanctx(struct ieee80211_local *local)
{
	struct ieee80211_chanctx *ctx;
	int num = 0;

	lockdep_assert_held(&local->chanctx_mtx);

	list_for_each_entry(ctx, &local->chanctx_list, list)
		num++;

	return num;
}

static bool ieee80211_can_create_new_chanctx(struct ieee80211_local *local)
{
	lockdep_assert_held(&local->chanctx_mtx);
	return ieee80211_num_chanctx(local) < ieee80211_max_num_channels(local);
}

static const struct cfg80211_chan_def *
ieee80211_chanctx_reserved_chandef(struct ieee80211_local *local,
				   struct ieee80211_chanctx *ctx,
				   const struct cfg80211_chan_def *compat)
{
	struct ieee80211_sub_if_data *sdata;

	lockdep_assert_held(&local->chanctx_mtx);

	list_for_each_entry(sdata, &ctx->reserved_vifs,
			    reserved_chanctx_list) {
		if (!compat)
			compat = &sdata->reserved_chandef;

		compat = cfg80211_chandef_compatible(&sdata->reserved_chandef,
						     compat);
		if (!compat)
			break;
	}

	return compat;
}

static const struct cfg80211_chan_def *
ieee80211_chanctx_non_reserved_chandef(struct ieee80211_local *local,
				       struct ieee80211_chanctx *ctx,
				       const struct cfg80211_chan_def *compat)
{
	struct ieee80211_sub_if_data *sdata;

	lockdep_assert_held(&local->chanctx_mtx);

	list_for_each_entry(sdata, &ctx->assigned_vifs,
			    assigned_chanctx_list) {
		if (sdata->reserved_chanctx != NULL)
			continue;

		if (!compat)
			compat = &sdata->vif.bss_conf.chandef;

		compat = cfg80211_chandef_compatible(
				&sdata->vif.bss_conf.chandef, compat);
		if (!compat)
			break;
	}

	return compat;
}

static const struct cfg80211_chan_def *
ieee80211_chanctx_combined_chandef(struct ieee80211_local *local,
				   struct ieee80211_chanctx *ctx,
				   const struct cfg80211_chan_def *compat)
{
	lockdep_assert_held(&local->chanctx_mtx);

	compat = ieee80211_chanctx_reserved_chandef(local, ctx, compat);
	if (!compat)
		return NULL;

	compat = ieee80211_chanctx_non_reserved_chandef(local, ctx, compat);
	if (!compat)
		return NULL;

	return compat;
}

static bool
ieee80211_chanctx_can_reserve_chandef(struct ieee80211_local *local,
				      struct ieee80211_chanctx *ctx,
				      const struct cfg80211_chan_def *def)
{
	lockdep_assert_held(&local->chanctx_mtx);

	if (ieee80211_chanctx_combined_chandef(local, ctx, def))
		return true;

	if (!list_empty(&ctx->reserved_vifs) &&
	    ieee80211_chanctx_reserved_chandef(local, ctx, def))
		return true;

	return false;
}

static struct ieee80211_chanctx *
ieee80211_find_reservation_chanctx(struct ieee80211_local *local,
				   const struct cfg80211_chan_def *chandef,
				   enum ieee80211_chanctx_mode mode)
{
	struct ieee80211_chanctx *ctx;

	lockdep_assert_held(&local->chanctx_mtx);

	if (mode == IEEE80211_CHANCTX_EXCLUSIVE)
		return NULL;

	list_for_each_entry(ctx, &local->chanctx_list, list) {
		if (ctx->mode == IEEE80211_CHANCTX_EXCLUSIVE)
			continue;

		if (!ieee80211_chanctx_can_reserve_chandef(local, ctx,
							   chandef))
			continue;

		return ctx;
	}

	return NULL;
}

static enum nl80211_chan_width ieee80211_get_sta_bw(struct ieee80211_sta *sta)
{
	switch (sta->bandwidth) {
	case IEEE80211_STA_RX_BW_20:
		if (sta->ht_cap.ht_supported)
			return NL80211_CHAN_WIDTH_20;
		else
			return NL80211_CHAN_WIDTH_20_NOHT;
	case IEEE80211_STA_RX_BW_40:
		return NL80211_CHAN_WIDTH_40;
	case IEEE80211_STA_RX_BW_80:
		return NL80211_CHAN_WIDTH_80;
	case IEEE80211_STA_RX_BW_160:
		/*
		 * This applied for both 160 and 80+80. since we use
		 * the returned value to consider degradation of
		 * ctx->conf.min_def, we have to make sure to take
		 * the bigger one (NL80211_CHAN_WIDTH_160).
		 * Otherwise we might try degrading even when not
		 * needed, as the max required sta_bw returned (80+80)
		 * might be smaller than the configured bw (160).
		 */
		return NL80211_CHAN_WIDTH_160;
	default:
		WARN_ON(1);
		return NL80211_CHAN_WIDTH_20;
	}
}

static enum nl80211_chan_width
ieee80211_get_max_required_bw(struct ieee80211_sub_if_data *sdata)
{
	enum nl80211_chan_width max_bw = NL80211_CHAN_WIDTH_20_NOHT;
	struct sta_info *sta;

	rcu_read_lock();
	list_for_each_entry_rcu(sta, &sdata->local->sta_list, list) {
		if (sdata != sta->sdata &&
		    !(sta->sdata->bss && sta->sdata->bss == sdata->bss))
			continue;

		if (!sta->uploaded)
			continue;

		max_bw = max(max_bw, ieee80211_get_sta_bw(&sta->sta));
	}
	rcu_read_unlock();

	return max_bw;
}

static enum nl80211_chan_width
ieee80211_get_chanctx_max_required_bw(struct ieee80211_local *local,
				      struct ieee80211_chanctx_conf *conf)
{
	struct ieee80211_sub_if_data *sdata;
	enum nl80211_chan_width max_bw = NL80211_CHAN_WIDTH_20_NOHT;

	rcu_read_lock();
	list_for_each_entry_rcu(sdata, &local->interfaces, list) {
		struct ieee80211_vif *vif = &sdata->vif;
		enum nl80211_chan_width width = NL80211_CHAN_WIDTH_20_NOHT;

		if (!ieee80211_sdata_running(sdata))
			continue;

		if (rcu_access_pointer(sdata->vif.chanctx_conf) != conf)
			continue;

		switch (vif->type) {
		case NL80211_IFTYPE_AP:
		case NL80211_IFTYPE_AP_VLAN:
			width = ieee80211_get_max_required_bw(sdata);
			break;
		case NL80211_IFTYPE_P2P_DEVICE:
			continue;
		case NL80211_IFTYPE_STATION:
		case NL80211_IFTYPE_ADHOC:
		case NL80211_IFTYPE_WDS:
		case NL80211_IFTYPE_MESH_POINT:
			width = vif->bss_conf.chandef.width;
			break;
		case NL80211_IFTYPE_UNSPECIFIED:
		case NUM_NL80211_IFTYPES:
		case NL80211_IFTYPE_MONITOR:
		case NL80211_IFTYPE_P2P_CLIENT:
		case NL80211_IFTYPE_P2P_GO:
			WARN_ON_ONCE(1);
		}
		max_bw = max(max_bw, width);
	}

	/* use the configured bandwidth in case of monitor interface */
	sdata = rcu_dereference(local->monitor_sdata);
	if (sdata && rcu_access_pointer(sdata->vif.chanctx_conf) == conf)
		max_bw = max(max_bw, conf->def.width);

	rcu_read_unlock();

	return max_bw;
}

/*
 * recalc the min required chan width of the channel context, which is
 * the max of min required widths of all the interfaces bound to this
 * channel context.
 */
void ieee80211_recalc_chanctx_min_def(struct ieee80211_local *local,
				      struct ieee80211_chanctx *ctx)
{
	enum nl80211_chan_width max_bw;
	struct cfg80211_chan_def min_def;

	lockdep_assert_held(&local->chanctx_mtx);

	/* don't optimize 5MHz, 10MHz, and radar_enabled confs */
	if (ctx->conf.def.width == NL80211_CHAN_WIDTH_5 ||
	    ctx->conf.def.width == NL80211_CHAN_WIDTH_10 ||
	    ctx->conf.radar_enabled) {
		ctx->conf.min_def = ctx->conf.def;
		return;
	}

	max_bw = ieee80211_get_chanctx_max_required_bw(local, &ctx->conf);

	/* downgrade chandef up to max_bw */
	min_def = ctx->conf.def;
	while (min_def.width > max_bw)
		ieee80211_chandef_downgrade(&min_def);

	if (cfg80211_chandef_identical(&ctx->conf.min_def, &min_def))
		return;

	ctx->conf.min_def = min_def;
	if (!ctx->driver_present)
		return;

	drv_change_chanctx(local, ctx, IEEE80211_CHANCTX_CHANGE_MIN_WIDTH);
}

static void ieee80211_change_chanctx(struct ieee80211_local *local,
				     struct ieee80211_chanctx *ctx,
				     const struct cfg80211_chan_def *chandef)
{
	if (cfg80211_chandef_identical(&ctx->conf.def, chandef))
		return;

	WARN_ON(!cfg80211_chandef_compatible(&ctx->conf.def, chandef));

	ctx->conf.def = *chandef;
	drv_change_chanctx(local, ctx, IEEE80211_CHANCTX_CHANGE_WIDTH);
	ieee80211_recalc_chanctx_min_def(local, ctx);

	if (!local->use_chanctx) {
		local->_oper_chandef = *chandef;
		ieee80211_hw_config(local, 0);
	}
}

static struct ieee80211_chanctx *
ieee80211_find_chanctx(struct ieee80211_local *local,
		       const struct cfg80211_chan_def *chandef,
		       enum ieee80211_chanctx_mode mode)
{
	struct ieee80211_chanctx *ctx;

	lockdep_assert_held(&local->chanctx_mtx);

	if (mode == IEEE80211_CHANCTX_EXCLUSIVE)
		return NULL;

	list_for_each_entry(ctx, &local->chanctx_list, list) {
		const struct cfg80211_chan_def *compat;

		if (ctx->mode == IEEE80211_CHANCTX_EXCLUSIVE)
			continue;

		compat = cfg80211_chandef_compatible(&ctx->conf.def, chandef);
		if (!compat)
			continue;

		compat = ieee80211_chanctx_reserved_chandef(local, ctx,
							    compat);
		if (!compat)
			continue;

		ieee80211_change_chanctx(local, ctx, compat);

		return ctx;
	}

	return NULL;
}

static bool ieee80211_is_radar_required(struct ieee80211_local *local)
{
	struct ieee80211_sub_if_data *sdata;

	lockdep_assert_held(&local->mtx);

	rcu_read_lock();
	list_for_each_entry_rcu(sdata, &local->interfaces, list) {
		if (sdata->radar_required) {
			rcu_read_unlock();
			return true;
		}
	}
	rcu_read_unlock();

	return false;
}

static struct ieee80211_chanctx *
ieee80211_alloc_chanctx(struct ieee80211_local *local,
			const struct cfg80211_chan_def *chandef,
			enum ieee80211_chanctx_mode mode)
{
	struct ieee80211_chanctx *ctx;

	lockdep_assert_held(&local->chanctx_mtx);

	ctx = kzalloc(sizeof(*ctx) + local->hw.chanctx_data_size, GFP_KERNEL);
	if (!ctx)
		return NULL;

	INIT_LIST_HEAD(&ctx->assigned_vifs);
	INIT_LIST_HEAD(&ctx->reserved_vifs);
	ctx->conf.def = *chandef;
	ctx->conf.rx_chains_static = 1;
	ctx->conf.rx_chains_dynamic = 1;
	ctx->mode = mode;
	ctx->conf.radar_enabled = ieee80211_is_radar_required(local);
	ieee80211_recalc_chanctx_min_def(local, ctx);

	return ctx;
}

static int ieee80211_add_chanctx(struct ieee80211_local *local,
				 struct ieee80211_chanctx *ctx)
{
	u32 changed;
	int err;

	lockdep_assert_held(&local->mtx);
	lockdep_assert_held(&local->chanctx_mtx);

	if (!local->use_chanctx)
		local->hw.conf.radar_enabled = ctx->conf.radar_enabled;

	/* turn idle off *before* setting channel -- some drivers need that */
	changed = ieee80211_idle_off(local);
	if (changed)
		ieee80211_hw_config(local, changed);

	if (!local->use_chanctx) {
		local->_oper_chandef = ctx->conf.def;
		ieee80211_hw_config(local, IEEE80211_CONF_CHANGE_CHANNEL);
	} else {
		err = drv_add_chanctx(local, ctx);
		if (err) {
			ieee80211_recalc_idle(local);
			return err;
		}
	}

	return 0;
}
<<<<<<< HEAD

static struct ieee80211_chanctx *
ieee80211_new_chanctx(struct ieee80211_local *local,
		      const struct cfg80211_chan_def *chandef,
		      enum ieee80211_chanctx_mode mode)
{
	struct ieee80211_chanctx *ctx;
	int err;

	lockdep_assert_held(&local->mtx);
	lockdep_assert_held(&local->chanctx_mtx);

=======

static struct ieee80211_chanctx *
ieee80211_new_chanctx(struct ieee80211_local *local,
		      const struct cfg80211_chan_def *chandef,
		      enum ieee80211_chanctx_mode mode)
{
	struct ieee80211_chanctx *ctx;
	int err;

	lockdep_assert_held(&local->mtx);
	lockdep_assert_held(&local->chanctx_mtx);

>>>>>>> 03c44446
	ctx = ieee80211_alloc_chanctx(local, chandef, mode);
	if (!ctx)
		return ERR_PTR(-ENOMEM);

	err = ieee80211_add_chanctx(local, ctx);
	if (err) {
		kfree(ctx);
		return ERR_PTR(err);
	}

	list_add_rcu(&ctx->list, &local->chanctx_list);
	return ctx;
}

static void ieee80211_del_chanctx(struct ieee80211_local *local,
				  struct ieee80211_chanctx *ctx)
{
	lockdep_assert_held(&local->chanctx_mtx);

	if (!local->use_chanctx) {
		struct cfg80211_chan_def *chandef = &local->_oper_chandef;
		chandef->width = NL80211_CHAN_WIDTH_20_NOHT;
		chandef->center_freq1 = chandef->chan->center_freq;
		chandef->center_freq2 = 0;

		/* NOTE: Disabling radar is only valid here for
		 * single channel context. To be sure, check it ...
		 */
		WARN_ON(local->hw.conf.radar_enabled &&
			!list_empty(&local->chanctx_list));

		local->hw.conf.radar_enabled = false;

		ieee80211_hw_config(local, IEEE80211_CONF_CHANGE_CHANNEL);
	} else {
		drv_remove_chanctx(local, ctx);
	}

	ieee80211_recalc_idle(local);
}

static void ieee80211_free_chanctx(struct ieee80211_local *local,
				   struct ieee80211_chanctx *ctx)
{
	lockdep_assert_held(&local->chanctx_mtx);

	WARN_ON_ONCE(ieee80211_chanctx_refcount(local, ctx) != 0);

	list_del_rcu(&ctx->list);
	ieee80211_del_chanctx(local, ctx);
	kfree_rcu(ctx, rcu_head);
}

static void ieee80211_recalc_chanctx_chantype(struct ieee80211_local *local,
					      struct ieee80211_chanctx *ctx)
{
	struct ieee80211_chanctx_conf *conf = &ctx->conf;
	struct ieee80211_sub_if_data *sdata;
	const struct cfg80211_chan_def *compat = NULL;

	lockdep_assert_held(&local->chanctx_mtx);

	rcu_read_lock();
	list_for_each_entry_rcu(sdata, &local->interfaces, list) {

		if (!ieee80211_sdata_running(sdata))
			continue;
		if (rcu_access_pointer(sdata->vif.chanctx_conf) != conf)
			continue;

		if (!compat)
			compat = &sdata->vif.bss_conf.chandef;

		compat = cfg80211_chandef_compatible(
				&sdata->vif.bss_conf.chandef, compat);
		if (!compat)
			break;
	}
	rcu_read_unlock();

	if (WARN_ON_ONCE(!compat))
		return;

	ieee80211_change_chanctx(local, ctx, compat);
}

static void ieee80211_recalc_radar_chanctx(struct ieee80211_local *local,
					   struct ieee80211_chanctx *chanctx)
{
	bool radar_enabled;

	lockdep_assert_held(&local->chanctx_mtx);
	/* for setting local->radar_detect_enabled */
	lockdep_assert_held(&local->mtx);

	radar_enabled = ieee80211_is_radar_required(local);

	if (radar_enabled == chanctx->conf.radar_enabled)
		return;

	chanctx->conf.radar_enabled = radar_enabled;
	local->radar_detect_enabled = chanctx->conf.radar_enabled;

	if (!local->use_chanctx) {
		local->hw.conf.radar_enabled = chanctx->conf.radar_enabled;
		ieee80211_hw_config(local, IEEE80211_CONF_CHANGE_CHANNEL);
	}

	drv_change_chanctx(local, chanctx, IEEE80211_CHANCTX_CHANGE_RADAR);
}

static int ieee80211_assign_vif_chanctx(struct ieee80211_sub_if_data *sdata,
					struct ieee80211_chanctx *new_ctx)
{
	struct ieee80211_local *local = sdata->local;
	struct ieee80211_chanctx_conf *conf;
	struct ieee80211_chanctx *curr_ctx = NULL;
	int ret = 0;

	conf = rcu_dereference_protected(sdata->vif.chanctx_conf,
					 lockdep_is_held(&local->chanctx_mtx));

	if (conf) {
		curr_ctx = container_of(conf, struct ieee80211_chanctx, conf);

		drv_unassign_vif_chanctx(local, sdata, curr_ctx);
		conf = NULL;
		list_del(&sdata->assigned_chanctx_list);
	}

	if (new_ctx) {
		ret = drv_assign_vif_chanctx(local, sdata, new_ctx);
		if (ret)
			goto out;

		conf = &new_ctx->conf;
		list_add(&sdata->assigned_chanctx_list,
			 &new_ctx->assigned_vifs);
	}
<<<<<<< HEAD

out:
	rcu_assign_pointer(sdata->vif.chanctx_conf, conf);

	sdata->vif.bss_conf.idle = !conf;

	if (curr_ctx && ieee80211_chanctx_num_assigned(local, curr_ctx) > 0) {
		ieee80211_recalc_chanctx_chantype(local, curr_ctx);
		ieee80211_recalc_smps_chanctx(local, curr_ctx);
		ieee80211_recalc_radar_chanctx(local, curr_ctx);
		ieee80211_recalc_chanctx_min_def(local, curr_ctx);
	}

	if (new_ctx && ieee80211_chanctx_num_assigned(local, new_ctx) > 0) {
		ieee80211_recalc_txpower(sdata);
		ieee80211_recalc_chanctx_min_def(local, new_ctx);
	}

=======

out:
	rcu_assign_pointer(sdata->vif.chanctx_conf, conf);

	sdata->vif.bss_conf.idle = !conf;

	if (curr_ctx && ieee80211_chanctx_num_assigned(local, curr_ctx) > 0) {
		ieee80211_recalc_chanctx_chantype(local, curr_ctx);
		ieee80211_recalc_smps_chanctx(local, curr_ctx);
		ieee80211_recalc_radar_chanctx(local, curr_ctx);
		ieee80211_recalc_chanctx_min_def(local, curr_ctx);
	}

	if (new_ctx && ieee80211_chanctx_num_assigned(local, new_ctx) > 0) {
		ieee80211_recalc_txpower(sdata);
		ieee80211_recalc_chanctx_min_def(local, new_ctx);
	}

>>>>>>> 03c44446
	if (sdata->vif.type != NL80211_IFTYPE_P2P_DEVICE &&
	    sdata->vif.type != NL80211_IFTYPE_MONITOR)
		ieee80211_bss_info_change_notify(sdata,
						 BSS_CHANGED_IDLE);

	return ret;
}

static void __ieee80211_vif_release_channel(struct ieee80211_sub_if_data *sdata)
{
	struct ieee80211_local *local = sdata->local;
	struct ieee80211_chanctx_conf *conf;
	struct ieee80211_chanctx *ctx;

	lockdep_assert_held(&local->chanctx_mtx);

	conf = rcu_dereference_protected(sdata->vif.chanctx_conf,
					 lockdep_is_held(&local->chanctx_mtx));
	if (!conf)
		return;

	ctx = container_of(conf, struct ieee80211_chanctx, conf);

	if (sdata->reserved_chanctx)
		ieee80211_vif_unreserve_chanctx(sdata);

	ieee80211_assign_vif_chanctx(sdata, NULL);
	if (ieee80211_chanctx_refcount(local, ctx) == 0)
		ieee80211_free_chanctx(local, ctx);
}

void ieee80211_recalc_smps_chanctx(struct ieee80211_local *local,
				   struct ieee80211_chanctx *chanctx)
{
	struct ieee80211_sub_if_data *sdata;
	u8 rx_chains_static, rx_chains_dynamic;

	lockdep_assert_held(&local->chanctx_mtx);

	rx_chains_static = 1;
	rx_chains_dynamic = 1;

	rcu_read_lock();
	list_for_each_entry_rcu(sdata, &local->interfaces, list) {
		u8 needed_static, needed_dynamic;

		if (!ieee80211_sdata_running(sdata))
			continue;

		if (rcu_access_pointer(sdata->vif.chanctx_conf) !=
						&chanctx->conf)
			continue;

		switch (sdata->vif.type) {
		case NL80211_IFTYPE_P2P_DEVICE:
			continue;
		case NL80211_IFTYPE_STATION:
			if (!sdata->u.mgd.associated)
				continue;
			break;
		case NL80211_IFTYPE_AP_VLAN:
			continue;
		case NL80211_IFTYPE_AP:
		case NL80211_IFTYPE_ADHOC:
		case NL80211_IFTYPE_WDS:
		case NL80211_IFTYPE_MESH_POINT:
			break;
		default:
			WARN_ON_ONCE(1);
		}

		switch (sdata->smps_mode) {
		default:
			WARN_ONCE(1, "Invalid SMPS mode %d\n",
				  sdata->smps_mode);
			/* fall through */
		case IEEE80211_SMPS_OFF:
			needed_static = sdata->needed_rx_chains;
			needed_dynamic = sdata->needed_rx_chains;
			break;
		case IEEE80211_SMPS_DYNAMIC:
			needed_static = 1;
			needed_dynamic = sdata->needed_rx_chains;
			break;
		case IEEE80211_SMPS_STATIC:
			needed_static = 1;
			needed_dynamic = 1;
			break;
		}

		rx_chains_static = max(rx_chains_static, needed_static);
		rx_chains_dynamic = max(rx_chains_dynamic, needed_dynamic);
	}

	/* Disable SMPS for the monitor interface */
	sdata = rcu_dereference(local->monitor_sdata);
	if (sdata &&
	    rcu_access_pointer(sdata->vif.chanctx_conf) == &chanctx->conf)
		rx_chains_dynamic = rx_chains_static = local->rx_chains;

	rcu_read_unlock();

	if (!local->use_chanctx) {
		if (rx_chains_static > 1)
			local->smps_mode = IEEE80211_SMPS_OFF;
		else if (rx_chains_dynamic > 1)
			local->smps_mode = IEEE80211_SMPS_DYNAMIC;
		else
			local->smps_mode = IEEE80211_SMPS_STATIC;
		ieee80211_hw_config(local, 0);
	}

	if (rx_chains_static == chanctx->conf.rx_chains_static &&
	    rx_chains_dynamic == chanctx->conf.rx_chains_dynamic)
		return;

	chanctx->conf.rx_chains_static = rx_chains_static;
	chanctx->conf.rx_chains_dynamic = rx_chains_dynamic;
	drv_change_chanctx(local, chanctx, IEEE80211_CHANCTX_CHANGE_RX_CHAINS);
}

int ieee80211_vif_use_channel(struct ieee80211_sub_if_data *sdata,
			      const struct cfg80211_chan_def *chandef,
			      enum ieee80211_chanctx_mode mode)
{
	struct ieee80211_local *local = sdata->local;
	struct ieee80211_chanctx *ctx;
	u8 radar_detect_width = 0;
	int ret;

	lockdep_assert_held(&local->mtx);

	WARN_ON(sdata->dev && netif_carrier_ok(sdata->dev));

	mutex_lock(&local->chanctx_mtx);

	ret = cfg80211_chandef_dfs_required(local->hw.wiphy,
					    chandef,
					    sdata->wdev.iftype);
	if (ret < 0)
		goto out;
	if (ret > 0)
		radar_detect_width = BIT(chandef->width);

	sdata->radar_required = ret;

	ret = ieee80211_check_combinations(sdata, chandef, mode,
					   radar_detect_width);
	if (ret < 0)
		goto out;

	__ieee80211_vif_release_channel(sdata);

	ctx = ieee80211_find_chanctx(local, chandef, mode);
	if (!ctx)
		ctx = ieee80211_new_chanctx(local, chandef, mode);
	if (IS_ERR(ctx)) {
		ret = PTR_ERR(ctx);
		goto out;
	}

	sdata->vif.bss_conf.chandef = *chandef;

	ret = ieee80211_assign_vif_chanctx(sdata, ctx);
	if (ret) {
		/* if assign fails refcount stays the same */
		if (ieee80211_chanctx_refcount(local, ctx) == 0)
			ieee80211_free_chanctx(local, ctx);
		goto out;
	}

	ieee80211_recalc_smps_chanctx(local, ctx);
	ieee80211_recalc_radar_chanctx(local, ctx);
 out:
	mutex_unlock(&local->chanctx_mtx);
	return ret;
}

static int __ieee80211_vif_change_channel(struct ieee80211_sub_if_data *sdata,
					  struct ieee80211_chanctx *ctx,
					  u32 *changed)
{
	struct ieee80211_local *local = sdata->local;
	const struct cfg80211_chan_def *chandef = &sdata->csa_chandef;
	u32 chanctx_changed = 0;

	if (!cfg80211_chandef_usable(sdata->local->hw.wiphy, chandef,
				     IEEE80211_CHAN_DISABLED))
		return -EINVAL;

	if (ieee80211_chanctx_refcount(local, ctx) != 1)
		return -EINVAL;

	if (sdata->vif.bss_conf.chandef.width != chandef->width) {
		chanctx_changed = IEEE80211_CHANCTX_CHANGE_WIDTH;
		*changed |= BSS_CHANGED_BANDWIDTH;
	}

	sdata->vif.bss_conf.chandef = *chandef;
	ctx->conf.def = *chandef;

	chanctx_changed |= IEEE80211_CHANCTX_CHANGE_CHANNEL;
	drv_change_chanctx(local, ctx, chanctx_changed);

	ieee80211_recalc_chanctx_chantype(local, ctx);
	ieee80211_recalc_smps_chanctx(local, ctx);
	ieee80211_recalc_radar_chanctx(local, ctx);
	ieee80211_recalc_chanctx_min_def(local, ctx);

	return 0;
}

int ieee80211_vif_change_channel(struct ieee80211_sub_if_data *sdata,
				 u32 *changed)
{
	struct ieee80211_local *local = sdata->local;
	struct ieee80211_chanctx_conf *conf;
	struct ieee80211_chanctx *ctx;
	int ret;

	lockdep_assert_held(&local->mtx);

	/* should never be called if not performing a channel switch. */
	if (WARN_ON(!sdata->vif.csa_active))
		return -EINVAL;

	mutex_lock(&local->chanctx_mtx);
	conf = rcu_dereference_protected(sdata->vif.chanctx_conf,
					 lockdep_is_held(&local->chanctx_mtx));
	if (!conf) {
		ret = -EINVAL;
		goto out;
	}

	ctx = container_of(conf, struct ieee80211_chanctx, conf);

	ret = __ieee80211_vif_change_channel(sdata, ctx, changed);
 out:
	mutex_unlock(&local->chanctx_mtx);
	return ret;
}

static void
__ieee80211_vif_copy_chanctx_to_vlans(struct ieee80211_sub_if_data *sdata,
				      bool clear)
{
<<<<<<< HEAD
	struct ieee80211_local *local = sdata->local;
=======
	struct ieee80211_local *local __maybe_unused = sdata->local;
>>>>>>> 03c44446
	struct ieee80211_sub_if_data *vlan;
	struct ieee80211_chanctx_conf *conf;

	if (WARN_ON(sdata->vif.type != NL80211_IFTYPE_AP))
		return;

	lockdep_assert_held(&local->mtx);

	/* Check that conf exists, even when clearing this function
	 * must be called with the AP's channel context still there
	 * as it would otherwise cause VLANs to have an invalid
	 * channel context pointer for a while, possibly pointing
	 * to a channel context that has already been freed.
	 */
	conf = rcu_dereference_protected(sdata->vif.chanctx_conf,
<<<<<<< HEAD
				lockdep_is_held(&local->chanctx_mtx));
=======
					 lockdep_is_held(&local->chanctx_mtx));
>>>>>>> 03c44446
	WARN_ON(!conf);

	if (clear)
		conf = NULL;

	list_for_each_entry(vlan, &sdata->u.ap.vlans, u.vlan.list)
		rcu_assign_pointer(vlan->vif.chanctx_conf, conf);
}

void ieee80211_vif_copy_chanctx_to_vlans(struct ieee80211_sub_if_data *sdata,
					 bool clear)
{
	struct ieee80211_local *local = sdata->local;

	mutex_lock(&local->chanctx_mtx);

	__ieee80211_vif_copy_chanctx_to_vlans(sdata, clear);

	mutex_unlock(&local->chanctx_mtx);
}

int ieee80211_vif_unreserve_chanctx(struct ieee80211_sub_if_data *sdata)
{
	struct ieee80211_chanctx *ctx = sdata->reserved_chanctx;

	lockdep_assert_held(&sdata->local->chanctx_mtx);

	if (WARN_ON(!ctx))
		return -EINVAL;

	list_del(&sdata->reserved_chanctx_list);
	sdata->reserved_chanctx = NULL;

	if (ieee80211_chanctx_refcount(sdata->local, ctx) == 0)
		ieee80211_free_chanctx(sdata->local, ctx);

	return 0;
}

int ieee80211_vif_reserve_chanctx(struct ieee80211_sub_if_data *sdata,
				  const struct cfg80211_chan_def *chandef,
				  enum ieee80211_chanctx_mode mode,
				  bool radar_required)
{
	struct ieee80211_local *local = sdata->local;
	struct ieee80211_chanctx_conf *conf;
	struct ieee80211_chanctx *new_ctx, *curr_ctx;
	int ret = 0;

	mutex_lock(&local->chanctx_mtx);

	conf = rcu_dereference_protected(sdata->vif.chanctx_conf,
					 lockdep_is_held(&local->chanctx_mtx));
	if (!conf) {
		ret = -EINVAL;
		goto out;
	}

	curr_ctx = container_of(conf, struct ieee80211_chanctx, conf);

	new_ctx = ieee80211_find_reservation_chanctx(local, chandef, mode);
	if (!new_ctx) {
		if (ieee80211_chanctx_refcount(local, curr_ctx) == 1 &&
		    (local->hw.flags & IEEE80211_HW_CHANGE_RUNNING_CHANCTX)) {
			/* if we're the only users of the chanctx and
			 * the driver supports changing a running
			 * context, reserve our current context
			 */
			new_ctx = curr_ctx;
		} else if (ieee80211_can_create_new_chanctx(local)) {
			/* create a new context and reserve it */
			new_ctx = ieee80211_new_chanctx(local, chandef, mode);
			if (IS_ERR(new_ctx)) {
				ret = PTR_ERR(new_ctx);
				goto out;
			}
		} else {
			ret = -EBUSY;
			goto out;
		}
	}

	list_add(&sdata->reserved_chanctx_list, &new_ctx->reserved_vifs);
	sdata->reserved_chanctx = new_ctx;
	sdata->reserved_chandef = *chandef;
	sdata->reserved_radar_required = radar_required;
out:
	mutex_unlock(&local->chanctx_mtx);
	return ret;
}

int ieee80211_vif_use_reserved_context(struct ieee80211_sub_if_data *sdata,
				       u32 *changed)
{
	struct ieee80211_local *local = sdata->local;
	struct ieee80211_chanctx *ctx;
	struct ieee80211_chanctx *old_ctx;
	struct ieee80211_chanctx_conf *conf;
	int ret;
	u32 tmp_changed = *changed;

	/* TODO: need to recheck if the chandef is usable etc.? */

	lockdep_assert_held(&local->mtx);

	mutex_lock(&local->chanctx_mtx);

	ctx = sdata->reserved_chanctx;
	if (WARN_ON(!ctx)) {
		ret = -EINVAL;
		goto out;
	}

	conf = rcu_dereference_protected(sdata->vif.chanctx_conf,
					 lockdep_is_held(&local->chanctx_mtx));
	if (!conf) {
		ret = -EINVAL;
		goto out;
	}

	old_ctx = container_of(conf, struct ieee80211_chanctx, conf);

	if (sdata->vif.bss_conf.chandef.width != sdata->reserved_chandef.width)
		tmp_changed |= BSS_CHANGED_BANDWIDTH;

	sdata->vif.bss_conf.chandef = sdata->reserved_chandef;

	/* unref our reservation */
	sdata->reserved_chanctx = NULL;
	sdata->radar_required = sdata->reserved_radar_required;
	list_del(&sdata->reserved_chanctx_list);

	if (old_ctx == ctx) {
		/* This is our own context, just change it */
		ret = __ieee80211_vif_change_channel(sdata, old_ctx,
						     &tmp_changed);
		if (ret)
			goto out;
	} else {
		ret = ieee80211_assign_vif_chanctx(sdata, ctx);
		if (ieee80211_chanctx_refcount(local, old_ctx) == 0)
			ieee80211_free_chanctx(local, old_ctx);
		if (ret) {
			/* if assign fails refcount stays the same */
			if (ieee80211_chanctx_refcount(local, ctx) == 0)
				ieee80211_free_chanctx(local, ctx);
			goto out;
		}

		if (sdata->vif.type == NL80211_IFTYPE_AP)
			__ieee80211_vif_copy_chanctx_to_vlans(sdata, false);
	}

	*changed = tmp_changed;

	ieee80211_recalc_chanctx_chantype(local, ctx);
	ieee80211_recalc_smps_chanctx(local, ctx);
	ieee80211_recalc_radar_chanctx(local, ctx);
	ieee80211_recalc_chanctx_min_def(local, ctx);
out:
	mutex_unlock(&local->chanctx_mtx);
	return ret;
}

int ieee80211_vif_change_bandwidth(struct ieee80211_sub_if_data *sdata,
				   const struct cfg80211_chan_def *chandef,
				   u32 *changed)
{
	struct ieee80211_local *local = sdata->local;
	struct ieee80211_chanctx_conf *conf;
	struct ieee80211_chanctx *ctx;
	int ret;

	if (!cfg80211_chandef_usable(sdata->local->hw.wiphy, chandef,
				     IEEE80211_CHAN_DISABLED))
		return -EINVAL;

	mutex_lock(&local->chanctx_mtx);
	if (cfg80211_chandef_identical(chandef, &sdata->vif.bss_conf.chandef)) {
		ret = 0;
		goto out;
	}

	if (chandef->width == NL80211_CHAN_WIDTH_20_NOHT ||
	    sdata->vif.bss_conf.chandef.width == NL80211_CHAN_WIDTH_20_NOHT) {
		ret = -EINVAL;
		goto out;
	}

	conf = rcu_dereference_protected(sdata->vif.chanctx_conf,
					 lockdep_is_held(&local->chanctx_mtx));
	if (!conf) {
		ret = -EINVAL;
		goto out;
	}

	ctx = container_of(conf, struct ieee80211_chanctx, conf);
	if (!cfg80211_chandef_compatible(&conf->def, chandef)) {
		ret = -EINVAL;
		goto out;
	}

	sdata->vif.bss_conf.chandef = *chandef;

	ieee80211_recalc_chanctx_chantype(local, ctx);

	*changed |= BSS_CHANGED_BANDWIDTH;
	ret = 0;
 out:
	mutex_unlock(&local->chanctx_mtx);
	return ret;
}

void ieee80211_vif_release_channel(struct ieee80211_sub_if_data *sdata)
{
	WARN_ON(sdata->dev && netif_carrier_ok(sdata->dev));

	lockdep_assert_held(&sdata->local->mtx);

	mutex_lock(&sdata->local->chanctx_mtx);
	__ieee80211_vif_release_channel(sdata);
	mutex_unlock(&sdata->local->chanctx_mtx);
}

void ieee80211_vif_vlan_copy_chanctx(struct ieee80211_sub_if_data *sdata)
{
	struct ieee80211_local *local = sdata->local;
	struct ieee80211_sub_if_data *ap;
	struct ieee80211_chanctx_conf *conf;

	if (WARN_ON(sdata->vif.type != NL80211_IFTYPE_AP_VLAN || !sdata->bss))
		return;

	ap = container_of(sdata->bss, struct ieee80211_sub_if_data, u.ap);

	mutex_lock(&local->chanctx_mtx);

	conf = rcu_dereference_protected(ap->vif.chanctx_conf,
					 lockdep_is_held(&local->chanctx_mtx));
	rcu_assign_pointer(sdata->vif.chanctx_conf, conf);
	mutex_unlock(&local->chanctx_mtx);
}

void ieee80211_iter_chan_contexts_atomic(
	struct ieee80211_hw *hw,
	void (*iter)(struct ieee80211_hw *hw,
		     struct ieee80211_chanctx_conf *chanctx_conf,
		     void *data),
	void *iter_data)
{
	struct ieee80211_local *local = hw_to_local(hw);
	struct ieee80211_chanctx *ctx;

	rcu_read_lock();
	list_for_each_entry_rcu(ctx, &local->chanctx_list, list)
		if (ctx->driver_present)
			iter(hw, &ctx->conf, iter_data);
	rcu_read_unlock();
}
EXPORT_SYMBOL_GPL(ieee80211_iter_chan_contexts_atomic);<|MERGE_RESOLUTION|>--- conflicted
+++ resolved
@@ -440,7 +440,6 @@
 
 	return 0;
 }
-<<<<<<< HEAD
 
 static struct ieee80211_chanctx *
 ieee80211_new_chanctx(struct ieee80211_local *local,
@@ -453,20 +452,6 @@
 	lockdep_assert_held(&local->mtx);
 	lockdep_assert_held(&local->chanctx_mtx);
 
-=======
-
-static struct ieee80211_chanctx *
-ieee80211_new_chanctx(struct ieee80211_local *local,
-		      const struct cfg80211_chan_def *chandef,
-		      enum ieee80211_chanctx_mode mode)
-{
-	struct ieee80211_chanctx *ctx;
-	int err;
-
-	lockdep_assert_held(&local->mtx);
-	lockdep_assert_held(&local->chanctx_mtx);
-
->>>>>>> 03c44446
 	ctx = ieee80211_alloc_chanctx(local, chandef, mode);
 	if (!ctx)
 		return ERR_PTR(-ENOMEM);
@@ -606,7 +591,6 @@
 		list_add(&sdata->assigned_chanctx_list,
 			 &new_ctx->assigned_vifs);
 	}
-<<<<<<< HEAD
 
 out:
 	rcu_assign_pointer(sdata->vif.chanctx_conf, conf);
@@ -625,26 +609,6 @@
 		ieee80211_recalc_chanctx_min_def(local, new_ctx);
 	}
 
-=======
-
-out:
-	rcu_assign_pointer(sdata->vif.chanctx_conf, conf);
-
-	sdata->vif.bss_conf.idle = !conf;
-
-	if (curr_ctx && ieee80211_chanctx_num_assigned(local, curr_ctx) > 0) {
-		ieee80211_recalc_chanctx_chantype(local, curr_ctx);
-		ieee80211_recalc_smps_chanctx(local, curr_ctx);
-		ieee80211_recalc_radar_chanctx(local, curr_ctx);
-		ieee80211_recalc_chanctx_min_def(local, curr_ctx);
-	}
-
-	if (new_ctx && ieee80211_chanctx_num_assigned(local, new_ctx) > 0) {
-		ieee80211_recalc_txpower(sdata);
-		ieee80211_recalc_chanctx_min_def(local, new_ctx);
-	}
-
->>>>>>> 03c44446
 	if (sdata->vif.type != NL80211_IFTYPE_P2P_DEVICE &&
 	    sdata->vif.type != NL80211_IFTYPE_MONITOR)
 		ieee80211_bss_info_change_notify(sdata,
@@ -891,11 +855,7 @@
 __ieee80211_vif_copy_chanctx_to_vlans(struct ieee80211_sub_if_data *sdata,
 				      bool clear)
 {
-<<<<<<< HEAD
-	struct ieee80211_local *local = sdata->local;
-=======
 	struct ieee80211_local *local __maybe_unused = sdata->local;
->>>>>>> 03c44446
 	struct ieee80211_sub_if_data *vlan;
 	struct ieee80211_chanctx_conf *conf;
 
@@ -911,11 +871,7 @@
 	 * to a channel context that has already been freed.
 	 */
 	conf = rcu_dereference_protected(sdata->vif.chanctx_conf,
-<<<<<<< HEAD
-				lockdep_is_held(&local->chanctx_mtx));
-=======
 					 lockdep_is_held(&local->chanctx_mtx));
->>>>>>> 03c44446
 	WARN_ON(!conf);
 
 	if (clear)
