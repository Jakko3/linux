--- conflicted
+++ resolved
@@ -468,10 +468,7 @@
 			auto:            Charge normally, respect thresholds
 			inhibit-charge:  Do not charge while AC is attached
 			force-discharge: Force discharge while AC is attached
-<<<<<<< HEAD
-=======
 			================ ====================================
->>>>>>> 95cd2cdc
 
 What:		/sys/class/power_supply/<supply_name>/technology
 Date:		May 2007
