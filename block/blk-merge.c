--- conflicted
+++ resolved
@@ -9,10 +9,7 @@
 #include <linux/blk-integrity.h>
 #include <linux/scatterlist.h>
 #include <linux/part_stat.h>
-<<<<<<< HEAD
-=======
 #include <linux/blk-cgroup.h>
->>>>>>> 95cd2cdc
 
 #include <trace/events/block.h>
 
@@ -755,13 +752,6 @@
 		return NULL;
 
 	if (rq_data_dir(req) != rq_data_dir(next))
-<<<<<<< HEAD
-		return NULL;
-
-	if (req_op(req) == REQ_OP_WRITE_SAME &&
-	    !blk_write_same_mergeable(req->bio, next->bio))
-=======
->>>>>>> 95cd2cdc
 		return NULL;
 
 	/*
@@ -884,13 +874,10 @@
 	if (bio_data_dir(bio) != rq_data_dir(rq))
 		return false;
 
-<<<<<<< HEAD
-=======
 	/* don't merge across cgroup boundaries */
 	if (!blk_cgroup_mergeable(rq, bio))
 		return false;
 
->>>>>>> 95cd2cdc
 	/* only merge integrity protected bio into ditto rq */
 	if (blk_integrity_merge_bio(rq->q, rq, bio) == false)
 		return false;
@@ -1071,14 +1058,6 @@
 	if (!plug || rq_list_empty(plug->mq_list))
 		return false;
 
-<<<<<<< HEAD
-	/* check the previously added entry for a quick merge attempt */
-	rq = rq_list_peek(&plug->mq_list);
-	if (rq->q == q) {
-		if (blk_attempt_bio_merge(q, rq, bio, nr_segs, false) ==
-				BIO_MERGE_OK)
-			return true;
-=======
 	rq_list_for_each(&plug->mq_list, rq) {
 		if (rq->q == q) {
 			if (blk_attempt_bio_merge(q, rq, bio, nr_segs, false) ==
@@ -1093,7 +1072,6 @@
 		 */
 		if (!plug->multiple_queues)
 			break;
->>>>>>> 95cd2cdc
 	}
 	return false;
 }
