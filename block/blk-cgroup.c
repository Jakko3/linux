--- conflicted
+++ resolved
@@ -698,7 +698,6 @@
  * blkg_conf_init - initialize a blkg_conf_ctx
  * @ctx: blkg_conf_ctx to initialize
  * @input: input string
-<<<<<<< HEAD
  *
  * Initialize @ctx which can be used to parse blkg config input string @input.
  * Once initialized, @ctx can be used with blkg_conf_open_bdev() and
@@ -714,23 +713,6 @@
  * blkg_conf_open_bdev - parse and open bdev for per-blkg config update
  * @ctx: blkg_conf_ctx initialized with blkg_conf_init()
  *
-=======
- *
- * Initialize @ctx which can be used to parse blkg config input string @input.
- * Once initialized, @ctx can be used with blkg_conf_open_bdev() and
- * blkg_conf_prep(), and must be cleaned up with blkg_conf_exit().
- */
-void blkg_conf_init(struct blkg_conf_ctx *ctx, char *input)
-{
-	*ctx = (struct blkg_conf_ctx){ .input = input };
-}
-EXPORT_SYMBOL_GPL(blkg_conf_init);
-
-/**
- * blkg_conf_open_bdev - parse and open bdev for per-blkg config update
- * @ctx: blkg_conf_ctx initialized with blkg_conf_init()
- *
->>>>>>> 7d3e462a
  * Parse the device node prefix part, MAJ:MIN, of per-blkg config update from
  * @ctx->input and get and store the matching bdev in @ctx->bdev. @ctx->body is
  * set to point past the device node prefix.
